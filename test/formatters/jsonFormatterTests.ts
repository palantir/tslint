--- conflicted
+++ resolved
@@ -58,31 +58,6 @@
         ];
 
         /* tslint:disable:object-literal-sort-keys */
-<<<<<<< HEAD
-        const expectedResult: IRuleFailureJson[] = [{
-            name: TEST_FILE,
-            failure: "first failure",
-            startPosition: {
-                position: 0,
-                line: 0,
-                character: 0,
-            },
-            endPosition: {
-                position: 1,
-                line: 0,
-                character: 1,
-            },
-            ruleName: "first-name",
-            ruleSeverity: "error",
-        },
-        {
-            name: TEST_FILE,
-            failure: "last failure",
-            startPosition: {
-                position: maxPosition - 1,
-                line: 5,
-                character: 2,
-=======
         const expectedResult: IRuleFailureJson[] = [
             {
                 name: TEST_FILE,
@@ -98,8 +73,7 @@
                     character: 1,
                 },
                 ruleName: "first-name",
-                ruleSeverity: "ERROR",
->>>>>>> 68c3a148
+                ruleSeverity: "error",
             },
             {
                 name: TEST_FILE,
@@ -117,32 +91,6 @@
                 ruleName: "last-name",
                 ruleSeverity: "ERROR",
             },
-<<<<<<< HEAD
-            ruleName: "last-name",
-            ruleSeverity: "error",
-        },
-        {
-            name: TEST_FILE,
-            failure: "full failure",
-            fix: {
-                innerLength: 0,
-                innerStart: 0,
-                innerText: "",
-            },
-            startPosition: {
-                position: 0,
-                line: 0,
-                character: 0,
-            },
-            endPosition: {
-                position: maxPosition,
-                line: 6,
-                character: 0,
-            },
-            ruleName: "full-name",
-            ruleSeverity: "error",
-        }];
-=======
             {
                 name: TEST_FILE,
                 failure: "full failure",
@@ -162,10 +110,10 @@
                     character: 0,
                 },
                 ruleName: "full-name",
-                ruleSeverity: "ERROR",
+                ruleSeverity: "error",
             },
         ];
->>>>>>> 68c3a148
+
         /* tslint:enable:object-literal-sort-keys */
 
         const actualResult = JSON.parse(formatter.format(failures));
