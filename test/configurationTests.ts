/*
 * Copyright 2016 Palantir Technologies, Inc.
 *
 * Licensed under the Apache License, Version 2.0 (the "License");
 * you may not use this file except in compliance with the License.
 * You may obtain a copy of the License at
 *
 *     http://www.apache.org/licenses/LICENSE-2.0
 *
 * Unless required by applicable law or agreed to in writing, software
 * distributed under the License is distributed on an "AS IS" BASIS,
 * WITHOUT WARRANTIES OR CONDITIONS OF ANY KIND, either express or implied.
 * See the License for the specific language governing permissions and
 * limitations under the License.
 */

import { assert } from "chai";
import * as fs from "fs";
import * as path from "path";

import {
    convertRuleOptions,
    extendConfigurationFile,
    IConfigurationFile,
    loadConfigurationFromPath,
    parseConfigFile,
    RawConfigFile,
} from "../src/configuration";
import { IOptions, RuleSeverity } from "./../src/language/rule/rule";
import { createTempFile } from "./utils";

describe("Configuration", () => {
    describe("parseConfigFile", () => {
        it("parses empty config", () => {
            const rawConfig = {
            };
            const expected = getEmptyConfig();
            assertConfigEquals(parseConfigFile(rawConfig), expected);
        });

        it("arrayifies `extends`", () => {
            const rawConfig = {
                extends: "a",
            };
            const expected = getEmptyConfig();
            expected.extends = ["a"];
            assertConfigEquals(parseConfigFile(rawConfig), expected);
        });

        it("parses different ways of storing options", () => {
            const rawConfig: RawConfigFile = {
                rules: {
                    a: true,
                    b: [true],
                    c: false,
                    d: [false],
                    e: [true, 1],
                    f: [false, 2, 3],
                    g: { severity: "off"},
                    h: { severity: "warn"},
                    i: { severity: "warning"},
                    j: { severity: "error"},
                    k: { severity: "none" },
                    l: { options: 1 },
                    m: { options: [2] },
                    n: { options: [{ no: false }] },
                    o: { severity: "warn", options: 1 },
                    p: null,
                    q: {},
                    r: "garbage",
                    s: { junk: 1 } as any, // tslint:disable-line no-unsafe-any (Fixed in 5.2)
                },
            };
            const expected = getEmptyConfig();
            expected.rules.set("a", { ruleArguments: [], ruleSeverity: "error" });
            expected.rules.set("b", { ruleArguments: [], ruleSeverity: "error" });
            expected.rules.set("c", { ruleArguments: [], ruleSeverity: "off" });
            expected.rules.set("d", { ruleArguments: [], ruleSeverity: "off" });
            expected.rules.set("e", { ruleArguments: [1], ruleSeverity: "error" });
            expected.rules.set("f", { ruleArguments: [2, 3], ruleSeverity: "off" });
            expected.rules.set("g", { ruleArguments: undefined, ruleSeverity: "off" });
            expected.rules.set("h", { ruleArguments: undefined, ruleSeverity: "warning" });
            expected.rules.set("i", { ruleArguments: undefined, ruleSeverity: "warning" });
            expected.rules.set("j", { ruleArguments: undefined, ruleSeverity: "error" });
            expected.rules.set("k", { ruleArguments: undefined, ruleSeverity: "off" });
            expected.rules.set("l", { ruleArguments: [1], ruleSeverity: "error" });
            expected.rules.set("m", { ruleArguments: [2], ruleSeverity: "error" });
            expected.rules.set("n", { ruleArguments: [{ no: false }], ruleSeverity: "error" });
            expected.rules.set("o", { ruleArguments: [1], ruleSeverity: "warning" });
            expected.rules.set("p", { ruleArguments: [], ruleSeverity: "off" });
            expected.rules.set("q", { ruleArguments: undefined, ruleSeverity: "error" });
            expected.rules.set("r", { ruleArguments: undefined, ruleSeverity: "error" });
            expected.rules.set("s", { ruleArguments: undefined, ruleSeverity: "error" });
            assertConfigEquals(parseConfigFile(rawConfig), expected);
        });

        it("fills in default values", () => {
            const initial = getEmptyConfig();
            initial.rules.set("s", { ruleArguments: undefined, ruleSeverity: undefined });
<<<<<<< HEAD
            assert.deepEqual(convertRuleOptions(initial.rules)[0], {
=======
            assert.deepEqual<IOptions>(convertRuleOptions(initial.rules)[0], {
                disabledIntervals: [],
>>>>>>> 3cd1fc9e
                ruleArguments: [],
                ruleName: "s",
                ruleSeverity: "error",
            });
        });
    });

    describe("defaultSeverity", () => {
        it("uses defaultSeverity if severity is default", () => {
            const rawConfig: RawConfigFile = {
                defaultSeverity: "warning",
                rules: {
                    a: { severity: "error" },
                    b: { severity: "warning" },
                    c: { severity: "off" },
                    d: { severity: "default" },
                },
            };

            const expected = getEmptyConfig();
            expected.rules.set("a", { ruleArguments: undefined, ruleSeverity: "error" });
            expected.rules.set("b", { ruleArguments: undefined, ruleSeverity: "warning" });
            expected.rules.set("c", { ruleArguments: undefined, ruleSeverity: "off" });
            expected.rules.set("d", { ruleArguments: undefined, ruleSeverity: "warning" });
            assertConfigEquals(parseConfigFile(rawConfig), expected);
        });
    });

    describe("extendConfigurationFile", () => {
        const EMPTY_CONFIG = getEmptyConfig();

        it("verifies that empty extending empty is empty", () => {
            assertConfigEquals(extendConfigurationFile(EMPTY_CONFIG, EMPTY_CONFIG), EMPTY_CONFIG);
        });

        it("extends empty with non-empty", () => {
            const config = getEmptyConfig();
            config.jsRules.set("row", { ruleArguments: ["oar", "column"], ruleSeverity: "error" });
            config.rules.set("foo", { ruleArguments: ["bar"], ruleSeverity: "off" });
            config.rulesDirectory = ["foo"];
            config.linterOptions = { typeCheck: true };
            assertConfigEquals(extendConfigurationFile(EMPTY_CONFIG, config), config);
        });

        it("extends empty, with undefined ruleSeverity or ruleArguments", () => {
            const config = getEmptyConfig();
            config.jsRules.set("row", { ruleArguments: ["oar", "column"] });
            config.rules.set("foo", { ruleSeverity: "off" });
            config.linterOptions = { };
            assertConfigEquals(extendConfigurationFile(EMPTY_CONFIG, config), config);
        });

        it ("unions values", () => {
            const baseConfig = getEmptyConfig();
            baseConfig.rules.set("foo", { ruleArguments: ["bar"], ruleSeverity: "off" });
            baseConfig.jsRules.set("row", { ruleArguments: ["oar", "column"] });
            baseConfig.rulesDirectory = ["foo"];

            const extendingConfig = getEmptyConfig();
            extendingConfig.rules.set("flow", { ruleArguments: ["river"] });
            extendingConfig.jsRules.set("good", { ruleArguments: ["does"], ruleSeverity: "warning" });
            extendingConfig.rulesDirectory = ["baz"];

            const expectedConfig = getEmptyConfig();
            expectedConfig.rules.set("foo", { ruleArguments: ["bar"], ruleSeverity: "off" });
            expectedConfig.rules.set("flow", { ruleArguments: ["river"] });
            expectedConfig.jsRules.set("row", { ruleArguments: ["oar", "column"] });
            expectedConfig.jsRules.set("good", { ruleArguments: ["does"], ruleSeverity: "warning" });
            expectedConfig.rulesDirectory = ["foo", "baz"];

            const actualConfig = extendConfigurationFile(baseConfig, extendingConfig);
            assertConfigEquals(actualConfig, expectedConfig);
        });

        it ("overrides values", () => {
            const baseConfig = getEmptyConfig();
            baseConfig.rules.set("foo", { ruleArguments: ["bar"], ruleSeverity: "off" });
            baseConfig.jsRules.set("row", { ruleArguments: ["oar", "column"] });
            baseConfig.rulesDirectory = ["foo"];

            const extendingConfig = getEmptyConfig();
            extendingConfig.rules.set("foo", { ruleSeverity: "warning" });
            extendingConfig.jsRules.set("row", { ruleArguments: ["skid"] });
            extendingConfig.rulesDirectory = ["foo"];

            const expectedConfig = getEmptyConfig();
            expectedConfig.rules.set("foo", { ruleArguments: ["bar"], ruleSeverity: "warning" });
            expectedConfig.jsRules.set("row", { ruleArguments: ["skid"] });
            expectedConfig.rulesDirectory = ["foo"];

            const actualConfig = extendConfigurationFile(baseConfig, extendingConfig);
            assertConfigEquals(actualConfig, expectedConfig);
        });
    });

    describe("loadConfigurationFromPath", () => {
        it("extends with relative path", () => {
            const config = loadConfigurationFromPath("./test/config/tslint-extends-relative.json");
            assert.isArray(config.rulesDirectory);
            assert.equal<RuleSeverity | undefined>(
                "error",
                config.rules.get("no-fail")!.ruleSeverity,
                "did not pick up 'no-fail' in base config");
            assert.equal<RuleSeverity | undefined>(
                "off",
                config.rules.get("always-fail")!.ruleSeverity,
                "did not set 'always-fail' in top config");
            assert.equal<RuleSeverity | undefined>("error", config.jsRules.get("no-fail")!.ruleSeverity);
            assert.equal<RuleSeverity | undefined>("off", config.jsRules.get("always-fail")!.ruleSeverity);
        });

        it("extends with package", () => {
            const config = loadConfigurationFromPath("./test/config/tslint-extends-package.json");
            const expectedConfig = getEmptyConfig();
            expectedConfig.rules.set("rule-one", { ruleSeverity: "error" });
            expectedConfig.rules.set("rule-two", { ruleSeverity: "off" });
            expectedConfig.rules.set("rule-three", { ruleSeverity: "error" });

            assertConfigEquals(config.jsRules, expectedConfig.rules);
            assertConfigEquals(config.rules, expectedConfig.rules);
        });

        it("extends with package - boolean configuration", () => {
            const config = loadConfigurationFromPath("./test/config/tslint-extends-package-boolean.json");
            const expectedConfig = getEmptyConfig();
            expectedConfig.rules.set("rule-one", { ruleSeverity: "error" });
            expectedConfig.rules.set("rule-two", { ruleSeverity: "error" });
            expectedConfig.rules.set("rule-three", { ruleSeverity: "off" });

            assertConfigEquals(config.jsRules, expectedConfig.rules);
            assertConfigEquals(config.rules, expectedConfig.rules);
        });

        it("extends only severity or only arguments", () => {
            const config = loadConfigurationFromPath("./test/config/tslint-extends-package-partial.json");
            const expectedConfig = getEmptyConfig();
            expectedConfig.rules.set("always-fail", { ruleSeverity: "error", ruleArguments: [2] });
            expectedConfig.jsRules.set("always-fail", { ruleSeverity: "warning", ruleArguments: [1] });

            assertConfigEquals(config.jsRules, expectedConfig.jsRules);
            assertConfigEquals(config.rules, expectedConfig.rules);
        });

        it("extends with package without customization", () => {
            const config = loadConfigurationFromPath("./test/config/tslint-extends-package-no-mod.json");
            const expectedConfig = getEmptyConfig();
            expectedConfig.rules.set("rule-one", { ruleSeverity: "error" });
            expectedConfig.rules.set("rule-two", { ruleSeverity: "off" });

            assertConfigEquals(config.jsRules, expectedConfig.rules);
            assertConfigEquals(config.rules, expectedConfig.rules);
        });

        it("extends with builtin", () => {
            const config = loadConfigurationFromPath("./test/config/tslint-extends-builtin.json");
            assert.isUndefined(config.jsRules.get("no-var-keyword"));
            assert.equal<RuleSeverity | undefined>("off", config.jsRules.get("no-eval")!.ruleSeverity);
            assert.equal<RuleSeverity | undefined>("error", config.rules.get("no-var-keyword")!.ruleSeverity);
            assert.equal<RuleSeverity | undefined>("off", config.rules.get("no-eval")!.ruleSeverity);
        });

        it("resolve rule directory from package", () => {
            const config = loadConfigurationFromPath("./test/config/tslint-custom-rules-with-package.json");
            assert.deepEqual(config.rulesDirectory, [path.join(process.cwd(), "test/config/node_modules/tslint-test-custom-rules/rules")]);
        });

        it("resolve rule directory from package fallback", () => {
            const config = loadConfigurationFromPath("./test/config/tslint-custom-rules-with-package-fallback.json");
            assert.deepEqual(config.rulesDirectory, [path.join(process.cwd(), "test/config/relative-rules-directory")]);
        });

        describe("with config not relative to tslint", () => {
            let tmpfile: string | null;

            beforeEach(() => {
                tmpfile = createTempFile("json");
            });

            afterEach(() => {
                if (tmpfile != null) {
                    fs.unlinkSync(tmpfile);
                }
            });

            it("extends with package installed relative to tslint", () => {
                fs.writeFileSync(tmpfile!, JSON.stringify({ extends: "tslint-test-config-non-relative" }));
                const config = loadConfigurationFromPath(tmpfile!);

                const expectedConfig = getEmptyConfig();
                expectedConfig.rules.set("class-name", { ruleSeverity: "error" });
                assertConfigEquals(config.rules, expectedConfig.rules);
            });
        });

        it("extends with package two levels (and relative path in rulesDirectory)", () => {
            const config = loadConfigurationFromPath("./test/config/tslint-extends-package-two-levels.json");

            assert.lengthOf(config.rulesDirectory, 2);
            assert.isTrue(fs.existsSync(config.rulesDirectory![0]));
            assert.isTrue(fs.existsSync(config.rulesDirectory![1]));

            const expectedConfig = getEmptyConfig();
            expectedConfig.rules.set("always-fail", { ruleSeverity: "off" });
            expectedConfig.rules.set("rule-one", { ruleSeverity: "error" });
            expectedConfig.rules.set("rule-two", { ruleSeverity: "error" });
            expectedConfig.rules.set("rule-four", { ruleSeverity: "error" });

            assertConfigEquals(config.jsRules, expectedConfig.rules);
            assertConfigEquals(config.rules, expectedConfig.rules);
        });

        it("extends with array", () => {
            const config = loadConfigurationFromPath("./test/config/tslint-extends-package-array.json");

            const expectedConfig = getEmptyConfig();
            expectedConfig.rules.set("always-fail", { ruleSeverity: "off" });
            expectedConfig.rules.set("no-fail", { ruleSeverity: "error" });
            expectedConfig.rules.set("rule-one", { ruleSeverity: "error" });
            expectedConfig.rules.set("rule-two", { ruleSeverity: "error" });

            assertConfigEquals(config.jsRules, expectedConfig.rules);
            assertConfigEquals(config.rules, expectedConfig.rules);
        });

        it("can load .json files with comments", () => {
            const config = loadConfigurationFromPath("./test/config/tslint-with-comments.json");

            const expectedConfig = getEmptyConfig();
            expectedConfig.rules.set("rule-two", { ruleSeverity: "error" });
            expectedConfig.rules.set("rule-three", { ruleSeverity: "error", ruleArguments: ["//not a comment"] });
            expectedConfig.rules.set("rule-four", { ruleSeverity: "error", ruleArguments: ["/*also not a comment*/"] });

            assertConfigEquals(config.rules, expectedConfig.rules);
            assertConfigEquals(config.jsRules, expectedConfig.rules);
        });

        it("can load .json files with BOM", () => {
            assert.doesNotThrow(() => loadConfigurationFromPath("./test/config/tslint-with-bom.json"));
        });

        it("can load a built-in configuration", () => {
            const config = loadConfigurationFromPath("tslint:recommended");
            assert.strictEqual<RuleSeverity | undefined>("error", config.jsRules.get("no-eval")!.ruleSeverity);
            assert.strictEqual<RuleSeverity | undefined>("error", config.rules.get("no-eval")!.ruleSeverity);
        });

        it("throws on an invalid built-in configuration path", () => {
            assert.throws(() => {
                loadConfigurationFromPath("tslint:doesnotexist");
            });
        });
    });
});

function getEmptyConfig(): IConfigurationFile {
    return {
        extends: [],
        jsRules: new Map<string, Partial<IOptions>>(),
        linterOptions: {},
        rules: new Map<string, Partial<IOptions>>(),
        rulesDirectory: [],
    };
}

function demap<T>(map: Map<string, T>) {
    if (map == null) {
        return map;
    }
    const output: { [key: string]: T } = {};
    map.forEach((value, key) => {
        output[key] = value;
    });
    return output;
}

// this is needed since `assertConfigEquals` doesn't go into Map object
function assertConfigEquals(actual: any, expected: any) {
    assert.deepEqual(actual, expected);
    // tslint:disable no-unsafe-any
    if (actual && (actual.jsRules || actual.rules)) {
        assert.deepEqual(demap(actual.jsRules), demap(expected.jsRules));
        assert.deepEqual(demap(actual.rules), demap(expected.rules));
    }
    // tslint:enable no-unsafe-any
}<|MERGE_RESOLUTION|>--- conflicted
+++ resolved
@@ -97,12 +97,7 @@
         it("fills in default values", () => {
             const initial = getEmptyConfig();
             initial.rules.set("s", { ruleArguments: undefined, ruleSeverity: undefined });
-<<<<<<< HEAD
-            assert.deepEqual(convertRuleOptions(initial.rules)[0], {
-=======
             assert.deepEqual<IOptions>(convertRuleOptions(initial.rules)[0], {
-                disabledIntervals: [],
->>>>>>> 3cd1fc9e
                 ruleArguments: [],
                 ruleName: "s",
                 ruleSeverity: "error",
