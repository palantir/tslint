--- conflicted
+++ resolved
@@ -313,7 +313,16 @@
            ~ [0]
 })
 
-<<<<<<< HEAD
+{
+    let obj = {...x};
+    ({...obj} = x);
+         ~~~ [0]
+    let arr = [...x];
+                  ~ [0]
+    predicate(...x);
+                 ~ [0]
+}
+
 namespace TestNS {
     export interface ITest {}
 }
@@ -334,16 +343,6 @@
     class Test4 implements I {}
     class Test5 implements TestNS2.ITest {}
     class Test6 implements NS.ITest {}
-=======
-{
-    let obj = {...x};
-    ({...obj} = x);
-         ~~~ [0]
-    let arr = [...x];
-                  ~ [0]
-    predicate(...x);
-                 ~ [0]
->>>>>>> 9bfc5821
 }
 
 [0]: Unsafe use of expression of type 'any'.