--- conflicted
+++ resolved
@@ -21,10 +21,7 @@
 // allowed
 result = Object.assign(new Foo(), {});
 result = Object.assign(createFoo(), {});
-<<<<<<< HEAD
-
-let fn = () => ({...original});
-=======
 result = Object.assign(function() {}, {});
 result = Object.assign(() => {}, {});
->>>>>>> 6dc0d6aa
+
+let fn = () => ({...original});