--- conflicted
+++ resolved
@@ -41,19 +41,7 @@
        ~~~~ [3]
 
 
-<<<<<<< HEAD
-import {myFunc} from './my.temp';
-                      ~~~~~~~~~ [1]
-
-import {myFunc} from './my.tmp';
-                      ~~~~~~~~ [2]
-
-[0]: This import is blacklisted, import a submodule instead
-[1]: This import is blacklisted by /.*\.temp$/
-[2]: This import is blacklisted by /.*\.tmp$/
-=======
 [0]: Importing this module is blacklisted. Try importing a submodule instead.
 [1]: Some named exports from this module are blacklisted for importing (or re-exporting). Import/re-export only the specific values you want, instead of the whole module.
 [2]: The export "pull" is blacklisted.
-[3]: Importing (or re-exporting) the default export is blacklisted.
->>>>>>> 13bd582e
+[3]: Importing (or re-exporting) the default export is blacklisted.