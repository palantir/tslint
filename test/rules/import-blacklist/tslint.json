--- conflicted
+++ resolved
@@ -1,9 +1,5 @@
 {
   "rules": {
-<<<<<<< HEAD
-    "import-blacklist": [true, "lodash", "rxjs", [".*\\.temp$", ".*\\.tmp$"]]
-=======
     "import-blacklist": [true, "rxjs", { "lodash": ["pullAll", "pull"] }, { "dummy": ["default"] }]
->>>>>>> 13bd582e
   }
 }