export class Aaa {
~~~~~~~~~~~~~~~~~~       [Documentation must exist for exported classes.]
    public bbb;
    ~~~~~~~~~~~       [Documentation must exist for public properties.]

    public ccc() { }
    ~~~~~~~~~~~~~~~~       [Documentation must exist for public methods.]

    public get prop() { return this.bbb; }
    ~~~~~~~~~~~~~~~~~~~~~~~~~~~~~~~~~~~~~~       [Documentation must exist for public properties.]

    public set prop(value) { this.bbb = value; }
    ~~~~~~~~~~~~~~~~~~~~~~~~~~~~~~~~~~~~~~~~~~~~       [Documentation must exist for public properties.]

<<<<<<< HEAD
    [Symbol.iterator]() {}
    ~~~~~~~~~~~~~~~~~~~~~~       [Documentation must exist for methods.]
=======
    // TypeScript API doesn't give a symbol for this before version 2.8.0
    // https://github.com/Microsoft/TypeScript/issues/14257
    [Symbol.iterator]() {}
#if typescript >= 2.8.0
    ~~~~~~~~~~~~~~~~~~~~~~ [Documentation must exist for methods.]
#endif
>>>>>>> a7be7261
}

export enum Ddd { }

export function Eee() { }
~~~~~~~~~~~~~~~~~~~~~~~~~       [Documentation must exist for exported functions.]

export interface Fff { }

export namespace Ggg { }

export type Hhh = any;

export const i = true;<|MERGE_RESOLUTION|>--- conflicted
+++ resolved
@@ -12,17 +12,12 @@
     public set prop(value) { this.bbb = value; }
     ~~~~~~~~~~~~~~~~~~~~~~~~~~~~~~~~~~~~~~~~~~~~       [Documentation must exist for public properties.]
 
-<<<<<<< HEAD
-    [Symbol.iterator]() {}
-    ~~~~~~~~~~~~~~~~~~~~~~       [Documentation must exist for methods.]
-=======
     // TypeScript API doesn't give a symbol for this before version 2.8.0
     // https://github.com/Microsoft/TypeScript/issues/14257
     [Symbol.iterator]() {}
 #if typescript >= 2.8.0
     ~~~~~~~~~~~~~~~~~~~~~~ [Documentation must exist for methods.]
 #endif
->>>>>>> a7be7261
 }
 
 export enum Ddd { }
