--- conflicted
+++ resolved
@@ -21,17 +21,10 @@
 import { Status } from "../src/runner";
 import { consoleTestResultHandler, runTest } from "../src/test";
 
-<<<<<<< HEAD
-const logger = console;
-
-logger.log();
-logger.log(colors.underline("Testing Lint Rules:"));
-=======
 /* tslint:disable:no-console */
 console.log();
 console.log(chalk.underline("Testing Lint Rules:"));
 /* tslint:enable:no-console */
->>>>>>> c438890e
 
 const testDirectories = glob.sync("test/rules/**/tslint.json").map(path.dirname);
 
@@ -50,8 +43,10 @@
 // tslint:disable-next-line:no-floating-promises
 runRuleTests()
     .catch((error: Error) => {
-        logger.error(colors.underline("Error Testing Lint Rules:"));
-        logger.error(error);
+        /* tslint:disable:no-console */
+        console.error(chalk.underline("Error Testing Lint Rules:"));
+        console.error(error);
+        /* tslint:enable:no-console */
         process.exitCode = Status.FatalError;
     })
     .then((exitCode: Status) => {
