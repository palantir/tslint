--- conflicted
+++ resolved
@@ -40,17 +40,5 @@
             return attempt;
         }
     }
-<<<<<<< HEAD
     throw new Error("Couldn't create temp file");
-}
-
-// converts Windows normalized paths (with backwards slash `\`) to paths used by TypeScript (with forward slash `/`)
-export function denormalizeWinPath(path: string): string {
-    return path.replace(/\\/g, "/");
-=======
-    if (tmpfile == null) {
-        throw new Error("Couldn't create temp file");
-    }
-    return tmpfile;
->>>>>>> cf4659ee
 }