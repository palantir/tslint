/**
 * @license
 * Copyright 2013 Palantir Technologies, Inc.
 *
 * Licensed under the Apache License, Version 2.0 (the "License");
 * you may not use this file except in compliance with the License.
 * You may obtain a copy of the License at
 *
 *     http://www.apache.org/licenses/LICENSE-2.0
 *
 * Unless required by applicable law or agreed to in writing, software
 * distributed under the License is distributed on an "AS IS" BASIS,
 * WITHOUT WARRANTIES OR CONDITIONS OF ANY KIND, either express or implied.
 * See the License for the specific language governing permissions and
 * limitations under the License.
 */

import { assert } from "chai";
import * as diff from "diff";
import * as fs from "fs";
import * as path from "path";
<<<<<<< HEAD
=======

import { rules as allRules, RULES_EXCLUDED_FROM_ALL_CONFIG } from "../src/configs/all";
import { IEnableDisablePosition } from "../src/ruleLoader";
>>>>>>> 818dbb69
import { camelize } from "../src/utils";
import { IOptions } from "./../src/language/rule/rule";
import { loadRules } from "./lint";

const builtRulesDir = "build/src/rules";
const srcRulesDir = "src/rules";
const testRulesDir = "test/rules";

describe("Rule Loader", () => {
    it("loads core rules", () => {
        const validConfiguration: IOptions[] = [
            { ruleName: "class-name", ruleArguments: [], ruleSeverity: "error" },
            { ruleName: "eofline", ruleArguments: [], ruleSeverity: "error" },
            { ruleName: "forin", ruleArguments: [], ruleSeverity: "error" },
            { ruleName: "no-debugger", ruleArguments: [], ruleSeverity: "error" },
            { ruleName: "quotemark", ruleArguments: ["double"], ruleSeverity: "error" },
        ];

        const rules = loadRules(validConfiguration, builtRulesDir);
        assert.equal(rules.length, 5);
    });

    it("ignores off rules", () => {
        const validConfiguration: IOptions[] = [
            { ruleName: "forin", ruleArguments: [], ruleSeverity: "off" },
        ];
        const rules = loadRules(validConfiguration, builtRulesDir);
        assert.equal(rules.length, 0);
    });

    it("ignores invalid rules", () => {
        const invalidConfiguration: IOptions[] = [
            { ruleName: "class-name", ruleArguments: [], ruleSeverity: "error" },
            { ruleName: "invalidConfig1", ruleArguments: [], ruleSeverity: "error" },
            { ruleName: "invalidConfig2", ruleArguments: [], ruleSeverity: "off" },
        ];

        const rules = loadRules(invalidConfiguration, [builtRulesDir]);
        assert.equal(rules.length, 1);
    });

    it("properly sets rule severity with options", () => {
        const withOptions: IOptions[] = [
            { ruleName: "callable-types", ruleArguments: [], ruleSeverity: "error" },
            { ruleName: "max-line-length", ruleArguments: [140], ruleSeverity: "warning" },
        ];

        const rules = loadRules(withOptions, [builtRulesDir]);
        assert.equal(rules.length, 2);
        assert.equal(rules[0].getOptions().ruleSeverity, "error");
        assert.equal(rules[1].getOptions().ruleSeverity, "warning");
    });

    it("works with rulesDirectory argument as an Array", () => {
        const validConfiguration: IOptions[] = [
            { ruleName: "class-name", ruleArguments: [], ruleSeverity: "error" },
            { ruleName: "eofline", ruleArguments: [], ruleSeverity: "error" },
            { ruleName: "forin", ruleArguments: [], ruleSeverity: "error" },
            { ruleName: "no-debugger", ruleArguments: [], ruleSeverity: "error" },
            { ruleName: "quotemark", ruleArguments: ["double"], ruleSeverity: "error" },
        ];

        const rules = loadRules(validConfiguration, [builtRulesDir]);
        assert.equal(rules.length, 5);
    });

    it("loads js rules", () => {
        const validConfiguration: IOptions[] = [
            { ruleName: "class-name", ruleArguments: [], ruleSeverity: "error" },
            { ruleName: "await-promise", ruleArguments: [], ruleSeverity: "error" },
        ];

        const rules = loadRules(validConfiguration, builtRulesDir, true);
        assert.equal(rules.length, 1);
    });

    it("tests every rule", () => {
        const tests = fs.readdirSync(testRulesDir)
            .filter((file) => !file.startsWith("_") && fs.statSync(path.join(testRulesDir, file)).isDirectory())
            .map(camelize);
        const diffResults = diffLists(everyRule(), tests);
        let testFailed = false;
        for (const { added, removed, value } of diffResults) {
            if (added) {
                console.warn(`Test has no matching rule: ${value}`);
                testFailed = true;
            } else if (removed) {
                console.warn(`Missing test: ${value}`);
                testFailed = true;
            }
        }

        assert.isFalse(testFailed, "List of rules doesn't match list of tests");
    });

    it("includes every rule in 'tslint:all'", () => {
        const expectedAllRules = everyRule().filter((ruleName) =>
            RULES_EXCLUDED_FROM_ALL_CONFIG.indexOf(ruleName) === -1);
        const tslintAllRules = Object.keys(allRules).map(camelize).sort();
        const diffResults = diffLists(expectedAllRules, tslintAllRules);

        const failures: string[] = [];
        for (const { added, removed, value } of diffResults) {
            if (added) {
                failures.push(`Rule in 'tslint:all' does not exist: ${value}`);
            } else if (removed) {
                failures.push(`Rule not in 'tslint:all': ${value}`);
            }
        }

        assert(failures.length === 0, failures.join("\n"));
    });
});

function diffLists(actual: string[], expected: string[]): diff.IDiffResult[] {
    return diff.diffLines(actual.join("\n"), expected.join("\n"));
}

function everyRule(): string[] {
    return fs.readdirSync(srcRulesDir)
        .filter((file) => /Rule.ts$/.test(file))
        .map((file) => file.substr(0, file.length - "Rule.ts".length))
        .sort();
}<|MERGE_RESOLUTION|>--- conflicted
+++ resolved
@@ -19,12 +19,7 @@
 import * as diff from "diff";
 import * as fs from "fs";
 import * as path from "path";
-<<<<<<< HEAD
-=======
-
 import { rules as allRules, RULES_EXCLUDED_FROM_ALL_CONFIG } from "../src/configs/all";
-import { IEnableDisablePosition } from "../src/ruleLoader";
->>>>>>> 818dbb69
 import { camelize } from "../src/utils";
 import { IOptions } from "./../src/language/rule/rule";
 import { loadRules } from "./lint";
