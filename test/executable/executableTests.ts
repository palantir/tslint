/*
 * Copyright 2018 Palantir Technologies, Inc.
 *
 * Licensed under the Apache License, Version 2.0 (the "License");
 * you may not use this file except in compliance with the License.
 * You may obtain a copy of the License at
 *
 *     http://www.apache.org/licenses/LICENSE-2.0
 *
 * Unless required by applicable law or agreed to in writing, software
 * distributed under the License is distributed on an "AS IS" BASIS,
 * WITHOUT WARRANTIES OR CONDITIONS OF ANY KIND, either express or implied.
 * See the License for the specific language governing permissions and
 * limitations under the License.
 */

import { assert } from "chai";
import * as cp from "child_process";
import * as fs from "fs";
import * as os from "os";
import * as path from "path";
import * as semver from "semver";
<<<<<<< HEAD
import { Logger } from "../../src/logger";
import { Options, run, Status } from "../../src/runner";
=======

import { Logger, Options, run, Status } from "../../src/runner";
>>>>>>> 110afa08
import { denormalizeWinPath } from "../../src/utils";
import { getNormalizedTypescriptVersion } from "../../src/verify/parse";
import { createTempFile } from "../utils";

// when tests are run with mocha from npm scripts CWD points to project root
const EXECUTABLE_DIR = path.resolve(process.cwd(), "test", "executable");
const EXECUTABLE_PATH = path.resolve(EXECUTABLE_DIR, "npm-like-executable");
const TEMP_JSON_PATH = path.resolve(EXECUTABLE_DIR, "tslint.json");

const dummyLogger: Logger = {
    log() {
        /* do nothing */
    },
    error() {
        /* do nothing */
    },
};

describe("Executable", function(this: Mocha.ISuiteCallbackContext) {
    this.slow(3000); // the executable is JIT-ed each time it runs; avoid showing slowness warnings
    this.timeout(10000);

    const tsVersion = getNormalizedTypescriptVersion();

    describe("Files", () => {
        it("exits with code 1 if no arguments passed", done => {
            execCli([], (err, stdout, stderr) => {
                assert.isNotNull(err, "process should exit with error");
                assert.strictEqual(err.code, 1, "error code should be 1");

                assert.include(
                    stderr,
                    "No files specified. Use --project to lint a project folder.",
                    "stderr should contain notification about missing files",
                );
                assert.strictEqual(stdout, "", "shouldn't contain any output in stdout");
                done();
            });
        });

        it("exits with code 0 if correct file is passed", done => {
            execCli(["src/configuration.ts"], err => {
                assert.isNull(err, "process should exit without an error");
                done();
            });
        });

        it("exits with code 0 if several files passed without `-f` flag", done => {
            execCli(["src/configuration.ts", "src/formatterLoader.ts"], err => {
                assert.isNull(err, "process should exit without an error");
                done();
            });
        });

        it("exits with code 1 if removed `-f` flag is passed", done => {
            execCli(
                ["src/configuration.ts", "-f", "src/formatterLoader.ts"],
                (err, stdout, stderr) => {
                    assert.isNotNull(err, "process should exit with error");
                    assert.strictEqual(err.code, 1, "error code should be 1");

                    assert.include(stderr, "error: unknown option `-f'");
                    assert.strictEqual(stdout, "", "shouldn't contain any output in stdout");
                    done();
                },
            );
        });

        it("warns if file does not exist", async () => {
            const result = await execRunnerWithOutput({ files: ["foo/bar.ts"] });
            assert.strictEqual(result.status, Status.Ok, "process should exit without error");
            assert.include(result.stderr, "'foo/bar.ts' does not exist");
        });

        it("doesn't warn if non-existent file is excluded by --exclude", async () => {
            const result = await execRunnerWithOutput({
                exclude: ["**/*.js"],
                files: ["foo/bar.js"],
            });
            assert.strictEqual(result.status, Status.Ok, "process should exit without error");
            assert.notInclude(result.stderr, "does not exist");
        });

        it("doesn't warn if glob pattern doesn't match any file", async () => {
            const result = await execRunnerWithOutput({ files: ["foobar/*.js"] });
            assert.strictEqual(result.status, Status.Ok, "process should exit without error");
            assert.notInclude(result.stderr, "does not exist");
        });
    });

    describe("Configuration file", () => {
        it("exits with code 0 if relative path is passed without `./`", async () => {
            const status = await execRunner({
                config: "test/config/tslint-almost-empty.json",
                files: ["src/test.ts"],
            });
            assert.equal(status, Status.Ok, "process should exit without an error");
        });

        it("exits with code 0 if config file that extends relative config file", async () => {
            const status = await execRunner({
                config: "test/config/tslint-extends-package-no-mod.json",
                files: ["src/test.ts"],
            });
            assert.equal(status, Status.Ok, "process should exit without an error");
        });

        it("exits with code 1 if config file is invalid", async () => {
            const result = await execRunnerWithOutput({
                config: "test/config/tslint-invalid.json",
                files: ["src/test.ts"],
            });

            assert.equal(result.status, Status.FatalError, "process should exit with error");
            assert.include(
                result.stderr,
                "Failed to load",
                "stderr should contain notification about failing to load json config",
            );
            assert.strictEqual(result.stdout, "", "shouldn't contain any output in stdout");
        });

        it("exits with code 1 if yaml config file is invalid", async () => {
            const result = await execRunnerWithOutput({
                config: "test/config/tslint-invalid.yaml",
                files: ["src/test.ts"],
            });
            assert.strictEqual(result.status, Status.FatalError, "error code should be 1");

            assert.include(
                result.stderr,
                "Failed to load",
                "stderr should contain notification about failing to load yaml config",
            );
            assert.strictEqual(result.stdout, "", "shouldn't contain any output in stdout");
        });

        it("mentions the root cause if a config file extends from an invalid file", async () => {
            const result = await execRunnerWithOutput({
                config: "test/config/tslint-extends-invalid.json",
                files: ["src/test.ts"],
            });

            assert.equal(result.status, Status.FatalError, "process should exit with error");
            assert.include(
                result.stderr,
                "Failed to load",
                "stderr should contain notification about failing to load json config",
            );
            assert.include(
                result.stderr,
                "tslint-invalid.json",
                "stderr should mention the problem file",
            );
            assert.strictEqual(result.stdout, "", "shouldn't contain any output in stdout");
        });
    });

    describe("Custom formatters", () => {
        const createFormatVerifier = (done: MochaDone): ExecFileCallback => (err, stdout) => {
            assert.isNotNull(err, "process should exit with error");
            assert.strictEqual(err.code, 2, "error code should be 2");
            assert.include(
                stdout,
                "hello from custom formatter",
                "stdout should contain output of custom formatter",
            );
            done();
        };

        it("can be loaded from node_modules", done => {
            execCli(
                [
                    "-c",
                    "tslint-custom-rules-with-dir.json",
                    "../../src/test.ts",
                    "-t",
                    "tslint-test-custom-formatter",
                ],
                {
                    cwd: "./test/config",
                },
                createFormatVerifier(done),
            );
        });

        it("can be specified from config", done => {
            execCli(
                ["-c", "tslint-custom-rules-with-dir-and-format.json", "../../src/test.ts"],
                {
                    cwd: "./test/config",
                },
                createFormatVerifier(done),
            );
        });
    });

    describe("Custom rules", () => {
        it("exits with code 1 if nonexisting custom rules directory is passed", async () => {
            const status = await execRunner({
                config: "./test/config/tslint-custom-rules.json",
                files: ["src/test.ts"],
                rulesDirectory: "./someRandomDir",
            });
            assert.equal(status, Status.FatalError, "error code should be 1");
        });

        it("exits with code 2 if custom rules directory is passed and file contains lint errors", async () => {
            const status = await execRunner({
                config: "./test/config/tslint-custom-rules.json",
                files: ["src/test.ts"],
                rulesDirectory: "./test/files/custom-rules",
            });
            assert.equal(status, Status.LintError, "error code should be 2");
        });

        it("exits with code 0 if custom rules directory is passed and file contains lint warnings", async () => {
            const status = await execRunner({
                config: "./test/config/tslint-extends-package-warning.json",
                files: ["src/test.ts"],
                rulesDirectory: "./test/files/custom-rules",
            });
            assert.equal(status, Status.Ok, "process should exit without an error");
        });

        it("exits with code 2 if custom rules directory is specified in config file and file contains lint errors", async () => {
            const status = await execRunner({
                config: "./test/config/tslint-custom-rules-with-dir.json",
                files: ["src/test.ts"],
            });
            assert.equal(status, Status.LintError, "error code should be 2");
        });

        it("are compiled just in time when using ts-node", done => {
            execCli(
                ["-c", "./test/config/tslint-custom-rules-uncompiled.json", "src/test.ts"],
                {
                    env: {
                        ...process.env, // tslint:disable-line:no-unsafe-any
                        NODE_OPTIONS: "-r ts-node/register",
                        TS_NODE_CACHE: "0",
                        TS_NODE_FAST: "1",
                    },
                },
                err => {
                    assert.isNull(err, "process should exit without an error");
                    done();
                },
            );
        });
    });

    describe("Config with excluded files", () => {
        it("exits with code 2 if linter options doesn't exclude file with lint errors", async () => {
            const status = await execRunner({
                config: "./test/files/config-exclude/tslint-exclude-one.json",
                files: ["./test/files/config-exclude/included.ts"],
            });
            assert.equal(status, Status.LintError, "error code should be 2");
        });

        it("exits with code 0 if linter options exclude one file with lint errors", async () => {
            const status = await execRunner({
                config: "./test/files/config-exclude/tslint-exclude-one.json",
                files: ["./test/files/config-exclude/excluded.ts"],
            });
            assert.equal(status, Status.Ok, "process should exit without an error");
        });

        it("exits with code 0 if linter options excludes many files with lint errors", async () => {
            const status = await execRunner({
                config: "./test/files/config-exclude/tslint-exclude-many.json",
                files: [
                    "./test/rules/config-exclude/excluded1.ts",
                    "./test/rules/config-exclude/subdir/excluded2.ts",
                ],
            });
            assert.strictEqual(status, Status.Ok, "process should exit without an error");
        });

        it("excludes files relative to tslint.json", async () => {
            const status = await execRunner({
                config: "./test/files/config-exclude/tslint-exclude-one.json",
                files: ["./test/files/config-exclude/subdir/excluded.ts"],
            });
            assert.equal(status, Status.LintError, "exit code should be 2");
        });

        it("excludes files relative to tslint.json they were declared in", async () => {
            const status = await execRunner({
                config: "./test/files/config-exclude/subdir/tslint-extending.json",
                files: ["./test/files/config-exclude/subdir/excluded.ts"],
            });
            assert.equal(status, Status.LintError, "exit code should be 2");
        });
    });

    it("finds configuration above current directory", done => {
        execCli(
            ["index.test.ts"],
            {
                cwd: "./test/files/config-findup/no-config",
            },
            err => {
                assert.isNotNull(err, "process should exit with an error");
                assert.equal(err.code, 2, "exit code should be 2");
                done();
            },
        );
    });

    describe("--fix flag", () => {
        it("fixes multiple rules without overwriting each other", async () => {
            const tempFile = path.relative(process.cwd(), createTempFile("ts"));
            fs.writeFileSync(
                tempFile,
                'import * as x from "b"\nimport * as y from "a_long_module";\n',
            );
            const result = await execRunnerWithOutput({
                config: "test/files/multiple-fixes-test/tslint.json",
                files: [tempFile],
                fix: true,
            });
            const content = fs.readFileSync(tempFile, "utf8");
            // compare against file name which will be returned by formatter (used in TypeScript)
            const denormalizedFileName = denormalizeWinPath(tempFile);
            fs.unlinkSync(tempFile);
            assert.equal(result.status, Status.Ok, "process should exit without an error");
            assert.strictEqual(
                content,
                'import * as y from "a_long_module";\nimport * as x from "b";\n',
            );
            assert.strictEqual(result.stdout.trim(), `Fixed 2 error(s) in ${denormalizedFileName}`);
        }).timeout(8000);
    });

    describe("--force flag", () => {
        it("exits with code 0 if `--force` flag is passed", async () => {
            const result = await execRunnerWithOutput({
                config: "./test/config/tslint-custom-rules.json",
                files: ["src/test.ts"],
                force: true,
                rulesDirectory: "./test/files/custom-rules",
            });
            assert.equal(result.status, Status.Ok, "process should exit without an error");
            assert.include(result.stdout, "failure", "errors should be reported");
        });
    });

    describe("--test flag", () => {
        it("exits with code 0 if `--test` flag is used", async () => {
            const status = await execRunner({ test: true, files: ["test/rules/no-eval"] });
            assert.equal(status, Status.Ok, "process should exit without an error");
        });

        it("exits with code 0 if `--test` flag is used with a wildcard", async () => {
            const status = await execRunner({ test: true, files: ["test/rules/no-e*"] });
            assert.equal(status, Status.Ok, "process should exit without an error");
        });

        it("exits with code 1 if `--test` flag is used with incorrect rule", async () => {
            const status = await execRunner({
                files: ["test/files/incorrect-rule-test"],
                test: true,
            });
            assert.equal(status, Status.FatalError, "error code should be 1");
        });

        it("exits with code 1 if `--test` flag is used with incorrect rule in a wildcard", async () => {
            const status = await execRunner({ test: true, files: ["test/files/incorrect-rule-*"] });
            assert.equal(status, Status.FatalError, "error code should be 1");
        });

        it("exits with code 0 if `--test` flag is used with custom rule", async () => {
            const status = await execRunner({
                files: ["test/files/custom-rule-rule-test"],
                test: true,
            });
            assert.equal(status, Status.Ok, "process should exit without an error");
        });

        it("exits with code 0 if `--test` and `-r` flags are used with custom rule", async () => {
            const status = await execRunner({
                files: ["test/files/custom-rule-cli-rule-test"],
                rulesDirectory: "test/files/custom-rules-2",
                test: true,
            });
            assert.equal(status, Status.Ok, "process should exit without an error");
        });

        it("exits with code 0 if `--test` flag is used with fixes", async () => {
            const status = await execRunner({ test: true, files: ["test/files/fixes-test"] });
            assert.equal(status, Status.Ok, "process should exit without an error");
        });

        it("exits with code 1 if `--test` flag is used with incorrect fixes", async () => {
            const status = await execRunner({
                files: ["test/files/incorrect-fixes-test"],
                test: true,
            });
            assert.equal(status, Status.FatalError, "error code should be 1");
        });

        it("can be used with multiple paths", async () => {
            // pass a failing test as second path to make sure it gets executed
            const status = await execRunner({
                files: ["test/files/custom-rule-rule-test", "test/files/incorrect-fixes-test"],
                test: true,
            });
            assert.equal(status, Status.FatalError, "error code should be 1");
        });
    });

    describe("--project flag", () => {
        it("exits with code 0 if `tsconfig.json` is passed and it specifies files without errors", async () => {
            const status = await execRunner({
                config: "test/files/tsconfig-test/tslint.json",
                project: "test/files/tsconfig-test/tsconfig.json",
            });
            assert.equal(status, Status.Ok, "process should exit without an error");
        });

        it("can be passed a directory and defaults to tsconfig.json", async () => {
            const status = await execRunner({
                config: "test/files/tsconfig-test/tslint.json",
                project: "test/files/tsconfig-test",
            });
            assert.equal(status, Status.Ok, "process should exit without an error");
        });

        it("exits with error if passed a directory and there is not tsconfig.json", async () => {
            const status = await execRunner({
                config: "test/files/tsconfig-test/tslint.json",
                project: "test/files",
            });
            assert.equal(status, Status.FatalError, "exit code should be 1");
        });

        it("exits with error if passed directory does not exist", async () => {
            const status = await execRunner({
                config: "test/files/tsconfig-test/tslint.json",
                project: "test/files/non-existent",
            });
            assert.equal(status, Status.FatalError, "exit code should be 1");
        });

        it("exits with code 1 if file is not included in project", async () => {
            const status = await execRunner({
                config: "test/files/tsconfig-test/tslint.json",
                files: ["test/files/tsconfig-test/other.test.ts"],
                project: "test/files/tsconfig-test/tsconfig.json",
            });
            assert.equal(status, Status.FatalError, "exit code should be 1");
        });

        it("exits with code 0 if `tsconfig.json` is passed but it includes no ts files", async () => {
            const status = await execRunner({
                config: "test/files/tsconfig-no-ts-files/tslint.json",
                project: "test/files/tsconfig-no-ts-files/tsconfig.json",
            });
            assert.equal(status, Status.Ok, "process should exit without an error");
        });

        it("can extend `tsconfig.json` with relative path", async () => {
            const status1 = await execRunner({
                config: "test/files/tsconfig-extends-relative/tslint-ok.json",
                project: "test/files/tsconfig-extends-relative/test/tsconfig.json",
            });
            assert.equal(status1, Status.Ok, "process should exit without an error");
            const status2 = await execRunner({
                config: "test/files/tsconfig-extends-relative/tslint-fail.json",
                project: "test/files/tsconfig-extends-relative/test/tsconfig.json",
            });
            assert.equal(status2, Status.LintError, "exit code should be 2");
        });

        it("warns if file-to-lint does not exist", async () => {
            const result = await execRunnerWithOutput({
                files: ["test/files/tsconfig-test/non-existent.test.ts"],
                project: "test/files/tsconfig-test/tsconfig.json",
            });
            assert.strictEqual(result.status, Status.Ok, "process should exit without error");
            assert.include(
                result.stderr,
                `${path.normalize(
                    "test/files/tsconfig-test/non-existent.test.ts",
                )}' does not exist`,
            );
        });

        it("doesn't warn for non-existent file-to-lint if excluded by --exclude", async () => {
            const result = await execRunnerWithOutput({
                exclude: ["**/*"],
                files: ["test/files/tsconfig-test/non-existent.test.ts"],
                project: "test/files/tsconfig-test/tsconfig.json",
            });
            assert.strictEqual(result.status, Status.Ok, "process should exit without error");
            assert.notInclude(result.stderr, "does not exist");
        });

        it("doesn't warn if glob pattern doesn't match any file", async () => {
            const result = await execRunnerWithOutput({
                files: ["*.js"],
                project: "test/files/tsconfig-test/tsconfig.json",
            });
            assert.strictEqual(result.status, Status.Ok, "process should exit without error");
            assert.notInclude(result.stderr, "does not exist");
        });

        it("reports errors from parsing tsconfig.json", async () => {
            const result = await execRunnerWithOutput({
                project: "test/files/tsconfig-invalid/syntax-error.json",
            });
            assert.strictEqual(result.status, Status.FatalError, "exit code should be 1");
            assert.include(result.stderr, "error TS");
        });

        it("reports errors from validating tsconfig.json", async () => {
            const result = await execRunnerWithOutput({
                project: "test/files/tsconfig-invalid/empty-files.json",
            });
            assert.strictEqual(result.status, Status.FatalError, "exit code should be 1");
            assert.include(result.stderr, "error TS");
        });

        it("does not report an error if tsconfig.json matches no files", async () => {
            const status = await execRunner({
                project: "test/files/tsconfig-invalid/no-match.json",
            });
            assert.strictEqual(status, Status.Ok, "process should exit without an error");
        });

        it("can execute typed rules without --type-check", async () => {
            const status = await execRunner({ project: "test/files/typed-rule/tsconfig.json" });
            assert.equal(status, Status.LintError, "exit code should be 2");
        });

        it("handles 'allowJs' correctly", async () => {
            const status = await execRunner({
                project: "test/files/tsconfig-allow-js/tsconfig.json",
            });
            assert.equal(status, Status.LintError, "exit code should be 2");
        });

        it("doesn't lint external dependencies with 'allowJs'", async () => {
            const status = await execRunner({
                project: "test/files/allow-js-exclude-node-modules/tsconfig.json",
            });
            assert.equal(status, Status.Ok, "process should exit without error");
        });

        it("works with '--exclude'", async () => {
            const status = await execRunner({
                exclude: ["test/files/tsconfig-allow-js/testfile.test.js"],
                project: "test/files/tsconfig-allow-js/tsconfig.json",
            });
            assert.equal(status, Status.Ok, "process should exit without an error");
        });

        it("can apply fixes from multiple rules", async () => {
            fs.writeFileSync(
                "test/files/project-multiple-fixes/testfile.test.ts",
                fs.readFileSync("test/files/project-multiple-fixes/before.test.ts", "utf-8"),
            );
            const status = await execRunner({
                fix: true,
                project: "test/files/project-multiple-fixes/",
            });
            const actual = fs.readFileSync(
                "test/files/project-multiple-fixes/testfile.test.ts",
                "utf-8",
            );
            fs.unlinkSync("test/files/project-multiple-fixes/testfile.test.ts");
            assert.equal(status, Status.Ok, "process should exit without an error");
            assert.strictEqual(
                actual,
                fs.readFileSync("test/files/project-multiple-fixes/after.test.ts", "utf-8"),
            );
        }).timeout(8000);

        if (semver.satisfies(tsVersion, ">=2.9")) {
            it("does not try to parse JSON files with --resolveJsonModule with TS >= 2.9", async () => {
                const status = await execRunner({
                    project: "test/files/tsconfig-resolve-json-module/tsconfig.json",
                });
                assert.equal(status, Status.Ok, "process should exit without an error");
            });
        }
    });

    describe("--type-check", () => {
        it("exits with code 1 if --project is not passed", done => {
            execCli(["--type-check"], err => {
                assert.isNotNull(err, "process should exit with error");
                assert.strictEqual(err.code, 1, "error code should be 1");
                done();
            });
        });
    });

    describe("--init flag", () => {
        // remove temp file before calling tslint --init
        beforeEach(cleanTempInitFile);
        // clean up temp file after tests
        afterEach(cleanTempInitFile);

        it("exits with code 0 if `--init` flag is used in folder without tslint.json", done => {
            execCli(["--init"], { cwd: EXECUTABLE_DIR }, err => {
                assert.isNull(err, "process should exit without an error");
                assert.strictEqual(fs.existsSync(TEMP_JSON_PATH), true, "file should be created");
                done();
            });
        });

        it("exits with code 1 if `--init` flag is used in folder with tslint.json", done => {
            // make sure that file exists before test
            fs.writeFileSync(TEMP_JSON_PATH, "{}");

            execCli(["--init"], { cwd: EXECUTABLE_DIR }, err => {
                assert.isNotNull(err, "process should exit with error");
                assert.strictEqual(err.code, 1, "error code should be 1");
                done();
            });
        });
    });

    describe("globs and quotes", () => {
        // when glob pattern is passed without quotes in npm script `process.env` will contain:
        // on Windows - pattern string without any quotes
        // on Linux - list of files that matches glob (may differ from `glob` module results)

        it("exits with code 2 if correctly finds file containing lint errors when glob is in double quotes", async () => {
            // when glob pattern is passed in double quotes in npm script `process.env` will contain:
            // on Windows - pattern string without any quotes
            // on Linux - pattern string without any quotes (glob is not expanded)
            const status = await execRunner({
                config: "./test/config/tslint-custom-rules.json",
                files: ["src/**/test.ts"],
                rulesDirectory: "./test/files/custom-rules",
            });
            assert.equal(status, Status.LintError, "error code should be 2");
        });

        it("exits with code 2 if correctly finds file containing lint errors when glob is in single quotes", async () => {
            // when glob pattern is passed in single quotes in npm script `process.env` will contain:
            // on Windows - pattern string wrapped in single quotes
            // on Linux - pattern string without any quotes (glob is not expanded)
            const status = await execRunner({
                config: "./test/config/tslint-custom-rules.json",
                files: ["'src/**/test.ts'"],
                rulesDirectory: "./test/files/custom-rules",
            });
            assert.equal(status, Status.LintError, "error code should be 2");
        });

        it("can handle multiple '--exclude' globs", done => {
            execCli(
                [
                    "-c",
                    "test/files/multiple-excludes/tslint.json",
                    "--exclude",
                    "'test/files/multiple-excludes/invalid.test.ts'",
                    "--exclude",
                    "'test/files/multiple-excludes/invalid2*'",
                    "'test/files/multiple-excludes/**.ts'",
                ],
                err => {
                    assert.isNull(err, "process should exit without an error");
                    done();
                },
            );
        });
    });
});

type ExecFileCallback = (error: Error & { code: number }, stdout: string, stderr: string) => void;

function execCli(args: string[], cb: ExecFileCallback): cp.ChildProcess;
function execCli(
    args: string[],
    options: cp.ExecFileOptions,
    cb: ExecFileCallback,
): cp.ChildProcess;
function execCli(
    args: string[],
    options: cp.ExecFileOptions | ExecFileCallback,
    cb?: ExecFileCallback,
): cp.ChildProcess {
    let filePath = EXECUTABLE_PATH;

    // Specify extension for Windows executable to avoid ENOENT errors
    if (os.platform() === "win32") {
        filePath += ".cmd";
    }

    if (isFunction(options)) {
        cb = options;
        options = {};
    }

    return cp.execFile(filePath, args, options, (error, stdout, stderr) => {
        if (cb === undefined) {
            throw new Error("cb not defined");
        }
        cb(error as Error & { code: number }, stdout.trim(), stderr.trim());
    });
}

// tslint:disable-next-line:promise-function-async
function execRunnerWithOutput(options: Partial<Options>) {
    let stdout = "";
    let stderr = "";
    return execRunner(options, {
        log(text) {
            stdout += text;
        },
        error(text) {
            stderr += text;
        },
    }).then(status => ({ status, stderr, stdout }));
}

// tslint:disable-next-line:promise-function-async
function execRunner(options: Partial<Options>, logger: Logger = dummyLogger) {
    return run({ exclude: [], files: [], ...options }, logger);
}

// tslint:disable-next-line:ban-types
function isFunction(fn: any): fn is Function {
    return {}.toString.call(fn) === "[object Function]";
}

function cleanTempInitFile(): void {
    if (fs.existsSync(TEMP_JSON_PATH)) {
        fs.unlinkSync(TEMP_JSON_PATH);
    }
}<|MERGE_RESOLUTION|>--- conflicted
+++ resolved
@@ -20,13 +20,9 @@
 import * as os from "os";
 import * as path from "path";
 import * as semver from "semver";
-<<<<<<< HEAD
+
 import { Logger } from "../../src/logger";
 import { Options, run, Status } from "../../src/runner";
-=======
-
-import { Logger, Options, run, Status } from "../../src/runner";
->>>>>>> 110afa08
 import { denormalizeWinPath } from "../../src/utils";
 import { getNormalizedTypescriptVersion } from "../../src/verify/parse";
 import { createTempFile } from "../utils";
