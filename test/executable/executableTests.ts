--- conflicted
+++ resolved
@@ -19,11 +19,8 @@
 import * as fs from "fs";
 import * as os from "os";
 import * as path from "path";
-<<<<<<< HEAD
-
-=======
 import * as semver from "semver";
->>>>>>> 4e21e43c
+
 import { Logger, Options, run, Status } from "../../src/runner";
 import { denormalizeWinPath } from "../../src/utils";
 import { getNormalizedTypescriptVersion } from "../../src/verify/parse";
