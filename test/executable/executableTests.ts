/*
 * Copyright 2016 Palantir Technologies, Inc.
 *
 * Licensed under the Apache License, Version 2.0 (the "License");
 * you may not use this file except in compliance with the License.
 * You may obtain a copy of the License at
 *
 *     http://www.apache.org/licenses/LICENSE-2.0
 *
 * Unless required by applicable law or agreed to in writing, software
 * distributed under the License is distributed on an "AS IS" BASIS,
 * WITHOUT WARRANTIES OR CONDITIONS OF ANY KIND, either express or implied.
 * See the License for the specific language governing permissions and
 * limitations under the License.
 */

import * as cp from "child_process";
import * as fs from "fs";
import * as os from "os";
import * as path from "path";
import { createTempFile, denormalizeWinPath } from "../utils";

// when tests are run with mocha from npm scripts CWD points to project root
const EXECUTABLE_DIR = path.resolve(process.cwd(), "test", "executable");
const EXECUTABLE_PATH = path.resolve(EXECUTABLE_DIR, "npm-like-executable");
const TEMP_JSON_PATH = path.resolve(EXECUTABLE_DIR, "tslint.json");

/* tslint:disable:only-arrow-functions */
<<<<<<< HEAD
describe("Executable", function () {
=======
describe("Executable", function (this: Mocha.ISuiteCallbackContext) {
>>>>>>> 5a85a011
    this.slow(3000);    // the executable is JIT-ed each time it runs; avoid showing slowness warnings
    this.timeout(4000);

    describe("Files", () => {
        it("exits with code 1 if no arguments passed", (done) => {
            execCli([], (err, stdout, stderr) => {
                assert.isNotNull(err, "process should exit with error");
                assert.strictEqual(err.code, 1, "error code should be 1");

                assert.include(stderr, "Missing files", "stderr should contain notification about missing files");
                assert.strictEqual(stdout, "", "shouldn't contain any output in stdout");
                done();
            });
        });

        it("exits with code 0 if correct file is passed", (done) => {
            execCli(["src/configuration.ts"], (err) => {
                assert.isNull(err, "process should exit without an error");
                done();
            });
        });

        it("exits with code 0 if several files passed without `-f` flag", (done) => {
            execCli(["src/configuration.ts", "src/formatterLoader.ts"], (err) => {
                assert.isNull(err, "process should exit without an error");
                done();
            });
        });

        it("exits with code 1 if removed `-f` flag is passed", (done) => {
            execCli(["src/configuration.ts", "-f", "src/formatterLoader.ts"], (err, stdout, stderr) => {
                assert.isNotNull(err, "process should exit with error");
                assert.strictEqual(err.code, 1, "error code should be 1");

                assert.include(stderr, "-f option is no longer available", "stderr should contain notification about removed flag");
                assert.strictEqual(stdout, "", "shouldn't contain any output in stdout");
                done();
            });
        });
    });

    describe("Configuration file", () => {
        it("exits with code 0 if relative path is passed without `./`", (done) => {
            execCli(["-c", "test/config/tslint-almost-empty.json", "src/test.ts"], (err) => {
                assert.isNull(err, "process should exit without an error");
                done();
            });
        });

        it("exits with code 0 if config file that extends relative config file", (done) => {
            execCli(["-c", "test/config/tslint-extends-package-no-mod.json", "src/test.ts"], (err) => {
                assert.isNull(err, "process should exit without an error");
                done();
            });
        });

        it("exits with code 1 if config file is invalid", (done) => {
            execCli(["-c", "test/config/tslint-invalid.json", "src/test.ts"], (err, stdout, stderr) => {
                assert.isNotNull(err, "process should exit with error");
                assert.strictEqual(err.code, 1, "error code should be 1");

                assert.include(stderr, "Failed to load", "stderr should contain notification about failing to load json");
                assert.strictEqual(stdout, "", "shouldn't contain any output in stdout");
                done();
            });
        });
    });

    describe("Custom rules", () => {
        it("exits with code 1 if nonexisting custom rules directory is passed", (done) => {
            execCli(["-c", "./test/config/tslint-custom-rules.json", "-r", "./someRandomDir", "src/test.ts"], (err) => {
                assert.isNotNull(err, "process should exit with error");
                assert.strictEqual(err.code, 1, "error code should be 1");
                done();
            });
        });

        it("exits with code 2 if custom rules directory is passed and file contains lint errors", (done) => {
            execCli(["-c", "./test/config/tslint-custom-rules.json", "-r", "./test/files/custom-rules", "src/test.ts"], (err) => {
                assert.isNotNull(err, "process should exit with error");
                assert.strictEqual(err.code, 2, "error code should be 2");
                done();
            });
        });

        it("exits with code 2 if custom rules directory is specified in config file and file contains lint errors", (done) => {
            execCli(["-c", "./test/config/tslint-custom-rules-with-dir.json", "src/test.ts"], (err) => {
                assert.isNotNull(err, "process should exit with error");
                assert.strictEqual(err.code, 2, "error code should be 2");
                done();
            });
        });
    });

    describe("--fix flag", () => {
        it("fixes multiple rules without overwriting each other", (done) => {
            const tempFile = createTempFile("ts");
            fs.createReadStream("test/files/multiple-fixes-test/multiple-fixes.test.ts").pipe(fs.createWriteStream(tempFile));
            execCli(["-c", "test/files/multiple-fixes-test/tslint.json", tempFile, "--fix"],
                (err, stdout) => {
                    const content = fs.readFileSync(tempFile, "utf8");
                    // compare against file name which will be returned by formatter (used in TypeScript)
                    const denormalizedFileName = denormalizeWinPath(tempFile);
                    fs.unlinkSync(tempFile);
                    assert.strictEqual(content, "import * as y from \"a_long_module\";\nimport * as x from \"b\";\n");
                    assert.isNull(err, "process should exit without an error");
                    assert.strictEqual(stdout, `Fixed 2 error(s) in ${denormalizedFileName}`);
                    done();
                });
        });
    });

    describe("--force flag", () => {
        it("exits with code 0 if `--force` flag is passed", (done) => {
            execCli(["-c", "./test/config/tslint-custom-rules.json", "-r", "./test/files/custom-rules", "--force", "src/test.ts"],
                (err, stdout) => {
                    assert.isNull(err, "process should exit without an error");
                    assert.include(stdout, "failure", "errors should be reported");
                    done();
                });
        });
    });

    describe("--test flag", () => {
        it("exits with code 0 if `--test` flag is used", (done) => {
            execCli(["--test", "test/rules/no-eval"], (err) => {
                assert.isNull(err, "process should exit without an error");
                done();
            });
        });

        it("exits with code 1 if `--test` flag is used with incorrect rule", (done) => {
            execCli(["--test", "test/files/incorrect-rule-test"], (err) => {
                assert.isNotNull(err, "process should exit with error");
                assert.strictEqual(err.code, 1, "error code should be 1");
                done();
            });
        });

        it("exits with code 0 if `--test` flag is used with custom rule", (done) => {
            execCli(["--test", "test/files/custom-rule-rule-test"], (err) => {
                assert.isNull(err, "process should exit without an error");
                done();
            });
        });

        it("exits with code 0 if `--test` and `-r` flags are used with custom rule", (done) => {
            execCli(["-r", "test/files/custom-rules-2", "--test", "test/files/custom-rule-rule-test"], (err) => {
                assert.isNull(err, "process should exit without an error");
                done();
            });
        });

        it("exits with code 0 if `--test` flag is used with fixes", (done) => {
            execCli(["--test", "test/files/fixes-test"], (err) => {
                assert.isNull(err, "process should exit without an error");
                done();
            });
        });

        it("exits with code 1 if `--test` flag is used with incorrect fixes", (done) => {
            execCli(["--test", "test/files/incorrect-fixes-test"], (err) => {
                assert.isNotNull(err, "process should exit with error");
                assert.strictEqual(err.code, 1, "error code should be 1");
                done();
            });
        });
    });

    describe("tsconfig.json", () => {
        it("exits with code 0 if `tsconfig.json` is passed and it specifies files without errors", (done) => {
            execCli(["-c", "test/files/tsconfig-test/tslint.json", "--project", "test/files/tsconfig-test/tsconfig.json"], (err) => {
                assert.isNull(err, "process should exit without an error");
                done();
            });
        });

        it("exits with code 2 if both `tsconfig.json` and files arguments are passed and files contain lint errors", (done) => {
            execCli(["-c", "test/files/tsconfig-test/tslint.json", "--project", "test/files/tsconfig-test/tsconfig.json",
                "test/files/tsconfig-test/other.test.ts"], (err) => {
                    assert.isNotNull(err, "process should exit with error");
                    assert.strictEqual(err.code, 2, "error code should be 2");
                    done();
                });
        });

        it("exits with code 0 if `tsconfig.json` is passed but it includes no ts files", (done) => {
            execCli(["-c", "test/files/tsconfig-no-ts-files/tslint.json", "--project", "test/files/tsconfig-no-ts-files/tsconfig.json"],
                (err) => {
                    assert.isNull(err, "process should exit without an error");
                    done();
                });
        });
    });

    describe("--init flag", () => {
        // remove temp file before calling tslint --init
        beforeEach(cleanTempInitFile);
        // clean up temp file after tests
        afterEach(cleanTempInitFile);

        it("exits with code 0 if `--init` flag is used in folder without tslint.json", (done) => {

            execCli(["--init"], { cwd: EXECUTABLE_DIR }, (err) => {
                assert.isNull(err, "process should exit without an error");
                assert.strictEqual(fs.existsSync(TEMP_JSON_PATH), true, "file should be created");
                done();
            });
        });

        it("exits with code 1 if `--init` flag is used in folder with tslint.json", (done) => {
            // make sure that file exists before test
            fs.writeFileSync(TEMP_JSON_PATH, "{}");

            execCli(["--init"], { cwd: EXECUTABLE_DIR }, (err) => {
                assert.isNotNull(err, "process should exit with error");
                assert.strictEqual(err.code, 1, "error code should be 1");
                done();
            });

        });
    });

    describe("globs and quotes", () => {
        // when glob pattern is passed without quotes in npm script `process.env` will contain:
        // on Windows - pattern string without any quotes
        // on Linux - list of files that matches glob (may differ from `glob` module results)

        it("exits with code 2 if correctly finds file containing lint errors when glob is in double quotes", (done) => {
            // when glob pattern is passed in double quotes in npm script `process.env` will contain:
            // on Windows - pattern string without any quotes
            // on Linux - pattern string without any quotes (glob is not expanded)
            execCli(["-c", "./test/config/tslint-custom-rules.json", "-r", "./test/files/custom-rules", "src/**/test.ts"], (err) => {
                assert.isNotNull(err, "process should exit with error");
                assert.strictEqual(err.code, 2, "error code should be 2");
                done();
            });
        });

        it("exits with code 2 if correctly finds file containing lint errors when glob is in single quotes", (done) => {
            // when glob pattern is passed in single quotes in npm script `process.env` will contain:
            // on Windows - pattern string wrapped in single quotes
            // on Linux - pattern string without any quotes (glob is not expanded)
            execCli(["-c", "./test/config/tslint-custom-rules.json", "-r", "./test/files/custom-rules", "'src/**/test.ts'"], (err) => {
                assert.isNotNull(err, "process should exit with error");
                assert.strictEqual(err.code, 2, "error code should be 2");
                done();
            });
        });

    });
});

type ExecFileCallback = (error: any, stdout: string, stderr: string) => void;

function execCli(args: string[], cb: ExecFileCallback): cp.ChildProcess;
function execCli(args: string[], options: cp.ExecFileOptions, cb: ExecFileCallback): cp.ChildProcess;
function execCli(args: string[], options: cp.ExecFileOptions | ExecFileCallback, cb?: ExecFileCallback): cp.ChildProcess {
    let filePath = EXECUTABLE_PATH;

    // Specify extension for Windows executable to avoid ENOENT errors 
    if (os.platform() === "win32") {
        filePath += ".cmd";
    }

    if (isFunction(options)) {
        cb = options as ExecFileCallback;
        options = {};
    }

    return cp.execFile(filePath, args, options, (error, stdout, stderr) => {
        if (cb === undefined) {
            throw new Error("cb not defined");
        }
        cb(error, stdout.trim(), stderr.trim());
    });
}

function isFunction(fn: any): boolean {
    return ({}).toString.call(fn) === "[object Function]";
}

function cleanTempInitFile(): void {
    if (fs.existsSync(TEMP_JSON_PATH)) {
        fs.unlinkSync(TEMP_JSON_PATH);
    }
}<|MERGE_RESOLUTION|>--- conflicted
+++ resolved
@@ -26,11 +26,7 @@
 const TEMP_JSON_PATH = path.resolve(EXECUTABLE_DIR, "tslint.json");
 
 /* tslint:disable:only-arrow-functions */
-<<<<<<< HEAD
-describe("Executable", function () {
-=======
 describe("Executable", function (this: Mocha.ISuiteCallbackContext) {
->>>>>>> 5a85a011
     this.slow(3000);    // the executable is JIT-ed each time it runs; avoid showing slowness warnings
     this.timeout(4000);
 
