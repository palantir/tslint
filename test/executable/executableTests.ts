/*
 * Copyright 2016 Palantir Technologies, Inc.
 *
 * Licensed under the Apache License, Version 2.0 (the "License");
 * you may not use this file except in compliance with the License.
 * You may obtain a copy of the License at
 *
 *     http://www.apache.org/licenses/LICENSE-2.0
 *
 * Unless required by applicable law or agreed to in writing, software
 * distributed under the License is distributed on an "AS IS" BASIS,
 * WITHOUT WARRANTIES OR CONDITIONS OF ANY KIND, either express or implied.
 * See the License for the specific language governing permissions and
 * limitations under the License.
 */

import { assert } from "chai";
import * as cp from "child_process";
import * as fs from "fs";
import * as os from "os";
import * as path from "path";
import { Logger, Options, run, Status } from "../../src/runner";
import { denormalizeWinPath } from "../../src/utils";
import { createTempFile } from "../utils";

// when tests are run with mocha from npm scripts CWD points to project root
const EXECUTABLE_DIR = path.resolve(process.cwd(), "test", "executable");
const EXECUTABLE_PATH = path.resolve(EXECUTABLE_DIR, "npm-like-executable");
const TEMP_JSON_PATH = path.resolve(EXECUTABLE_DIR, "tslint.json");

const dummyLogger: Logger = {
    log() { /* do nothing */ },
    error() { /* do nothing */ },
};

describe("Executable", function(this: Mocha.ISuiteCallbackContext) {
    this.slow(3000);    // the executable is JIT-ed each time it runs; avoid showing slowness warnings
    this.timeout(4000);

    describe("Files", () => {
        it("exits with code 1 if no arguments passed", (done) => {
            execCli([], (err, stdout, stderr) => {
                assert.isNotNull(err, "process should exit with error");
                assert.strictEqual(err.code, 1, "error code should be 1");

                assert.include(
                    stderr,
                    "No files specified. Use --project to lint a project folder.",
                    "stderr should contain notification about missing files");
                assert.strictEqual(stdout, "", "shouldn't contain any output in stdout");
                done();
            });
        });

        it("exits with code 0 if correct file is passed", (done) => {
            execCli(["src/configuration.ts"], (err) => {
                assert.isNull(err, "process should exit without an error");
                done();
            });
        });

        it("exits with code 0 if several files passed without `-f` flag", (done) => {
            execCli(["src/configuration.ts", "src/formatterLoader.ts"], (err) => {
                assert.isNull(err, "process should exit without an error");
                done();
            });
        });

        it("exits with code 1 if removed `-f` flag is passed", (done) => {
            execCli(["src/configuration.ts", "-f", "src/formatterLoader.ts"], (err, stdout, stderr) => {
                assert.isNotNull(err, "process should exit with error");
                assert.strictEqual(err.code, 1, "error code should be 1");

                assert.include(stderr, "error: unknown option `-f'");
                assert.strictEqual(stdout, "", "shouldn't contain any output in stdout");
                done();
            });
        });

        it("warns if file does not exist", (done) => {
            execCli(["foo/bar.ts"], (err, _stdout, stderr) => {
                assert.isNull(err, "process should exit without error");

                assert.include(stderr, `'${path.normalize("foo/bar.ts")}' does not exist`);
                done();
            });
        });

        it("doesn't warn if non-existent file is excluded by --exclude", (done) => {
            execCli(["foo/bar.js", "--exclude", "**/*.js"], (err, _stdout, stderr) => {
                assert.isNull(err, "process should exit without error");

                assert.notInclude(stderr, "does not exist");
                done();
            });
        });

        it("doesn't warn if glob pattern doesn't match any file", (done) => {
            execCli(["foobar/*.js"], (err, _stdout, stderr) => {
                assert.isNull(err, "process should exit without error");

                assert.notInclude(stderr, "does not exist");
                done();
            });
        });
    });

    describe("Configuration file", () => {
        it("exits with code 0 if relative path is passed without `./`", async () => {
            const status = await execRunner({config: "test/config/tslint-almost-empty.json", files: ["src/test.ts"]});
            assert.equal(status, Status.Ok, "process should exit without an error");
        });

        it("exits with code 0 if config file that extends relative config file", async () => {
            const status = await execRunner({config: "test/config/tslint-extends-package-no-mod.json", files: ["src/test.ts"]});
            assert.equal(status, Status.Ok, "process should exit without an error");
        });

<<<<<<< HEAD
        it("exits with code 1 if config file is invalid", async () => {
            const result = await execRunnerWithOutput({config: "test/config/tslint-invalid.json", files: ["src/test.ts"]});

            assert.equal(result.status, Status.FatalError, "process should exit with error");
            assert.include(result.stderr, "Failed to load", "stderr should contain notification about failing to load json");
            assert.strictEqual(result.stdout, "", "shouldn't contain any output in stdout");
=======
        it("exits with code 1 if json config file is invalid", (done) => {
            execCli(["-c", "test/config/tslint-invalid.json", "src/test.ts"], (err, stdout, stderr) => {
                assert.isNotNull(err, "process should exit with error");
                assert.strictEqual(err.code, 1, "error code should be 1");

                assert.include(stderr, "Failed to load", "stderr should contain notification about failing to load json config");
                assert.strictEqual(stdout, "", "shouldn't contain any output in stdout");
                done();
            });
        });

        it("exits with code 1 if yaml config file is invalid", (done) => {
            execCli(["-c", "test/config/tslint-invalid.yaml", "src/test.ts"], (err, stdout, stderr) => {
                assert.isNotNull(err, "process should exit with error");
                assert.strictEqual(err.code, 1, "error code should be 1");

                assert.include(stderr, "Failed to load", "stderr should contain notification about failing to load yaml config");
                assert.strictEqual(stdout, "", "shouldn't contain any output in stdout");
                done();
            });
>>>>>>> eb8daeef
        });

        it("mentions the root cause if a config file extends from an invalid file", async () => {
            const result = await execRunnerWithOutput({config: "test/config/tslint-extends-invalid.json", files: ["src/test.ts"]});

<<<<<<< HEAD
            assert.equal(result.status, Status.FatalError, "process should exit with error");
            assert.include(result.stderr, "Failed to load", "stderr should contain notification about failing to load json");
            assert.include(result.stderr, "tslint-invalid.json", "stderr should mention the problem file");
            assert.strictEqual(result.stdout, "", "shouldn't contain any output in stdout");
=======
                assert.include(stderr, "Failed to load", "stderr should contain notification about failing to load json config");
                assert.include(stderr, "tslint-invalid.json", "stderr should mention the problem file");
                assert.strictEqual(stdout, "", "shouldn't contain any output in stdout");
                done();
            });
>>>>>>> eb8daeef
        });
    });

    describe("Custom rules", () => {
        it("exits with code 1 if nonexisting custom rules directory is passed", async () => {
            const status = await execRunner(
                {config: "./test/config/tslint-custom-rules.json", rulesDirectory: "./someRandomDir", files: ["src/test.ts"]},
            );
            assert.equal(status, Status.FatalError, "error code should be 1");
        });

        it("exits with code 2 if custom rules directory is passed and file contains lint errors", async () => {
            const status = await execRunner(
                {config: "./test/config/tslint-custom-rules.json", rulesDirectory: "./test/files/custom-rules", files: ["src/test.ts"]},
            );
            assert.equal(status, Status.LintError, "error code should be 2");
        });

        it("exits with code 0 if custom rules directory is passed and file contains lint warnings", async () => {
            const status = await execRunner(
                {
                    config: "./test/config/tslint-extends-package-warning.json",
                    files: ["src/test.ts"],
                    rulesDirectory: "./test/files/custom-rules",
                },
            );
            assert.equal(status, Status.Ok, "process should exit without an error");
        });

        it("exits with code 2 if custom rules directory is specified in config file and file contains lint errors", async () => {
            const status = await execRunner({config: "./test/config/tslint-custom-rules-with-dir.json", files: ["src/test.ts"]});
            assert.equal(status, Status.LintError, "error code should be 2");
        });

        it("are compiled just in time when using ts-node", (done) => {
            execCli(
                ["-c", "./test/config/tslint-custom-rules-uncompiled.json", "src/test.ts"],
                {
                    env: {
                        ...process.env, // tslint:disable-line:no-unsafe-any
                        NODE_OPTIONS: "-r ts-node/register",
                        TS_NODE_CACHE: "0",
                        TS_NODE_FAST: "1",
                    },
                },
                (err) => {
                    assert.isNull(err, "process should exit without an error");
                    done();
                },
            );
        });
    });

    describe("Config with excluded files", () => {
        it("exits with code 2 if linter options doesn't exclude file with lint errors", async () => {
            const status = await execRunner(
                {config: "./test/files/config-exclude/tslint-exclude-one.json", files: ["./test/files/config-exclude/included.ts"]},
            );
            assert.equal(status, Status.LintError, "error code should be 2");
        });

        it("exits with code 0 if linter options exclude one file with lint errors", async () => {
            const status = await execRunner(
                {config: "./test/files/config-exclude/tslint-exclude-one.json", files: ["./test/files/config-exclude/excluded.ts"]},
            );
            assert.equal(status, Status.Ok, "process should exit without an error");
        });

        it("exits with code 0 if linter options excludes many files with lint errors", async () => {
            const status = await execRunner(
                {
                    config: "./test/files/config-exclude/tslint-exclude-many.json",
                    files: ["./test/rules/config-exclude/excluded1.ts", "./test/rules/config-exclude/subdir/excluded2.ts"],
                },
            );
            assert.strictEqual(status, Status.Ok, "process should exit without an error");
        });

        it("excludes files relative to tslint.json", async () => {
            const status = await execRunner(
                {config: "./test/files/config-exclude/tslint-exclude-one.json", files: ["./test/files/config-exclude/subdir/excluded.ts"]},
            );
            assert.equal(status, Status.LintError, "exit code should be 2");
        });

        it("excludes files relative to tslint.json they were declared in", async () => {
            const status = await execRunner(
                {
                    config: "./test/files/config-exclude/subdir/tslint-extending.json",
                    files: ["./test/files/config-exclude/subdir/excluded.ts"],
                },
            );
            assert.equal(status, Status.LintError, "exit code should be 2");
        });
    });

    it("finds configuration above current directory", (done) => {
        execCli(
            ["index.test.ts"],
            {
                cwd: "./test/files/config-findup/no-config",
            },
            (err) => {
                assert.isNotNull(err, "process should exit with an error");
                assert.equal(err.code, 2, "exit code should be 2");
                done();
            },
        );
    });

    describe("--fix flag", () => {
        it("fixes multiple rules without overwriting each other", async () => {
            const tempFile = path.relative(process.cwd(), createTempFile("ts"));
            fs.writeFileSync(tempFile, 'import * as x from "b"\nimport * as y from "a_long_module";\n');
            const result = await execRunnerWithOutput(
                {config: "test/files/multiple-fixes-test/tslint.json", files: [tempFile], fix: true},
            );
            const content = fs.readFileSync(tempFile, "utf8");
            // compare against file name which will be returned by formatter (used in TypeScript)
            const denormalizedFileName = denormalizeWinPath(tempFile);
            fs.unlinkSync(tempFile);
            assert.equal(result.status, Status.Ok, "process should exit without an error");
            assert.strictEqual(content, "import * as y from \"a_long_module\";\nimport * as x from \"b\";\n");
            assert.strictEqual(result.stdout.trim(), `Fixed 2 error(s) in ${denormalizedFileName}`);
        }).timeout(8000);
    });

    describe("--force flag", () => {
        it("exits with code 0 if `--force` flag is passed", async () => {
            const result = await execRunnerWithOutput(
                {
                    config: "./test/config/tslint-custom-rules.json",
                    files: ["src/test.ts"],
                    force: true,
                    rulesDirectory: "./test/files/custom-rules",
                },
            );
            assert.equal(result.status, Status.Ok, "process should exit without an error");
            assert.include(result.stdout, "failure", "errors should be reported");
        });
    });

    describe("--test flag", () => {
        it("exits with code 0 if `--test` flag is used", async () => {
            const status = await execRunner({test: true, files: ["test/rules/no-eval"]});
            assert.equal(status, Status.Ok, "process should exit without an error");
        });

        it("exits with code 0 if `--test` flag is used with a wildcard", async () => {
            const status = await execRunner({test: true, files: ["test/rules/no-e*"]});
            assert.equal(status, Status.Ok, "process should exit without an error");
        });

        it("exits with code 1 if `--test` flag is used with incorrect rule", async () => {
            const status = await execRunner({test: true, files: ["test/files/incorrect-rule-test"]});
            assert.equal(status, Status.FatalError, "error code should be 1");
        });

        it("exits with code 1 if `--test` flag is used with incorrect rule in a wildcard", async () => {
            const status = await execRunner({test: true, files: ["test/files/incorrect-rule-*"]});
            assert.equal(status, Status.FatalError, "error code should be 1");
        });

        it("exits with code 0 if `--test` flag is used with custom rule", async () => {
            const status = await execRunner({test: true, files: ["test/files/custom-rule-rule-test"]});
            assert.equal(status, Status.Ok, "process should exit without an error");
        });

        it("exits with code 0 if `--test` and `-r` flags are used with custom rule", async () => {
            const status = await execRunner(
                {test: true, files: ["test/files/custom-rule-cli-rule-test"], rulesDirectory: "test/files/custom-rules-2"},
            );
            assert.equal(status, Status.Ok, "process should exit without an error");
        });

        it("exits with code 0 if `--test` flag is used with fixes", async () => {
            const status = await execRunner({test: true, files: ["test/files/fixes-test"]});
            assert.equal(status, Status.Ok, "process should exit without an error");
        });

        it("exits with code 1 if `--test` flag is used with incorrect fixes", async () => {
            const status = await execRunner({test: true, files: ["test/files/incorrect-fixes-test"]});
            assert.equal(status, Status.FatalError, "error code should be 1");
        });

        it("can be used with multiple paths", async () => {
            // pass a failing test as second path to make sure it gets executed
            const status = await execRunner({test: true, files: ["test/files/custom-rule-rule-test", "test/files/incorrect-fixes-test"]});
            assert.equal(status, Status.FatalError, "error code should be 1");
        });
    });

    describe("--project flag", () => {
        it("exits with code 0 if `tsconfig.json` is passed and it specifies files without errors", async () => {
            const status = await execRunner(
                {config: "test/files/tsconfig-test/tslint.json", project: "test/files/tsconfig-test/tsconfig.json"},
            );
            assert.equal(status, Status.Ok, "process should exit without an error");
        });

        it("can be passed a directory and defaults to tsconfig.json", async () => {
            const status = await execRunner(
                {config: "test/files/tsconfig-test/tslint.json", project: "test/files/tsconfig-test"},
            );
            assert.equal(status, Status.Ok, "process should exit without an error");
        });

        it("exits with error if passed a directory and there is not tsconfig.json", async () => {
            const status = await execRunner(
                {config: "test/files/tsconfig-test/tslint.json", project: "test/files"},
            );
            assert.equal(status, Status.FatalError, "exit code should be 1");
        });

<<<<<<< HEAD
        it("exits with error if passed directory does not exist", async () => {
            const status = await execRunner(
                {config: "test/files/tsconfig-test/tslint.json", project: "test/files/non-existent"},
            );
            assert.equal(status, Status.FatalError, "exit code should be 1");
=======
        it("exits with error if passed directory does not exist", (done) => {
            execCli(["-c", "test/files/tsconfig-test/tslint.json", "--project", "test/files/non-existent"], (err) => {
                assert.isNotNull(err, "process should exit with an error");
                assert.strictEqual(err.code, 1, "error code should be 1");
                done();
            });
>>>>>>> eb8daeef
        });

        it("exits with code 1 if file is not included in project", async () => {
            const status = await execRunner(
                {
                    config: "test/files/tsconfig-test/tslint.json",
                    files: ["test/files/tsconfig-test/other.test.ts"],
                    project: "test/files/tsconfig-test/tsconfig.json",
                },
            );
            assert.equal(status, Status.FatalError, "exit code should be 1");
        });

<<<<<<< HEAD
        it("exits with code 0 if `tsconfig.json` is passed but it includes no ts files", async () => {
            const status = await execRunner(
                {config: "test/files/tsconfig-no-ts-files/tslint.json", project: "test/files/tsconfig-no-ts-files/tsconfig.json"},
            );
            assert.equal(status, Status.Ok, "process should exit without an error");
        });

        it("can extend `tsconfig.json` with relative path", async () => {
            let status = await execRunner(
                {
                    config: "test/files/tsconfig-extends-relative/tslint-ok.json",
                    project: "test/files/tsconfig-extends-relative/test/tsconfig.json",
                },
            );
            assert.equal(status, Status.Ok, "process should exit without an error");
=======
        it("warns if file-to-lint does not exist", (done) => {
            execCli(
                [
                    "--project",
                    "test/files/tsconfig-test/tsconfig.json",
                    "test/files/tsconfig-test/non-existent.test.ts",
                ],
                (err, _stdout, stderr) => {
                    assert.isNull(err, "process should exit without error");
                    assert.include(stderr, `${path.normalize("test/files/tsconfig-test/non-existent.test.ts")}' does not exist`);
                    done();
                });
        });

        it("doesn't warn for non-existent file-to-lint if excluded by --exclude", (done) => {
            execCli(
                [
                    "--project",
                    "test/files/tsconfig-test/tsconfig.json",
                    "test/files/tsconfig-test/non-existent.test.ts",
                    "--exclude",
                    "**/*",
                ],
                (err, _stdout, stderr) => {
                    assert.isNull(err, "process should exit without error");
                    assert.notInclude(stderr, "does not exist");
                    done();
                });
        });

        it("doesn't warn ig glob pattern doesn't match any file", (done) => {
            execCli(
                [
                    "--project",
                    "test/files/tsconfig-test/tsconfig.json",
                    "*.js",
                ],
                (err, _stdout, stderr) => {
                    assert.isNull(err, "process should exit without error");
                    assert.notInclude(stderr, "does not exist");
                    done();
                });
        });

        it("exits with code 0 if `tsconfig.json` is passed but it includes no ts files", (done) => {
            execCli(
                ["-c", "test/files/tsconfig-no-ts-files/tslint.json", "-p", "test/files/tsconfig-no-ts-files/tsconfig.json"],
                (err) => {
                    assert.isNull(err, "process should exit without an error");
                    done();
                });
        });

        it("reports errors from parsing tsconfig.json", (done) => {
            execCli(
                ["-p", "test/files/tsconfig-invalid/syntax-error.json"],
                (err, _stdout, stderr) => {
                    assert.isNotNull(err, "process should exit with an error");
                    assert.equal(err.code, 1, "exit code should be 1");
                    assert.include(stderr, "error TS");
                    done();
                });
        });

        it("reports errors from validating tsconfig.json", (done) => {
            execCli(
                ["-p", "test/files/tsconfig-invalid/empty-files.json"],
                (err, _stdout, stderr) => {
                    assert.isNotNull(err, "process should exit with an error");
                    assert.equal(err.code, 1, "exit code should be 1");
                    assert.include(stderr, "error TS");
                    done();
                });
        });

        it("does not report an error if tsconfig.json matches no files", (done) => {
            execCli(
                ["-p", "test/files/tsconfig-invalid/no-match.json"],
                (err) => {
                    assert.isNull(err, "process should exit without an error");
                    done();
                });
        });

        it("can extend `tsconfig.json` with relative path", (done) => {
            execCli(
                ["-c", "test/files/tsconfig-extends-relative/tslint-ok.json", "-p",
                 "test/files/tsconfig-extends-relative/test/tsconfig.json"],
                (err) => {
                    assert.isNull(err, "process should exit without an error");
                    done();
                });
        });
>>>>>>> eb8daeef

            status = await execRunner(
                {
                    config: "test/files/tsconfig-extends-relative/tslint-fail.json",
                    project: "test/files/tsconfig-extends-relative/test/tsconfig.json",
                },
            );
            assert.equal(status, Status.LintError, "exit code should be 2");
        });

        it("can execute typed rules without --type-check", async () => {
            const status = await execRunner({project: "test/files/typed-rule/tsconfig.json"});
            assert.equal(status, Status.LintError, "exit code should be 2");
        });

<<<<<<< HEAD
        it("handles 'allowJs' correctly", async () => {
            const status = await execRunner({project: "test/files/tsconfig-allow-js/tsconfig.json"});
            assert.equal(status, Status.LintError, "exit code should be 2");
        });

        it("works with '--exclude'", async () => {
            const status = await execRunner(
                {project: "test/files/tsconfig-allow-js/tsconfig.json", exclude: ["test/files/tsconfig-allow-js/testfile.test.js"]},
            );
            assert.equal(status, Status.Ok, "process should exit without an error");
=======
        it("handles 'allowJs' correctly", (done) => {
            execCli(
                [ "-p", "test/files/tsconfig-allow-js/tsconfig.json"],
                (err) => {
                    assert.isNotNull(err, "process should exit with error");
                    assert.strictEqual(err.code, 2, "error code should be 2");
                    done();
                });
        });

        it("doesn't lint external dependencies with 'allowJs'", (done) => {
            execCli(
                [ "-p", "test/files/allow-js-exclude-node-modules/tsconfig.json"],
                (err) => {
                    assert.isNull(err, "process should exit without error");
                    done();
                });
        });

        it("works with '--exclude'", (done) => {
            execCli(
                [ "-p", "test/files/tsconfig-allow-js/tsconfig.json", "-e", "'test/files/tsconfig-allow-js/testfile.test.js'"],
                (err) => {
                    assert.isNull(err, "process should exit without an error");
                    done();
                });
>>>>>>> eb8daeef
        });

        it("can apply fixes from multiple rules", async () => {
            fs.writeFileSync("test/files/project-multiple-fixes/testfile.test.ts",
                             fs.readFileSync("test/files/project-multiple-fixes/before.test.ts", "utf-8"));
            const status = await execRunner({project: "test/files/project-multiple-fixes/", fix: true});
            const actual = fs.readFileSync("test/files/project-multiple-fixes/testfile.test.ts", "utf-8");
            fs.unlinkSync("test/files/project-multiple-fixes/testfile.test.ts");
            assert.equal(status, Status.Ok, "process should exit without an error");
            assert.strictEqual(
                actual,
                fs.readFileSync("test/files/project-multiple-fixes/after.test.ts", "utf-8"),
            );
        }).timeout(8000);
    });

    describe("--type-check", () => {
        it("exits with code 1 if --project is not passed", (done) => {
            execCli(["--type-check"], (err) => {
                assert.isNotNull(err, "process should exit with error");
                assert.strictEqual(err.code, 1, "error code should be 1");
                done();
            });
        });
    });

    describe("--init flag", () => {
        // remove temp file before calling tslint --init
        beforeEach(cleanTempInitFile);
        // clean up temp file after tests
        afterEach(cleanTempInitFile);

        it("exits with code 0 if `--init` flag is used in folder without tslint.json", (done) => {
            execCli(["--init"], { cwd: EXECUTABLE_DIR }, (err) => {
                assert.isNull(err, "process should exit without an error");
                assert.strictEqual(fs.existsSync(TEMP_JSON_PATH), true, "file should be created");
                done();
            });
        });

        it("exits with code 1 if `--init` flag is used in folder with tslint.json", (done) => {
            // make sure that file exists before test
            fs.writeFileSync(TEMP_JSON_PATH, "{}");

            execCli(["--init"], { cwd: EXECUTABLE_DIR }, (err) => {
                assert.isNotNull(err, "process should exit with error");
                assert.strictEqual(err.code, 1, "error code should be 1");
                done();
            });

        });
    });

    describe("globs and quotes", () => {
        // when glob pattern is passed without quotes in npm script `process.env` will contain:
        // on Windows - pattern string without any quotes
        // on Linux - list of files that matches glob (may differ from `glob` module results)

        it("exits with code 2 if correctly finds file containing lint errors when glob is in double quotes", async () => {
            // when glob pattern is passed in double quotes in npm script `process.env` will contain:
            // on Windows - pattern string without any quotes
            // on Linux - pattern string without any quotes (glob is not expanded)
            const status = await execRunner(
                {config: "./test/config/tslint-custom-rules.json", rulesDirectory: "./test/files/custom-rules", files: ["src/**/test.ts"]},
            );
            assert.equal(status, Status.LintError, "error code should be 2");
        });

        it("exits with code 2 if correctly finds file containing lint errors when glob is in single quotes", async () => {
            // when glob pattern is passed in single quotes in npm script `process.env` will contain:
            // on Windows - pattern string wrapped in single quotes
            // on Linux - pattern string without any quotes (glob is not expanded)
            const status = await execRunner(
                {
                    config: "./test/config/tslint-custom-rules.json",
                    files: ["'src/**/test.ts'"],
                    rulesDirectory: "./test/files/custom-rules",
                },
            );
            assert.equal(status, Status.LintError, "error code should be 2");
        });

        it("can handle multiple '--exclude' globs", (done) => {
            execCli(
                [
                    "-c", "test/files/multiple-excludes/tslint.json",
                    "--exclude", "'test/files/multiple-excludes/invalid.test.ts'",
                    "--exclude", "'test/files/multiple-excludes/invalid2*'",
                    "'test/files/multiple-excludes/**.ts'",
                ],
                (err) => {
                    assert.isNull(err, "process should exit without an error");
                    done();
                });
        });
    });
});

type ExecFileCallback = (error: Error & { code: number }, stdout: string, stderr: string) => void;

function execCli(args: string[], cb: ExecFileCallback): cp.ChildProcess;
function execCli(args: string[], options: cp.ExecFileOptions, cb: ExecFileCallback): cp.ChildProcess;
function execCli(args: string[], options: cp.ExecFileOptions | ExecFileCallback, cb?: ExecFileCallback): cp.ChildProcess {
    let filePath = EXECUTABLE_PATH;

    // Specify extension for Windows executable to avoid ENOENT errors
    if (os.platform() === "win32") {
        filePath += ".cmd";
    }

    if (isFunction(options)) {
        cb = options;
        options = {};
    }

    return cp.execFile(filePath, args, options, (error, stdout, stderr) => {
        if (cb === undefined) {
            throw new Error("cb not defined");
        }
        cb(error as Error & { code: number }, stdout.trim(), stderr.trim());
    });
}

<<<<<<< HEAD
function execRunnerWithOutput(options: Partial<Options>) { // tslint:disable-line:promise-function-async
    let stdout = "";
    let stderr = "";
    return execRunner(
        options,
        {
            log(text) { stdout += text; },
            error(text) { stderr += text; },
        },
    ).then((status) => ({status, stderr, stdout}));
}

function execRunner(options: Partial<Options>, logger: Logger = dummyLogger) { // tslint:disable-line:promise-function-async
    return run({exclude: [], ...options}, logger);
}

function isFunction(fn: any): fn is (...args: any[]) => any {
=======
function isFunction(fn: any): fn is Function { // tslint:disable-line:ban-types
>>>>>>> eb8daeef
    return ({}).toString.call(fn) === "[object Function]";
}

function cleanTempInitFile(): void {
    if (fs.existsSync(TEMP_JSON_PATH)) {
        fs.unlinkSync(TEMP_JSON_PATH);
    }
}<|MERGE_RESOLUTION|>--- conflicted
+++ resolved
@@ -77,31 +77,22 @@
             });
         });
 
-        it("warns if file does not exist", (done) => {
-            execCli(["foo/bar.ts"], (err, _stdout, stderr) => {
-                assert.isNull(err, "process should exit without error");
-
-                assert.include(stderr, `'${path.normalize("foo/bar.ts")}' does not exist`);
-                done();
-            });
-        });
-
-        it("doesn't warn if non-existent file is excluded by --exclude", (done) => {
-            execCli(["foo/bar.js", "--exclude", "**/*.js"], (err, _stdout, stderr) => {
-                assert.isNull(err, "process should exit without error");
-
-                assert.notInclude(stderr, "does not exist");
-                done();
-            });
-        });
-
-        it("doesn't warn if glob pattern doesn't match any file", (done) => {
-            execCli(["foobar/*.js"], (err, _stdout, stderr) => {
-                assert.isNull(err, "process should exit without error");
-
-                assert.notInclude(stderr, "does not exist");
-                done();
-            });
+        it("warns if file does not exist", async () => {
+            const result = await execRunnerWithOutput({files: ["foo/bar.ts"]});
+            assert.strictEqual(result.status, Status.Ok, "process should exit without error");
+            assert.include(result.stderr, "'foo/bar.ts' does not exist");
+        });
+
+        it("doesn't warn if non-existent file is excluded by --exclude", async () => {
+            const result = await execRunnerWithOutput({files: ["foo/bar.js"], exclude: ["**/*.js"]});
+            assert.strictEqual(result.status, Status.Ok, "process should exit without error");
+            assert.notInclude(result.stderr, "does not exist");
+        });
+
+        it("doesn't warn if glob pattern doesn't match any file", async () => {
+            const result = await execRunnerWithOutput({files: ["foobar/*.js"]});
+            assert.strictEqual(result.status, Status.Ok, "process should exit without error");
+            assert.notInclude(result.stderr, "does not exist");
         });
     });
 
@@ -116,52 +107,29 @@
             assert.equal(status, Status.Ok, "process should exit without an error");
         });
 
-<<<<<<< HEAD
         it("exits with code 1 if config file is invalid", async () => {
             const result = await execRunnerWithOutput({config: "test/config/tslint-invalid.json", files: ["src/test.ts"]});
 
             assert.equal(result.status, Status.FatalError, "process should exit with error");
-            assert.include(result.stderr, "Failed to load", "stderr should contain notification about failing to load json");
+            assert.include(result.stderr, "Failed to load", "stderr should contain notification about failing to load json config");
             assert.strictEqual(result.stdout, "", "shouldn't contain any output in stdout");
-=======
-        it("exits with code 1 if json config file is invalid", (done) => {
-            execCli(["-c", "test/config/tslint-invalid.json", "src/test.ts"], (err, stdout, stderr) => {
-                assert.isNotNull(err, "process should exit with error");
-                assert.strictEqual(err.code, 1, "error code should be 1");
-
-                assert.include(stderr, "Failed to load", "stderr should contain notification about failing to load json config");
-                assert.strictEqual(stdout, "", "shouldn't contain any output in stdout");
-                done();
-            });
-        });
-
-        it("exits with code 1 if yaml config file is invalid", (done) => {
-            execCli(["-c", "test/config/tslint-invalid.yaml", "src/test.ts"], (err, stdout, stderr) => {
-                assert.isNotNull(err, "process should exit with error");
-                assert.strictEqual(err.code, 1, "error code should be 1");
-
-                assert.include(stderr, "Failed to load", "stderr should contain notification about failing to load yaml config");
-                assert.strictEqual(stdout, "", "shouldn't contain any output in stdout");
-                done();
-            });
->>>>>>> eb8daeef
+        });
+
+        it("exits with code 1 if yaml config file is invalid", async () => {
+            const result = await execRunnerWithOutput({config: "test/config/tslint-invalid.yaml", files: ["src/test.ts"]});
+            assert.strictEqual(result.status, Status.FatalError, "error code should be 1");
+
+            assert.include(result.stderr, "Failed to load", "stderr should contain notification about failing to load yaml config");
+            assert.strictEqual(result.stdout, "", "shouldn't contain any output in stdout");
         });
 
         it("mentions the root cause if a config file extends from an invalid file", async () => {
             const result = await execRunnerWithOutput({config: "test/config/tslint-extends-invalid.json", files: ["src/test.ts"]});
 
-<<<<<<< HEAD
             assert.equal(result.status, Status.FatalError, "process should exit with error");
-            assert.include(result.stderr, "Failed to load", "stderr should contain notification about failing to load json");
+            assert.include(result.stderr, "Failed to load", "stderr should contain notification about failing to load json config");
             assert.include(result.stderr, "tslint-invalid.json", "stderr should mention the problem file");
             assert.strictEqual(result.stdout, "", "shouldn't contain any output in stdout");
-=======
-                assert.include(stderr, "Failed to load", "stderr should contain notification about failing to load json config");
-                assert.include(stderr, "tslint-invalid.json", "stderr should mention the problem file");
-                assert.strictEqual(stdout, "", "shouldn't contain any output in stdout");
-                done();
-            });
->>>>>>> eb8daeef
         });
     });
 
@@ -376,20 +344,11 @@
             assert.equal(status, Status.FatalError, "exit code should be 1");
         });
 
-<<<<<<< HEAD
         it("exits with error if passed directory does not exist", async () => {
             const status = await execRunner(
                 {config: "test/files/tsconfig-test/tslint.json", project: "test/files/non-existent"},
             );
             assert.equal(status, Status.FatalError, "exit code should be 1");
-=======
-        it("exits with error if passed directory does not exist", (done) => {
-            execCli(["-c", "test/files/tsconfig-test/tslint.json", "--project", "test/files/non-existent"], (err) => {
-                assert.isNotNull(err, "process should exit with an error");
-                assert.strictEqual(err.code, 1, "error code should be 1");
-                done();
-            });
->>>>>>> eb8daeef
         });
 
         it("exits with code 1 if file is not included in project", async () => {
@@ -403,7 +362,6 @@
             assert.equal(status, Status.FatalError, "exit code should be 1");
         });
 
-<<<<<<< HEAD
         it("exits with code 0 if `tsconfig.json` is passed but it includes no ts files", async () => {
             const status = await execRunner(
                 {config: "test/files/tsconfig-no-ts-files/tslint.json", project: "test/files/tsconfig-no-ts-files/tsconfig.json"},
@@ -412,116 +370,61 @@
         });
 
         it("can extend `tsconfig.json` with relative path", async () => {
-            let status = await execRunner(
+            const status1 = await execRunner(
                 {
                     config: "test/files/tsconfig-extends-relative/tslint-ok.json",
                     project: "test/files/tsconfig-extends-relative/test/tsconfig.json",
                 },
             );
-            assert.equal(status, Status.Ok, "process should exit without an error");
-=======
-        it("warns if file-to-lint does not exist", (done) => {
-            execCli(
-                [
-                    "--project",
-                    "test/files/tsconfig-test/tsconfig.json",
-                    "test/files/tsconfig-test/non-existent.test.ts",
-                ],
-                (err, _stdout, stderr) => {
-                    assert.isNull(err, "process should exit without error");
-                    assert.include(stderr, `${path.normalize("test/files/tsconfig-test/non-existent.test.ts")}' does not exist`);
-                    done();
-                });
-        });
-
-        it("doesn't warn for non-existent file-to-lint if excluded by --exclude", (done) => {
-            execCli(
-                [
-                    "--project",
-                    "test/files/tsconfig-test/tsconfig.json",
-                    "test/files/tsconfig-test/non-existent.test.ts",
-                    "--exclude",
-                    "**/*",
-                ],
-                (err, _stdout, stderr) => {
-                    assert.isNull(err, "process should exit without error");
-                    assert.notInclude(stderr, "does not exist");
-                    done();
-                });
-        });
-
-        it("doesn't warn ig glob pattern doesn't match any file", (done) => {
-            execCli(
-                [
-                    "--project",
-                    "test/files/tsconfig-test/tsconfig.json",
-                    "*.js",
-                ],
-                (err, _stdout, stderr) => {
-                    assert.isNull(err, "process should exit without error");
-                    assert.notInclude(stderr, "does not exist");
-                    done();
-                });
-        });
-
-        it("exits with code 0 if `tsconfig.json` is passed but it includes no ts files", (done) => {
-            execCli(
-                ["-c", "test/files/tsconfig-no-ts-files/tslint.json", "-p", "test/files/tsconfig-no-ts-files/tsconfig.json"],
-                (err) => {
-                    assert.isNull(err, "process should exit without an error");
-                    done();
-                });
-        });
-
-        it("reports errors from parsing tsconfig.json", (done) => {
-            execCli(
-                ["-p", "test/files/tsconfig-invalid/syntax-error.json"],
-                (err, _stdout, stderr) => {
-                    assert.isNotNull(err, "process should exit with an error");
-                    assert.equal(err.code, 1, "exit code should be 1");
-                    assert.include(stderr, "error TS");
-                    done();
-                });
-        });
-
-        it("reports errors from validating tsconfig.json", (done) => {
-            execCli(
-                ["-p", "test/files/tsconfig-invalid/empty-files.json"],
-                (err, _stdout, stderr) => {
-                    assert.isNotNull(err, "process should exit with an error");
-                    assert.equal(err.code, 1, "exit code should be 1");
-                    assert.include(stderr, "error TS");
-                    done();
-                });
-        });
-
-        it("does not report an error if tsconfig.json matches no files", (done) => {
-            execCli(
-                ["-p", "test/files/tsconfig-invalid/no-match.json"],
-                (err) => {
-                    assert.isNull(err, "process should exit without an error");
-                    done();
-                });
-        });
-
-        it("can extend `tsconfig.json` with relative path", (done) => {
-            execCli(
-                ["-c", "test/files/tsconfig-extends-relative/tslint-ok.json", "-p",
-                 "test/files/tsconfig-extends-relative/test/tsconfig.json"],
-                (err) => {
-                    assert.isNull(err, "process should exit without an error");
-                    done();
-                });
-        });
->>>>>>> eb8daeef
-
-            status = await execRunner(
+            assert.equal(status1, Status.Ok, "process should exit without an error");
+            const status2 = await execRunner(
                 {
                     config: "test/files/tsconfig-extends-relative/tslint-fail.json",
                     project: "test/files/tsconfig-extends-relative/test/tsconfig.json",
                 },
             );
-            assert.equal(status, Status.LintError, "exit code should be 2");
+            assert.equal(status2, Status.LintError, "exit code should be 2");
+        });
+
+        it("warns if file-to-lint does not exist", async () => {
+            const result = await execRunnerWithOutput(
+                {project: "test/files/tsconfig-test/tsconfig.json", files: ["test/files/tsconfig-test/non-existent.test.ts"]},
+            );
+            assert.strictEqual(result.status, Status.Ok, "process should exit without error");
+            assert.include(result.stderr, `${path.normalize("test/files/tsconfig-test/non-existent.test.ts")}' does not exist`);
+        });
+
+        it("doesn't warn for non-existent file-to-lint if excluded by --exclude", async () => {
+            const result = await execRunnerWithOutput({
+                exclude: ["**/*"],
+                files: ["test/files/tsconfig-test/non-existent.test.ts"],
+                project: "test/files/tsconfig-test/tsconfig.json",
+            });
+            assert.strictEqual(result.status, Status.Ok, "process should exit without error");
+            assert.notInclude(result.stderr, "does not exist");
+        });
+
+        it("doesn't warn if glob pattern doesn't match any file", async () => {
+            const result = await execRunnerWithOutput({project: "test/files/tsconfig-test/tsconfig.json", files: ["*.js"]});
+            assert.strictEqual(result.status, Status.Ok, "process should exit without error");
+            assert.notInclude(result.stderr, "does not exist");
+        });
+
+        it("reports errors from parsing tsconfig.json", async () => {
+            const result = await execRunnerWithOutput({project: "test/files/tsconfig-invalid/syntax-error.json"});
+            assert.strictEqual(result.status, Status.FatalError, "exit code should be 1");
+            assert.include(result.stderr, "error TS");
+        });
+
+        it("reports errors from validating tsconfig.json", async () => {
+            const result = await execRunnerWithOutput({project: "test/files/tsconfig-invalid/empty-files.json"});
+            assert.strictEqual(result.status, Status.FatalError, "exit code should be 1");
+            assert.include(result.stderr, "error TS");
+        });
+
+        it("does not report an error if tsconfig.json matches no files", async () => {
+            const status = await execRunner({project: "test/files/tsconfig-invalid/no-match.json"});
+            assert.strictEqual(status, Status.Ok, "process should exit without an error");
         });
 
         it("can execute typed rules without --type-check", async () => {
@@ -529,45 +432,21 @@
             assert.equal(status, Status.LintError, "exit code should be 2");
         });
 
-<<<<<<< HEAD
         it("handles 'allowJs' correctly", async () => {
             const status = await execRunner({project: "test/files/tsconfig-allow-js/tsconfig.json"});
             assert.equal(status, Status.LintError, "exit code should be 2");
         });
 
+        it("doesn't lint external dependencies with 'allowJs'", async() => {
+            const status = await execRunner({project: "test/files/allow-js-exclude-node-modules/tsconfig.json"});
+            assert.equal(status, Status.Ok, "process should exit without error");
+        });
+
         it("works with '--exclude'", async () => {
             const status = await execRunner(
                 {project: "test/files/tsconfig-allow-js/tsconfig.json", exclude: ["test/files/tsconfig-allow-js/testfile.test.js"]},
             );
             assert.equal(status, Status.Ok, "process should exit without an error");
-=======
-        it("handles 'allowJs' correctly", (done) => {
-            execCli(
-                [ "-p", "test/files/tsconfig-allow-js/tsconfig.json"],
-                (err) => {
-                    assert.isNotNull(err, "process should exit with error");
-                    assert.strictEqual(err.code, 2, "error code should be 2");
-                    done();
-                });
-        });
-
-        it("doesn't lint external dependencies with 'allowJs'", (done) => {
-            execCli(
-                [ "-p", "test/files/allow-js-exclude-node-modules/tsconfig.json"],
-                (err) => {
-                    assert.isNull(err, "process should exit without error");
-                    done();
-                });
-        });
-
-        it("works with '--exclude'", (done) => {
-            execCli(
-                [ "-p", "test/files/tsconfig-allow-js/tsconfig.json", "-e", "'test/files/tsconfig-allow-js/testfile.test.js'"],
-                (err) => {
-                    assert.isNull(err, "process should exit without an error");
-                    done();
-                });
->>>>>>> eb8daeef
         });
 
         it("can apply fixes from multiple rules", async () => {
@@ -691,7 +570,6 @@
     });
 }
 
-<<<<<<< HEAD
 function execRunnerWithOutput(options: Partial<Options>) { // tslint:disable-line:promise-function-async
     let stdout = "";
     let stderr = "";
@@ -705,13 +583,10 @@
 }
 
 function execRunner(options: Partial<Options>, logger: Logger = dummyLogger) { // tslint:disable-line:promise-function-async
-    return run({exclude: [], ...options}, logger);
+    return run({exclude: [], files: [], ...options}, logger);
 }
 
-function isFunction(fn: any): fn is (...args: any[]) => any {
-=======
 function isFunction(fn: any): fn is Function { // tslint:disable-line:ban-types
->>>>>>> eb8daeef
     return ({}).toString.call(fn) === "[object Function]";
 }
 
