[![NPM version](https://badge.fury.io/js/tslint.svg)](http://badge.fury.io/js/tslint)
[![Downloads](http://img.shields.io/npm/dm/tslint.svg)](https://npmjs.org/package/tslint)
[![Dependency Status](https://david-dm.org/palantir/tslint.svg)](https://david-dm.org/palantir/tslint)
[![devDependency Status](https://david-dm.org/palantir/tslint/dev-status.svg)](https://david-dm.org/palantir/tslint/?type=dev)
[![peerDependency Status](https://david-dm.org/palantir/tslint/peer-status.svg)](https://david-dm.org/palantir/tslint/?type=peer)
[![Circle CI](https://circleci.com/gh/palantir/tslint.svg?style=svg)](https://circleci.com/gh/palantir/tslint)

# TSLint

TSLint is an extensible static analysis tool that checks [TypeScript](https://github.com/Microsoft/TypeScript) code for readability, maintainability, and functionality errors. It is widely supported across modern editors & build systems and can be customized with your own lint rules, configurations, and formatters.

TSLint supports:

-   an extensive set of core rules
-   custom lint rules
-   custom formatters (failure reporters)
-   inline disabling and enabling of rules with comment flags in source code
-   configuration presets (`tslint:latest`, `tslint-react`, etc.) and plugin composition
-   automatic fixing of formatting & style violations
-   integration with [MSBuild](https://github.com/joshuakgoldberg/tslint.msbuild), [Grunt](https://github.com/palantir/grunt-tslint), [Gulp](https://github.com/panuhorsmalahti/gulp-tslint), [Atom](https://github.com/AtomLinter/linter-tslint), [Eclipse](https://github.com/palantir/eclipse-tslint), [Emacs](http://flycheck.org), [Sublime](https://packagecontrol.io/packages/SublimeLinter-contrib-tslint), [Vim](https://github.com/scrooloose/syntastic), [Visual Studio 2015](https://marketplace.visualstudio.com/items?itemName=MadsKristensen.WebAnalyzer), [Visual Studio 2017](https://marketplace.visualstudio.com/items?itemName=RichNewman.TypeScriptAnalyzer), [Visual Studio code](https://marketplace.visualstudio.com/items?itemName=eg2.tslint), [WebStorm](https://www.jetbrains.com/webstorm/help/tslint.html) and [more](https://palantir.github.io/tslint/usage/third-party-tools/)

## Installation & Usage

Please refer to the full installation & usage documentation on the [TSLint website](https://palantir.github.io/tslint/). There, you'll find information about

-   [configuration](https://palantir.github.io/tslint/usage/configuration/),
-   [core rules](https://palantir.github.io/tslint/rules/),
-   [core formatters](https://palantir.github.io/tslint/formatters/), and
-   [customization of TSLint](https://palantir.github.io/tslint/develop/custom-rules/).
-   [inline disabling and enabling of rules with comment flags](https://palantir.github.io/tslint/usage/rule-flags/)

## Custom Rules & Plugins

#### Custom rule sets from Palantir

-   [tslint-react](https://github.com/palantir/tslint-react) - Lint rules related to React & JSX.
-   [tslint-blueprint](https://github.com/palantir/tslint-blueprint) - Lint rules to enforce best practices with [blueprintjs libraries](https://github.com/palantir/blueprint)

#### Custom rule sets from the community

If we don't have all the rules you're looking for, you can either write your own [custom rules](https://palantir.github.io/tslint/develop/custom-rules/) or use rules implementations developed by the community. The repos below are a good source of custom rules:

-   [ESLint rules for TSLint](https://github.com/buzinas/tslint-eslint-rules) - Improve your TSLint with the missing ESLint Rules
-   [tslint-microsoft-contrib](https://github.com/Microsoft/tslint-microsoft-contrib) - A set of TSLint rules used on some Microsoft projects
-   [codelyzer](https://github.com/mgechev/codelyzer) - A set of tslint rules for static code analysis of Angular TypeScript projects
-   [vrsource-tslint-rules](https://github.com/vrsource/vrsource-tslint-rules)
-   [tslint-immutable](https://github.com/jonaskello/tslint-immutable) - TSLint rules to disable mutation in TypeScript
-   [tslint-consistent-codestyle](https://github.com/ajafff/tslint-consistent-codestyle) - TSLint rules to enforce consistent code style in TypeScript
-   [tslint-sonarts](https://github.com/SonarSource/SonarTS) - Bug-finding rules based on advanced code models to spot hard to find errors in TypeScript
-   [tslint-clean-code](https://github.com/Glavin001/tslint-clean-code) - A set of TSLint rules inspired by the Clean Code handbook
-   [rxjs-tslint-rules](https://github.com/cartant/rxjs-tslint-rules) - TSLint rules for RxJS

## Development

Prerequisites:

-   `node` v7+
-   `yarn` v1.0+

#### Quick Start

```bash
git clone git@github.com:palantir/tslint.git --config core.autocrlf=input --config core.eol=lf
yarn
yarn compile
yarn test
```

## Creating a new release

<<<<<<< HEAD
1.  Bump the version number in `package.json` and `src/linter.ts`
2.  Add release notes in `CHANGELOG.md`
    -   Use `./scripts/generate-changelog.js` (after building it with `tsc -p scripts`) to generate the changelog diff. This script expects a [Github.com personal access token](https://github.com/settings/tokens) to exist at `~/github_token.txt` with "repo" permissions.
3.  Commit with message `Prepare release <version>`
4.  Push your branch to GitHub and make a PR
5.  Once your PR is merged, wait for the tests to pass on CircleCI for develop
6.  Create a "Release" on GitHub with the proper tag version and notes from the changelog.
    -   The tag should be identical to the version in `package.json`
7.  Run `yarn run publish:local`
=======
1. Bump the version number in `package.json` and `src/linter.ts`
2. Add release notes in `CHANGELOG.md`
    - Use `./scripts/generate-changelog.js` (after building it with `tsc -p scripts`) to generate the changelog diff. This script expects a [Github.com personal access token](https://github.com/settings/tokens) to exist at `~/github_token.txt` with "repo" permissions.
3. Commit with message `Prepare release <version>`
4. Push your branch to GitHub and make a PR
5. Once your PR is merged, wait for the tests to pass on CircleCI for develop
6. Create a "Release" on GitHub with the proper tag version and notes from the changelog.
    - The tag should be identical to the version in `package.json`
7. Run `yarn run publish:local`
>>>>>>> 1012e56f
<|MERGE_RESOLUTION|>--- conflicted
+++ resolved
@@ -68,17 +68,6 @@
 
 ## Creating a new release
 
-<<<<<<< HEAD
-1.  Bump the version number in `package.json` and `src/linter.ts`
-2.  Add release notes in `CHANGELOG.md`
-    -   Use `./scripts/generate-changelog.js` (after building it with `tsc -p scripts`) to generate the changelog diff. This script expects a [Github.com personal access token](https://github.com/settings/tokens) to exist at `~/github_token.txt` with "repo" permissions.
-3.  Commit with message `Prepare release <version>`
-4.  Push your branch to GitHub and make a PR
-5.  Once your PR is merged, wait for the tests to pass on CircleCI for develop
-6.  Create a "Release" on GitHub with the proper tag version and notes from the changelog.
-    -   The tag should be identical to the version in `package.json`
-7.  Run `yarn run publish:local`
-=======
 1. Bump the version number in `package.json` and `src/linter.ts`
 2. Add release notes in `CHANGELOG.md`
     - Use `./scripts/generate-changelog.js` (after building it with `tsc -p scripts`) to generate the changelog diff. This script expects a [Github.com personal access token](https://github.com/settings/tokens) to exist at `~/github_token.txt` with "repo" permissions.
@@ -87,5 +76,4 @@
 5. Once your PR is merged, wait for the tests to pass on CircleCI for develop
 6. Create a "Release" on GitHub with the proper tag version and notes from the changelog.
     - The tag should be identical to the version in `package.json`
-7. Run `yarn run publish:local`
->>>>>>> 1012e56f
+7. Run `yarn run publish:local`