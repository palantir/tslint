--- conflicted
+++ resolved
@@ -245,159 +245,9 @@
 -----
 <sup>[back to ToC &uarr;](#table-of-contents)</sup>
 
-<<<<<<< HEAD
-Core rules are included in the `tslint` package.
-
-* `adjacent-overload-signatures` enforces function overloads to be consecutive.
-* `align` enforces vertical alignment. Rule options:
-  * `"parameters"` checks alignment of function parameters.
-  * `"arguments"` checks alignment of function call arguments.
-  * `"statements"` checks alignment of statements.
-* `arrow-parens` requires parentheses around the parameters of arrow function definitions.
-* `ban` bans the use of specific functions. Options are `["object", "function"]` pairs that ban the use of `object.function()`.  An optional 3rd parameter may be provided (`["object", "function", "Use 'object.otherFunc' instead."]`) to offer an explanation as to why the function has been banned or to offer an alternative.
-* `class-name` enforces PascalCased class and interface names.
-* `comment-format` enforces rules for single-line comments. Rule options:
-    * `"check-space"` enforces the rule that all single-line comments must begin with a space, as in `// comment`
-        * note that comments starting with `///` are also allowed, for things such as `///<reference>`
-    * `"check-lowercase"` enforces the rule that the first non-whitespace character of a comment must be lowercase, if applicable.
-    * `"check-uppercase"` enforces the rule that the first non-whitespace character of a comment must be uppercase, if applicable.
-* `curly` enforces braces for `if`/`for`/`do`/`while` statements.
-* `eofline` enforces the file to end with a newline.
-* `forin` enforces a `for ... in` statement to be filtered with an `if` statement.
-* `indent` enforces indentation with tabs or spaces. Rule options (one is required):
-    * `"tabs"` enforces consistent tabs.
-    * `"spaces"` enforces consistent spaces.
-* `interface-name` enforces consistent interface names. Rule options:
-    * `"always-prefix"` enforces interface names must have an 'I' prefix
-    * `"never-prefix"` enforces interface names must not have an 'I' prefix
-* `jsdoc-format` enforces basic format rules for jsdoc comments -- comments starting with `/**`
-    * each line contains an asterisk and asterisks must be aligned
-    * each asterisk must be followed by either a space or a newline (except for the first and the last)
-    * the only characters before the asterisk on each line must be whitespace characters
-    * one line comments must start with `/** ` and end with ` */`
-* `label-position` enforces labels only on sensible statements.
-* `label-undefined` checks that labels are defined before usage.
-* `linebreak-style` checks that line breaks used in source files are either linefeed or carriage-return linefeeds. By default linefeeds are required. This rule accepts one parameter, either "LF" or "CRLF".
-* `max-file-line-count` sets the maximum number of lines for files.
-* `max-line-length` sets the maximum length of a line.
-* `member-access` enforces using explicit visibility on class members
-    * `"check-accessor"` enforces explicit visibility on get/set accessors
-    * `"check-constructor"` enforces explicit visibility on constructors
-* `member-ordering` enforces member ordering. The first option should be an object with an `order` key.
-   Values for `order` can be `fields-first`, `statics-first`, `instance-sandwich`, or a custom order.
-* `new-parens` enforces parentheses when invoking a constructor via the `new` keyword.
-* `no-angle-bracket-type-assertion` disallows usages of `<>` type assertions in favor of using the `as` keyword.
-* `no-any` diallows usages of `any` as a type decoration.
-* `no-arg` disallows access to `arguments.callee`.
-* `no-bitwise` disallows bitwise operators.
-* `no-conditional-assignment` disallows any type of assignment in any conditionals. This applies to `do-while`, `for`, `if`, and `while` statements.
-* `no-consecutive-blank-lines` disallows having more than one blank line in a row in a file.
-* `no-console` disallows access to the specified functions on `console`. Rule options are functions to ban on the console variable.
-* `no-construct` disallows access to the constructors of `String`, `Number`, and `Boolean`.
-* `no-constructor-vars` disallows the `public` and `private` modifiers for constructor parameters.
-* `no-debugger` disallows `debugger` statements.
-* `no-default-export` disallows default exports in ES6-style modules. Use named exports instead.
-* `no-duplicate-key` disallows duplicate keys in object literals.
-* `no-duplicate-variable` disallows duplicate variable declarations in the same block scope.
-* `no-empty` disallows empty blocks.
-* `no-eval` disallows `eval` function invocations.
-* `no-for-in-array` disallows iterating over an array with a for-in loop (requires type checking).
-* `no-inferrable-types` disallows explicit type declarations for variables or parameters initialized to a number, string, or boolean.
-   * `ignore-params` allows specifying an inferrable type as a function param
-* `no-internal-module` disallows internal `module` (use `namespace` instead).
-* `no-invalid-this` disallows using the `this` keyword outside of classes.
-    * `check-function-in-method` disallows using the `this` keyword in functions within class methods.
-* `no-mergeable-namespace` disallows mergeable namespaces in the same file.
-* `no-namespace` disallows both internal `module`s and `namespace`, but allows ES6-style external modules.
-    * `allow-declarations` allows `declare namespace ... {}` to describe external APIs.
-* `no-null-keyword` disallows use of the `null` keyword literal.
-* `no-reference` disallows `/// <reference path=>` imports (use ES6-style imports instead).
-* `no-require-imports` disallows invocation of `require()` (use ES6-style imports instead).
-* `no-shadowed-variable` disallows shadowed variable declarations.
-* `no-string-literal` disallows object access via string literals.
-* `no-switch-case-fall-through` disallows falling through case statements. As of TypeScript version 1.8, this rule can be enabled within the compiler by passing the `--noFallthroughCasesInSwitch` flag.
-* `no-trailing-whitespace` disallows trailing whitespace at the end of a line.
-* `no-unreachable` disallows unreachable code after `break`, `catch`, `throw`, and `return` statements. This rule is supported and enforced by default within the TypeScript compiler since version 1.8.
-* `no-unused-expression` disallows unused expression statements, that is, expression statements that are not assignments or function invocations (and thus no-ops). Combine with `no-unused-new` to disallow expressions containing the new keyword.
-* `no-unused-new` disallows unused expressions statements which include the new keyword.
-* `no-unused-variable` disallows unused imports, variables, functions and private class members. Rule options:
-    * `"check-parameters"` disallows unused function and constructor parameters.
-        * NOTE: this option is experimental and does not work with classes that use abstract method declarations, among other things. Use at your own risk.
-    * `"react"` relaxes the rule for a namespace import named `React` (from either the module `"react"` or `"react/addons"`). Any JSX expression in the file will be treated as a usage of `React` (because it expands to `React.createElement`).
-    * `{"ignore-pattern": "pattern"}` where pattern is a case-sensitive regexp. Variable names that match the pattern will be ignored.
-* `no-use-before-declare` disallows usage of variables before their declaration.
-* `no-var-keyword` disallows usage of the `var` keyword, use `let` or `const` instead.
-* `no-var-requires` disallows the use of require statements except in import statements, banning the use of forms such as `var module = require("module")`.
-* `object-literal-sort-keys` checks that keys in object literals are declared in alphabetical order (useful to prevent merge conflicts).
-* `one-line` enforces the specified tokens to be on the same line as the expression preceding it. Rule options:
-  * `"check-catch"` checks that `catch` is on the same line as the closing brace for `try`.
-  * `"check-else"` checks that `else` is on the same line as the closing brace for `if`.
-  * `"check-finally"` checks that `finally` is on the same line as the closing brace for the preceding `try` or `catch`.
-  * `"check-open-brace"` checks that an open brace falls on the same line as its preceding expression.
-  * `"check-whitespace"` checks preceding whitespace for the specified tokens.
-* `one-variable-per-declaration` disallows multiple variable definitions in the same statement.
-  * `"ignore-for-loop"` allows multiple variable definitions in for loop statement.
-* `only-arrow-functions` disallows traditional `function () { ... }` declarations, preferring `() => { ... }` arrow lambdas.
-    * `"allow-declarations"` allows standalone function declarations.
-* `quotemark` enforces consistent single or double quoted string literals. Rule options (at least one of `"double"` or `"single"` is required):
-    * `"single"` enforces single quotes.
-    * `"double"` enforces double quotes.
-    * `"jsx-single"` enforces single quotes for JSX attributes.
-    * `"jsx-double"` enforces double quotes for JSX attributes.
-    * `"avoid-escape"` allows you to use the "other" quotemark in cases where escaping would normally be required. For example, `[true, "double", "avoid-escape"]` would not report a failure on the string literal `'Hello "World"'`.
-* `radix` enforces the radix parameter of `parseInt`.
-* `restrict-plus-operands` enforces the type of addition operands to be both `string` or both `number` (requires type checking).
-* `semicolon` enforces consistent semicolon usage at the end of every statement. Rule options:
-    * `"always"` enforces semicolons at the end of every statement.
-    * `"never"` disallows semicolons at the end of every statement except for when they are necessary.
-* `switch-default` enforces a `default` case in `switch` statements.
-* `trailing-comma` enforces or disallows trailing comma within array and object literals, destructuring assignment and named imports.
-  Each rule option requires a value of `"always"` or `"never"`. Rule options:
-    * `"multiline"` checks multi-line object literals.
-    * `"singleline"` checks single-line object literals.
-* `triple-equals` enforces `===` and `!==` in favor of `==` and `!=`.
-    * `"allow-null-check"` allows `==` and `!=` when comparing to `null`.
-    * `"allow-undefined-check"` allows `==` and `!=` when comparing to `undefined`.
-* `typedef` enforces type definitions to exist. Rule options:
-    * `"call-signature"` checks return type of non-arrow functions.
-    * `"arrow-call-signature"` checks return type of arrow functions.
-    * `"parameter"` checks type specifier of function parameters for non-arrow functions.
-    * `"arrow-parameter"` checks type specifier of function parameters for arrow functions.
-    * `"property-declaration"` checks return types of interface properties.
-    * `"variable-declaration"` checks variable declarations.
-    * `"member-variable-declaration"` checks member variable declarations. For arrow functions being assigned as properties, either the property itself or the arrow functions parameters must have a typedef.
-* `typedef-whitespace` enforces spacing whitespace for type definitions. Each rule option requires a value of `"nospace"`,
-  `"onespace"` or `"space"` to require no space, exactly one or at least one space before or after the type specifier's
-  colon. You can specify two objects containing the five options. The first one describes the left, the second one the
-  right hand side of the typedef colon. To omit checks for either side, omit the second object or pass an empty object
-  for the first. Rule options:
-    * `"call-signature"` checks return type of functions.
-    * `"index-signature"` checks index type specifier of indexers.
-    * `"parameter"` checks function parameters.
-    * `"property-declaration"` checks object property declarations.
-    * `"variable-declaration"` checks variable declaration.
-* `use-isnan` enforces that you use the isNaN() function to check for NaN references instead of a comparison to the NaN constant.
-* `use-strict` enforces ECMAScript 5's strict mode.
-    * `check-module` checks that all top-level modules are using strict mode.
-    * `check-function` checks that all top-level functions are using strict mode.
-* `variable-name` checks variables names for various errors.  Rule options:
-  * `"check-format"`: allows only camelCased or UPPER_CASED variable names
-    * `"allow-leading-underscore"` allows underscores at the beginning.
-    * `"allow-trailing-underscore"` allows underscores at the end.
-    * `"allow-pascal-case"` allows PascalCase in addition to camelCase.
-  * `"ban-keywords"`: disallows the use of certain TypeScript keywords (`any`, `Number`, `number`, `String`, `string`, `Boolean`, `boolean`, `undefined`) as variable or parameter names.
-* `whitespace` enforces spacing whitespace. Rule options:
-  * `"check-branch"` checks branching statements (`if`/`else`/`for`/`while`) are followed by whitespace.
-  * `"check-decl"`checks that variable declarations have whitespace around the equals token.
-  * `"check-module"` checks for whitespace in import & export statements.
-  * `"check-operator"` checks for whitespace around operator tokens.
-  * `"check-separator"` checks for whitespace after separator tokens (`,`/`;`).
-  * `"check-type"` checks for whitespace before a variable type specification.
-  * `"check-typecast"` checks for whitespace between a typecast and its target.
-=======
 [See the TSLint website for a list of core rules included in the `tslint` package.]
 (http://palantir.github.io/tslint/rules/)
->>>>>>> 2cfdd33b
+
 
 Rule Flags
 -----
