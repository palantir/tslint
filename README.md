--- conflicted
+++ resolved
@@ -251,12 +251,8 @@
   * `"parameters"` checks alignment of function parameters.
   * `"arguments"` checks alignment of function call arguments.
   * `"statements"` checks alignment of statements.
-<<<<<<< HEAD
+* `arrow-parens` requires parentheses around the parameters of arrow function definitions.
 * `ban` bans the use of specific functions. Options are `["object", "function"]` pairs that ban the use of `object.function()`.  An optional 3rd parameter may be provided (`["object", "function", "Use 'object.otherFunc' instead."]`) to offer an explanation as to why the function has been banned or to offer an alternative.
-=======
-* `arrow-parens` requires parentheses around the parameters of arrow function definitions.
-* `ban` bans the use of specific functions. Options are ["object", "function"] pairs that ban the use of object.function().
->>>>>>> 62026377
 * `class-name` enforces PascalCased class and interface names.
 * `comment-format` enforces rules for single-line comments. Rule options:
     * `"check-space"` enforces the rule that all single-line comments must begin with a space, as in `// comment`
