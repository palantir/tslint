/**
 * @license
 * Copyright 2013 Palantir Technologies, Inc.
 *
 * Licensed under the Apache License, Version 2.0 (the "License");
 * you may not use this file except in compliance with the License.
 * You may obtain a copy of the License at
 *
 *     http://www.apache.org/licenses/LICENSE-2.0
 *
 * Unless required by applicable law or agreed to in writing, software
 * distributed under the License is distributed on an "AS IS" BASIS,
 * WITHOUT WARRANTIES OR CONDITIONS OF ANY KIND, either express or implied.
 * See the License for the specific language governing permissions and
 * limitations under the License.
 */

import * as fs from "fs";
import * as path from "path";
import * as ts from "typescript";

import {
    convertRuleOptions,
    DEFAULT_CONFIG,
    findConfiguration,
    findConfigurationPath,
    getRulesDirectories,
    IConfigurationFile,
    loadConfigurationFromPath,
} from "./configuration";
import { removeDisabledFailures } from "./enableDisableRules";
import { FatalError, isError, showRuleCrashWarning } from "./error";
import { findFormatter } from "./formatterLoader";
import { ILinterOptions, LintResult } from "./index";
import { IRule, isTypedRule, Replacement, RuleFailure, RuleSeverity } from "./language/rule/rule";
import * as utils from "./language/utils";
import { loadRules } from "./ruleLoader";
import { createMultiMap } from "./rules/no-unused/utils";
import { arrayify, dedent, flatMap, mapDefined } from "./utils";

/**
 * Linter that can lint multiple files in consecutive runs.
 */
export class Linter {
    public static VERSION = "5.10.0";

    public static findConfiguration = findConfiguration;
    public static findConfigurationPath = findConfigurationPath;
    public static getRulesDirectories = getRulesDirectories;
    public static loadConfigurationFromPath = loadConfigurationFromPath;

    private failures: RuleFailure[] = [];
    private fixes: RuleFailure[] = [];

    /**
     * Creates a TypeScript program object from a tsconfig.json file path and optional project directory.
     */
    public static createProgram(configFile: string, projectDirectory: string = path.dirname(configFile)): ts.Program {
        const config = ts.readConfigFile(configFile, ts.sys.readFile);
        if (config.error !== undefined) {
            throw new FatalError(ts.formatDiagnostics([config.error], {
                getCanonicalFileName: (f) => f,
                getCurrentDirectory: process.cwd,
                getNewLine: () => "\n",
            }));
        }
        const parseConfigHost: ts.ParseConfigHost = {
            fileExists: fs.existsSync,
            readDirectory: ts.sys.readDirectory,
            readFile: (file) => fs.readFileSync(file, "utf8"),
            useCaseSensitiveFileNames: true,
        };
        const parsed = ts.parseJsonConfigFileContent(config.config, parseConfigHost, path.resolve(projectDirectory), {noEmit: true});
        if (parsed.errors !== undefined) {
            // ignore warnings and 'TS18003: No inputs were found in config file ...'
            const errors = parsed.errors.filter((d) => d.category === ts.DiagnosticCategory.Error && d.code !== 18003);
            if (errors.length !== 0) {
                throw new FatalError(ts.formatDiagnostics(errors, {
                    getCanonicalFileName: (f) => f,
                    getCurrentDirectory: process.cwd,
                    getNewLine: () => "\n",
                }));
            }
        }
        const host = ts.createCompilerHost(parsed.options, true);
        const program = ts.createProgram(parsed.fileNames, parsed.options, host);

        return program;
    }

    /**
     * Returns a list of source file names from a TypeScript program. This includes all referenced
     * files and excludes declaration (".d.ts") files.
     */
    public static getFileNames(program: ts.Program): string[] {
        return mapDefined(
            program.getSourceFiles(),
            (file) =>
                file.fileName.endsWith(".d.ts") || program.isSourceFileFromExternalLibrary(file)
                    ? undefined
                    : file.fileName,
        );
    }

    constructor(private readonly options: ILinterOptions, private program?: ts.Program) {
        if (typeof options !== "object") {
            throw new Error(`Unknown Linter options type: ${typeof options}`);
        }
        if ((options as any).configuration != undefined) {
            throw new Error("ILinterOptions does not contain the property `configuration` as of version 4. " +
                "Did you mean to pass the `IConfigurationFile` object to lint() ? ");
        }
    }

    public lint(fileName: string, source: string, configuration: IConfigurationFile = DEFAULT_CONFIG): void {
        const sourceFile = this.getSourceFile(fileName, source);
        const isJs = /\.jsx?$/i.test(fileName);
        const enabledRules = this.getEnabledRules(configuration, isJs);

        let fileFailures = this.getAllFailures(sourceFile, enabledRules);
        if (fileFailures.length === 0) {
            // Usual case: no errors.
            return;
        }

        if (this.options.fix && fileFailures.some((f) => f.hasFix())) {
            fileFailures = this.applyAllFixes(enabledRules, fileFailures, sourceFile, fileName);
        }

        // add rule severity to failures
        const ruleSeverityMap = new Map(enabledRules.map(
            (rule): [string, RuleSeverity] => [rule.getOptions().ruleName, rule.getOptions().ruleSeverity]));

        for (const failure of fileFailures) {
            const severity = ruleSeverityMap.get(failure.getRuleName());
            if (severity === undefined) {
                throw new Error(`Severity for rule '${failure.getRuleName()}' not found`);
            }
            failure.setRuleSeverity(severity);
        }

        this.failures = this.failures.concat(fileFailures);
    }

    public getResult(): LintResult {
        const formatterName = this.options.formatter !== undefined ? this.options.formatter : "prose";
        const Formatter = findFormatter(formatterName, this.options.formattersDirectory);
        if (Formatter === undefined) {
            throw new Error(`formatter '${formatterName}' not found`);
        }
        const formatter = new Formatter();

        const output = formatter.format(this.failures, this.fixes);

        const errorCount = this.failures.filter((failure) => failure.getRuleSeverity() === "error").length;
        return {
            errorCount,
            failures: this.failures,
            fixes: this.fixes,
            format: formatterName,
            output,
            warningCount: this.failures.length - errorCount,
        };
    }

    private getAllFailures(sourceFile: ts.SourceFile, enabledRules: IRule[]): RuleFailure[] {
        const failures = flatMap(enabledRules, (rule) => this.applyRule(rule, sourceFile));
        return removeDisabledFailures(sourceFile, failures);
    }

    private applyAllFixes(
            enabledRules: IRule[], fileFailures: RuleFailure[], sourceFile: ts.SourceFile, sourceFileName: string): RuleFailure[] {
        // When fixing, we need to be careful as a fix in one rule may affect other rules.
        // So fix each rule separately.
        let source: string = sourceFile.text;

        for (const rule of enabledRules) {
            const hasFixes = fileFailures.some((f) => f.hasFix() && f.getRuleName() === rule.getOptions().ruleName);
            if (hasFixes) {
                // Get new failures in case the file changed.
                const updatedFailures = removeDisabledFailures(sourceFile, this.applyRule(rule, sourceFile));
                const fixableFailures = updatedFailures.filter((f) => f.hasFix());
                this.fixes = this.fixes.concat(fixableFailures);
                source = this.applyFixes(sourceFileName, source, fixableFailures);
                sourceFile = this.getSourceFile(sourceFileName, source);
            }
        }

        // If there were fixes, get the *new* list of failures.
        return this.getAllFailures(sourceFile, enabledRules);
    }

    // Only "protected" because a test directly accesses it.
    // tslint:disable-next-line member-ordering
    protected applyFixes(sourceFilePath: string, source: string, fixableFailures: RuleFailure[]): string {
        const fixesByFile = createMultiMap(fixableFailures, (f) => [f.getFileName(), f.getFix()!]);
        fixesByFile.forEach((fileFixes, filePath) => {
            let fileNewSource: string;
            if (path.resolve(filePath) === path.resolve(sourceFilePath)) {
                source = Replacement.applyFixes(source, fileFixes);
                fileNewSource = source;
            } else {
                const oldSource = fs.readFileSync(filePath, "utf-8");
                fileNewSource = Replacement.applyFixes(oldSource, fileFixes);
            }
            fs.writeFileSync(filePath, fileNewSource);
            this.updateProgram(filePath);
        });

        return source;
    }

    private updateProgram(sourceFilePath: string) {
        if (this.program !== undefined && this.program.getSourceFile(sourceFilePath) !== undefined) {
            const options = this.program.getCompilerOptions();
            this.program = ts.createProgram(this.program.getRootFileNames(), options, ts.createCompilerHost(options, true), this.program);
        }
    }

    private applyRule(rule: IRule, sourceFile: ts.SourceFile): RuleFailure[] {
        try {
            if (this.program !== undefined && isTypedRule(rule)) {
                return rule.applyWithProgram(sourceFile, this.program);
            } else {
                return rule.apply(sourceFile);
            }
        } catch (error) {
            if (isError(error) && error.stack !== undefined) {
                showRuleCrashWarning(error.stack, rule.getOptions().ruleName, sourceFile.fileName);
            } else {
                showRuleCrashWarning(String(error), rule.getOptions().ruleName, sourceFile.fileName);
            }
            return [];
        }
    }

    private getEnabledRules(configuration: IConfigurationFile = DEFAULT_CONFIG, isJs: boolean): IRule[] {
        const ruleOptionsList = convertRuleOptions(isJs ? configuration.jsRules : configuration.rules);
        const rulesDirectories = arrayify(this.options.rulesDirectory)
            .concat(arrayify(configuration.rulesDirectory));
        return loadRules(ruleOptionsList, rulesDirectories, isJs);
    }

    private getSourceFile(fileName: string, source: string) {
        if (this.program !== undefined) {
            const sourceFile = this.program.getSourceFile(fileName);
            if (sourceFile === undefined) {
                const INVALID_SOURCE_ERROR = dedent`
                    Invalid source file: ${fileName}. Ensure that the files supplied to lint have a .ts, .tsx, .d.ts, .js or .jsx extension.
                `;
                throw new FatalError(INVALID_SOURCE_ERROR);
            }
            return sourceFile;
        } else {
            return utils.getSourceFile(fileName, source);
        }
    }
}

<<<<<<< HEAD
// tslint:disable-next-line:no-namespace
namespace Linter { }

export = Linter;
=======
function createMultiMap<T, K, V>(inputs: T[], getPair: (input: T) => [K, V] | undefined): Map<K, V[]> {
    const map = new Map<K, V[]>();
    for (const input of inputs) {
        const pair = getPair(input);
        if (pair !== undefined) {
            const [k, v] = pair;
            const vs = map.get(k);
            if (vs !== undefined) {
                vs.push(v);
            } else {
                map.set(k, [v]);
            }
        }
    }
    return map;
}
>>>>>>> 5af26e2c
<|MERGE_RESOLUTION|>--- conflicted
+++ resolved
@@ -255,28 +255,4 @@
             return utils.getSourceFile(fileName, source);
         }
     }
-}
-
-<<<<<<< HEAD
-// tslint:disable-next-line:no-namespace
-namespace Linter { }
-
-export = Linter;
-=======
-function createMultiMap<T, K, V>(inputs: T[], getPair: (input: T) => [K, V] | undefined): Map<K, V[]> {
-    const map = new Map<K, V[]>();
-    for (const input of inputs) {
-        const pair = getPair(input);
-        if (pair !== undefined) {
-            const [k, v] = pair;
-            const vs = map.get(k);
-            if (vs !== undefined) {
-                vs.push(v);
-            } else {
-                map.set(k, [v]);
-            }
-        }
-    }
-    return map;
-}
->>>>>>> 5af26e2c
+}