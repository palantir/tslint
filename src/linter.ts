/**
 * @license
 * Copyright 2013 Palantir Technologies, Inc.
 *
 * Licensed under the Apache License, Version 2.0 (the "License");
 * you may not use this file except in compliance with the License.
 * You may obtain a copy of the License at
 *
 *     http://www.apache.org/licenses/LICENSE-2.0
 *
 * Unless required by applicable law or agreed to in writing, software
 * distributed under the License is distributed on an "AS IS" BASIS,
 * WITHOUT WARRANTIES OR CONDITIONS OF ANY KIND, either express or implied.
 * See the License for the specific language governing permissions and
 * limitations under the License.
 */

import * as fs from "fs";
import * as ts from "typescript";

import {
    DEFAULT_CONFIG,
    findConfiguration,
    findConfigurationPath,
    getRelativePath,
    getRulesDirectories,
    IConfigurationFile,
    loadConfigurationFromPath,
} from "./configuration";
import { EnableDisableRulesWalker } from "./enableDisableRules";
import { findFormatter } from "./formatterLoader";
import { ILinterOptions, LintResult } from "./index";
import { IFormatter } from "./language/formatter/formatter";
<<<<<<< HEAD
import {Fix, IRule, RuleFailure, RuleLevel} from "./language/rule/rule";
=======
import { createLanguageService, wrapProgram } from "./language/languageServiceHost";
import { Fix, IRule, RuleFailure } from "./language/rule/rule";
>>>>>>> 8d920c85
import { TypedRule } from "./language/rule/typedRule";
import * as utils from "./language/utils";
import { loadRules } from "./ruleLoader";
import { arrayify, dedent } from "./utils";

/**
 * Linter that can lint multiple files in consecutive runs.
 */
class Linter {
    public static VERSION = "4.0.2";

    public static findConfiguration = findConfiguration;
    public static findConfigurationPath = findConfigurationPath;
    public static getRulesDirectories = getRulesDirectories;
    public static loadConfigurationFromPath = loadConfigurationFromPath;

    private failures: RuleFailure[] = [];
    private fixes: RuleFailure[] = [];
    private languageService: ts.LanguageService;

    /**
     * Creates a TypeScript program object from a tsconfig.json file path and optional project directory.
     */
    public static createProgram(configFile: string, projectDirectory?: string): ts.Program {
        if (projectDirectory === undefined) {
            const lastSeparator = configFile.lastIndexOf("/");
            if (lastSeparator < 0) {
                projectDirectory = ".";
            } else {
                projectDirectory = configFile.substring(0, lastSeparator + 1);
            }
        }

        const { config } = ts.readConfigFile(configFile, ts.sys.readFile);
        const parseConfigHost = {
            fileExists: fs.existsSync,
            readDirectory: ts.sys.readDirectory,
            useCaseSensitiveFileNames: true,
        };
        const parsed = ts.parseJsonConfigFileContent(config, parseConfigHost, projectDirectory);
        const host = ts.createCompilerHost(parsed.options, true);
        const program = ts.createProgram(parsed.fileNames, parsed.options, host);

        return program;
    }

    /**
     * Returns a list of source file names from a TypeScript program. This includes all referenced
     * files and excludes declaration (".d.ts") files.
     */
    public static getFileNames(program: ts.Program): string[] {
        return program.getSourceFiles().map((s) => s.fileName).filter((l) => l.substr(-5) !== ".d.ts");
    }

    constructor(private options: ILinterOptions, private program?: ts.Program) {
        if (typeof options !== "object") {
            throw new Error("Unknown Linter options type: " + typeof options);
        }
        if ((<any> options).configuration != null) {
            throw new Error("ILinterOptions does not contain the property `configuration` as of version 4. " +
                "Did you mean to pass the `IConfigurationFile` object to lint() ? ");
        }

        if (program) {
            this.languageService = wrapProgram(program);
        }
    }

    public lint(fileName: string, source?: string, configuration: IConfigurationFile = DEFAULT_CONFIG): void {
        const enabledRules = this.getEnabledRules(fileName, source, configuration);
        let sourceFile = this.getSourceFile(fileName, source);
        let hasLinterRun = false;
        let fileFailures: RuleFailure[] = [];

        if (this.options.fix) {
            for (let rule of enabledRules) {
                let ruleFailures = this.applyRule(rule, sourceFile);
                const fixes = ruleFailures.map((f) => f.getFix()).filter((f) => !!f);
                source = fs.readFileSync(fileName, { encoding: "utf-8" });
                if (fixes.length > 0) {
                    this.fixes = this.fixes.concat(ruleFailures);
                    source = Fix.applyAll(source, fixes);
                    fs.writeFileSync(fileName, source, { encoding: "utf-8" });

                    // reload AST if file is modified
                    sourceFile = this.getSourceFile(fileName, source);
                }
                fileFailures = fileFailures.concat(ruleFailures);
            }
            hasLinterRun = true;
        }

        // make a 1st pass or make a 2nd pass if there were any fixes because the positions may be off
        if (!hasLinterRun || this.fixes.length > 0) {
            fileFailures = [];
            for (let rule of enabledRules) {
                const ruleFailures = this.applyRule(rule, sourceFile);
                if (ruleFailures.length > 0) {
                    fileFailures = fileFailures.concat(ruleFailures);
                }
            }
        }
        this.failures = this.failures.concat(fileFailures);
    }

    public getResult(): LintResult {
        let formatter: IFormatter;
        const formattersDirectory = getRelativePath(this.options.formattersDirectory);

        const formatterName = this.options.formatter || "prose";
        const Formatter = findFormatter(formatterName, formattersDirectory);
        if (Formatter) {
            formatter = new Formatter();
        } else {
            throw new Error(`formatter '${formatterName}' not found`);
        }

        const output = formatter.format(this.failures, this.fixes);

        return {
            failureCount: this.failures.length,
            failures: this.failures,
            fixes: this.fixes,
            format: formatterName,
            output,
        };
    }

    private applyRule(rule: IRule, sourceFile: ts.SourceFile) {
        let ruleFailures: RuleFailure[] = [];
        if (this.program && TypedRule.isTypedRule(rule)) {
            ruleFailures = rule.applyWithProgram(sourceFile, this.languageService);
        } else {
            ruleFailures = rule.apply(sourceFile, this.languageService);
        }
        let fileFailures: RuleFailure[] = [];
        for (let ruleFailure of ruleFailures) {
            if (!this.containsRule(this.failures, ruleFailure)) {
                fileFailures.push(ruleFailure);
            }
        }
        return fileFailures;
    }

    private getEnabledRules(fileName: string, source?: string, configuration: IConfigurationFile = DEFAULT_CONFIG): IRule[] {
        const sourceFile = this.getSourceFile(fileName, source);

        // walk the code first to find all the intervals where rules are disabled
        const rulesWalker = new EnableDisableRulesWalker(sourceFile, {
            disabledIntervals: [],
            ruleLevel: RuleLevel.ERROR,
            ruleName: "",
        });
        rulesWalker.walk(sourceFile);
        const enableDisableRuleMap = rulesWalker.enableDisableRuleMap;

        const rulesDirectories = arrayify(this.options.rulesDirectory)
            .concat(arrayify(configuration.rulesDirectory));
        const isJs = /\.jsx?$/i.test(fileName);
        const configurationRules = isJs ? configuration.jsRules : configuration.rules;
        let configuredRules = loadRules(configurationRules, enableDisableRuleMap, rulesDirectories, isJs);

        return configuredRules.filter((r) => r.isEnabled());
    }

    private getSourceFile(fileName: string, source?: string) {
        let sourceFile: ts.SourceFile;
        if (this.program) {
            sourceFile = this.program.getSourceFile(fileName);
            // check if the program has been type checked
            if (sourceFile && !("resolvedModules" in sourceFile)) {
                throw new Error("Program must be type checked before linting");
            }
        } else {
            sourceFile = utils.getSourceFile(fileName, source);
            this.languageService = createLanguageService(fileName, source);
        }

        if (sourceFile === undefined) {
            const INVALID_SOURCE_ERROR = dedent`
                Invalid source file: ${fileName}. Ensure that the files supplied to lint have a .ts, .tsx, .js or .jsx extension.
            `;
            throw new Error(INVALID_SOURCE_ERROR);
        }
        return sourceFile;
    }

    private containsRule(rules: RuleFailure[], rule: RuleFailure) {
        return rules.some((r) => r.equals(rule));
    }
}

// tslint:disable-next-line:no-namespace
namespace Linter { }

export = Linter;<|MERGE_RESOLUTION|>--- conflicted
+++ resolved
@@ -31,12 +31,8 @@
 import { findFormatter } from "./formatterLoader";
 import { ILinterOptions, LintResult } from "./index";
 import { IFormatter } from "./language/formatter/formatter";
-<<<<<<< HEAD
-import {Fix, IRule, RuleFailure, RuleLevel} from "./language/rule/rule";
-=======
 import { createLanguageService, wrapProgram } from "./language/languageServiceHost";
-import { Fix, IRule, RuleFailure } from "./language/rule/rule";
->>>>>>> 8d920c85
+import { Fix, IRule, RuleFailure, RuleLevel } from "./language/rule/rule";
 import { TypedRule } from "./language/rule/typedRule";
 import * as utils from "./language/utils";
 import { loadRules } from "./ruleLoader";
