/**
 * @license
 * Copyright 2013 Palantir Technologies, Inc.
 *
 * Licensed under the Apache License, Version 2.0 (the "License");
 * you may not use this file except in compliance with the License.
 * You may obtain a copy of the License at
 *
 *     http://www.apache.org/licenses/LICENSE-2.0
 *
 * Unless required by applicable law or agreed to in writing, software
 * distributed under the License is distributed on an "AS IS" BASIS,
 * WITHOUT WARRANTIES OR CONDITIONS OF ANY KIND, either express or implied.
 * See the License for the specific language governing permissions and
 * limitations under the License.
 */

import * as fs from "fs";
import * as path from "path";
import * as ts from "typescript";

import {
    DEFAULT_CONFIG,
    findConfiguration,
    findConfigurationPath,
    getRelativePath,
    getRulesDirectories,
    IConfigurationFile,
    loadConfigurationFromPath,
} from "./configuration";
import { EnableDisableRulesWalker } from "./enableDisableRules";
import { findFormatter } from "./formatterLoader";
import { ILinterOptions, LintResult } from "./index";
import { IFormatter } from "./language/formatter/formatter";
import { createLanguageService, wrapProgram } from "./language/languageServiceHost";
import { Fix, IRule, RuleFailure, RuleLevel } from "./language/rule/rule";
import { TypedRule } from "./language/rule/typedRule";
import * as utils from "./language/utils";
import { loadRules } from "./ruleLoader";
import { arrayify, dedent } from "./utils";

/**
 * Linter that can lint multiple files in consecutive runs.
 */
class Linter {
    public static VERSION = "4.4.2";

    public static findConfiguration = findConfiguration;
    public static findConfigurationPath = findConfigurationPath;
    public static getRulesDirectories = getRulesDirectories;
    public static loadConfigurationFromPath = loadConfigurationFromPath;

    private failures: RuleFailure[] = [];
    private fixes: RuleFailure[] = [];
    private languageService: ts.LanguageService;

    /**
     * Creates a TypeScript program object from a tsconfig.json file path and optional project directory.
     */
    public static createProgram(configFile: string, projectDirectory?: string): ts.Program {
        if (projectDirectory === undefined) {
            projectDirectory = path.dirname(configFile);
        }

        const { config } = ts.readConfigFile(configFile, ts.sys.readFile);
        const parseConfigHost: ts.ParseConfigHost = {
            fileExists: fs.existsSync,
            readDirectory: ts.sys.readDirectory,
            readFile: (file) => fs.readFileSync(file, "utf8"),
            useCaseSensitiveFileNames: true,
        };
        const parsed = ts.parseJsonConfigFileContent(config, parseConfigHost, projectDirectory);
        const host = ts.createCompilerHost(parsed.options, true);
        const program = ts.createProgram(parsed.fileNames, parsed.options, host);

        return program;
    }

    /**
     * Returns a list of source file names from a TypeScript program. This includes all referenced
     * files and excludes declaration (".d.ts") files.
     */
    public static getFileNames(program: ts.Program): string[] {
        return program.getSourceFiles().map((s) => s.fileName).filter((l) => l.substr(-5) !== ".d.ts");
    }

    constructor(private options: ILinterOptions, private program?: ts.Program) {
        if (typeof options !== "object") {
            throw new Error("Unknown Linter options type: " + typeof options);
        }
        if ((options as any).configuration != null) {
            throw new Error("ILinterOptions does not contain the property `configuration` as of version 4. " +
                "Did you mean to pass the `IConfigurationFile` object to lint() ? ");
        }

        if (program) {
            this.languageService = wrapProgram(program);
        }
    }

    public lint(fileName: string, source: string, configuration: IConfigurationFile = DEFAULT_CONFIG): void {
        const enabledRules = this.getEnabledRules(fileName, source, configuration);
        let sourceFile = this.getSourceFile(fileName, source);
        let hasLinterRun = false;
        let fileFailures: RuleFailure[] = [];

        if (this.options.fix) {
            for (const rule of enabledRules) {
                const ruleFailures = this.applyRule(rule, sourceFile);
                const fixes = ruleFailures.map((f) => f.getFix()).filter((f): f is Fix => !!f) as Fix[];
                source = fs.readFileSync(fileName, { encoding: "utf-8" });
                if (fixes.length > 0) {
                    this.fixes = this.fixes.concat(ruleFailures);
                    source = Fix.applyAll(source, fixes);
                    fs.writeFileSync(fileName, source, { encoding: "utf-8" });

                    // reload AST if file is modified
                    sourceFile = this.getSourceFile(fileName, source);
                }
                fileFailures = fileFailures.concat(ruleFailures);
            }
            hasLinterRun = true;
        }

        // make a 1st pass or make a 2nd pass if there were any fixes because the positions may be off
        if (!hasLinterRun || this.fixes.length > 0) {
            fileFailures = [];
            for (const rule of enabledRules) {
                const ruleFailures = this.applyRule(rule, sourceFile);
                if (ruleFailures.length > 0) {
                    fileFailures = fileFailures.concat(ruleFailures);
                }
            }
        }
        this.failures = this.failures.concat(fileFailures);
    }

    public getResult(): LintResult {
        let formatter: IFormatter;
        const formattersDirectory = getRelativePath(this.options.formattersDirectory);

        const formatterName = this.options.formatter || "prose";
        const Formatter = findFormatter(formatterName, formattersDirectory);
        if (Formatter) {
            formatter = new Formatter();
        } else {
            throw new Error(`formatter '${formatterName}' not found`);
        }

        const output = formatter.format(this.failures, this.fixes);

        return {
            failureCount: this.failures.length,
            failures: this.failures,
            fixes: this.fixes,
            format: formatterName,
            output,
        };
    }

    private applyRule(rule: IRule, sourceFile: ts.SourceFile) {
        let ruleFailures: RuleFailure[] = [];
        if (this.program && TypedRule.isTypedRule(rule)) {
            ruleFailures = rule.applyWithProgram(sourceFile, this.languageService);
        } else {
            ruleFailures = rule.apply(sourceFile, this.languageService);
        }
        const fileFailures: RuleFailure[] = [];
        for (const ruleFailure of ruleFailures) {
            if (!this.containsRule(this.failures, ruleFailure)) {
                fileFailures.push(ruleFailure);
            }
        }
        return fileFailures;
    }

    private getEnabledRules(fileName: string, source: string, configuration: IConfigurationFile = DEFAULT_CONFIG): IRule[] {
        const sourceFile = this.getSourceFile(fileName, source);
        const isJs = /\.jsx?$/i.test(fileName);
        const configurationRules = isJs ? configuration.jsRules : configuration.rules;

        // walk the code first to find all the intervals where rules are disabled
<<<<<<< HEAD
        const rulesWalker = new EnableDisableRulesWalker(sourceFile, {
            disabledIntervals: [],
            ruleArguments: [],
            ruleLevel: RuleLevel.ERROR,
            ruleName: "",
        }, configurationRules);
        rulesWalker.walk(sourceFile);
        const enableDisableRuleMap = rulesWalker.enableDisableRuleMap;
=======
        const enableDisableRuleMap = new EnableDisableRulesWalker(sourceFile, configurationRules).getEnableDisableRuleMap();
>>>>>>> 9f8fd27d

        const rulesDirectories = arrayify(this.options.rulesDirectory)
            .concat(arrayify(configuration.rulesDirectory));
        const configuredRules = loadRules(configurationRules, enableDisableRuleMap, rulesDirectories, isJs);

        return configuredRules.filter((r) => r.isEnabled());
    }

    private getSourceFile(fileName: string, source: string) {
        let sourceFile: ts.SourceFile;
        if (this.program) {
            sourceFile = this.program.getSourceFile(fileName);
            // check if the program has been type checked
            if (sourceFile && !("resolvedModules" in sourceFile)) {
                throw new Error("Program must be type checked before linting");
            }
        } else {
            sourceFile = utils.getSourceFile(fileName, source);
            this.languageService = createLanguageService(fileName, source);
        }

        if (sourceFile === undefined) {
            const INVALID_SOURCE_ERROR = dedent`
                Invalid source file: ${fileName}. Ensure that the files supplied to lint have a .ts, .tsx, .js or .jsx extension.
            `;
            throw new Error(INVALID_SOURCE_ERROR);
        }
        return sourceFile;
    }

    private containsRule(rules: RuleFailure[], rule: RuleFailure) {
        return rules.some((r) => r.equals(rule));
    }
}

// tslint:disable-next-line:no-namespace
namespace Linter { }

export = Linter;<|MERGE_RESOLUTION|>--- conflicted
+++ resolved
@@ -180,18 +180,7 @@
         const configurationRules = isJs ? configuration.jsRules : configuration.rules;
 
         // walk the code first to find all the intervals where rules are disabled
-<<<<<<< HEAD
-        const rulesWalker = new EnableDisableRulesWalker(sourceFile, {
-            disabledIntervals: [],
-            ruleArguments: [],
-            ruleLevel: RuleLevel.ERROR,
-            ruleName: "",
-        }, configurationRules);
-        rulesWalker.walk(sourceFile);
-        const enableDisableRuleMap = rulesWalker.enableDisableRuleMap;
-=======
         const enableDisableRuleMap = new EnableDisableRulesWalker(sourceFile, configurationRules).getEnableDisableRuleMap();
->>>>>>> 9f8fd27d
 
         const rulesDirectories = arrayify(this.options.rulesDirectory)
             .concat(arrayify(configuration.rulesDirectory));
