--- conflicted
+++ resolved
@@ -101,6 +101,7 @@
         let sourceFile = this.getSourceFile(fileName, source);
         let hasLinterRun = false;
         let fileFailures: RuleFailure[] = [];
+        let fileWarnings: RuleFailure[] = [];
 
         if (this.options.fix) {
             this.fixes = [];
@@ -116,41 +117,32 @@
                     // reload AST if file is modified
                     sourceFile = this.getSourceFile(fileName, source);
                 }
-<<<<<<< HEAD
                 if (rule.isWarning()) {
-                    this.warnings = this.warnings.concat(fileFailures);
+                    fileWarnings = fileWarnings.concat(ruleFailures);
                 } else {
-                    this.failures = this.failures.concat(fileFailures);
+                    fileFailures = fileFailures.concat(ruleFailures);
                 }
-=======
-                fileFailures = fileFailures.concat(ruleFailures);
->>>>>>> 24611ec9
             }
             hasLinterRun = true;
         }
 
         // make a 1st pass or make a 2nd pass if there were any fixes because the positions may be off
         if (!hasLinterRun || this.fixes.length > 0) {
-<<<<<<< HEAD
-            this.failures = [];
-            this.warnings = [];
-            for (let rule of enabledRules) {
-                const fileFailures = this.applyRule(rule, sourceFile);
-                if (rule.isWarning()) {
-                    this.warnings = this.warnings.concat(fileFailures);
-                } else {
-                    this.failures = this.failures.concat(fileFailures);
-=======
             fileFailures = [];
+            fileWarnings = [];
             for (let rule of enabledRules) {
                 const ruleFailures = this.applyRule(rule, sourceFile);
                 if (ruleFailures.length > 0) {
-                    fileFailures = fileFailures.concat(ruleFailures);
->>>>>>> 24611ec9
+                    if (rule.isWarning()) {
+                        fileWarnings = fileWarnings.concat(ruleFailures);
+                    } else {
+                        fileFailures = fileFailures.concat(ruleFailures);
+                    }
                 }
             }
         }
         this.failures = this.failures.concat(fileFailures);
+        this.warnings = this.warnings.concat(fileWarnings);
     }
 
     public getResult(): LintResult {
