--- conflicted
+++ resolved
@@ -188,11 +188,8 @@
         // walk the code first to find all the intervals where rules are disabled
         const rulesWalker = new EnableDisableRulesWalker(sourceFile, {
             disabledIntervals: [],
-<<<<<<< HEAD
             ruleLevel: RuleLevel.ERROR,
-=======
             ruleArguments: [],
->>>>>>> a8ab2a78
             ruleName: "",
         }, configurationRules);
         rulesWalker.walk(sourceFile);
