/**
 * @license
 * Copyright 2013 Palantir Technologies, Inc.
 *
 * Licensed under the Apache License, Version 2.0 (the "License");
 * you may not use this file except in compliance with the License.
 * You may obtain a copy of the License at
 *
 *     http://www.apache.org/licenses/LICENSE-2.0
 *
 * Unless required by applicable law or agreed to in writing, software
 * distributed under the License is distributed on an "AS IS" BASIS,
 * WITHOUT WARRANTIES OR CONDITIONS OF ANY KIND, either express or implied.
 * See the License for the specific language governing permissions and
 * limitations under the License.
 */

import * as fs from "fs";
import * as path from "path";
import * as ts from "typescript";

import {
    convertRuleOptions,
    DEFAULT_CONFIG,
    findConfiguration,
    findConfigurationPath,
    getRelativePath,
    getRulesDirectories,
    IConfigurationFile,
    loadConfigurationFromPath,
} from "./configuration";
import { removeDisabledFailures } from "./enableDisableRules";
import { isError, showWarningOnce } from "./error";
import { findFormatter } from "./formatterLoader";
import { ILinterOptions, LintResult } from "./index";
import { IFormatter } from "./language/formatter/formatter";
import { Fix, IRule, isTypedRule, Replacement, RuleFailure, RuleSeverity } from "./language/rule/rule";
import * as utils from "./language/utils";
import { loadRules } from "./ruleLoader";
import { arrayify, dedent, flatMap, mapDefined } from "./utils";

/**
 * Linter that can lint multiple files in consecutive runs.
 */
class Linter {
    public static VERSION = "5.0.0";

    public static findConfiguration = findConfiguration;
    public static findConfigurationPath = findConfigurationPath;
    public static getRulesDirectories = getRulesDirectories;
    public static loadConfigurationFromPath = loadConfigurationFromPath;

    private failures: RuleFailure[] = [];
    private fixes: RuleFailure[] = [];

    /**
     * Creates a TypeScript program object from a tsconfig.json file path and optional project directory.
     */
    public static createProgram(configFile: string, projectDirectory?: string): ts.Program {
        if (projectDirectory === undefined) {
            projectDirectory = path.dirname(configFile);
        }

        const { config } = ts.readConfigFile(configFile, ts.sys.readFile);
        const parseConfigHost: ts.ParseConfigHost = {
            fileExists: fs.existsSync,
            readDirectory: ts.sys.readDirectory,
            readFile: (file) => fs.readFileSync(file, "utf8"),
            useCaseSensitiveFileNames: true,
        };
        const parsed = ts.parseJsonConfigFileContent(config, parseConfigHost, projectDirectory);
        const host = ts.createCompilerHost(parsed.options, true);
        const program = ts.createProgram(parsed.fileNames, parsed.options, host);

        return program;
    }

    /**
     * Returns a list of source file names from a TypeScript program. This includes all referenced
     * files and excludes declaration (".d.ts") files.
     */
    public static getFileNames(program: ts.Program): string[] {
        return program.getSourceFiles().map((s) => s.fileName).filter((l) => l.substr(-5) !== ".d.ts");
    }

    constructor(private options: ILinterOptions, private program?: ts.Program) {
        if (typeof options !== "object") {
            throw new Error("Unknown Linter options type: " + typeof options);
        }
        if ((options as any).configuration != null) {
            throw new Error("ILinterOptions does not contain the property `configuration` as of version 4. " +
                "Did you mean to pass the `IConfigurationFile` object to lint() ? ");
        }
    }

    public lint(fileName: string, source: string, configuration: IConfigurationFile = DEFAULT_CONFIG): void {
        let sourceFile = this.getSourceFile(fileName, source);
        const isJs = /\.jsx?$/i.test(fileName);
        const enabledRules = this.getEnabledRules(configuration, isJs);

<<<<<<< HEAD
        const fileFailures = this.getAllFailures(sourceFile, enabledRules);
        if (!fileFailures.length) {
            // Usual case: no errors.
            return;
=======
        const enabledRules = this.getEnabledRules(sourceFile, configuration, isJs);
        let hasLinterRun = false;
        let fileFailures: RuleFailure[] = [];

        if (this.options.fix) {
            for (const rule of enabledRules) {
                const ruleFailures = this.applyRule(rule, sourceFile);
                const fixes = ruleFailures.map((f) => f.getFix()).filter((f): f is Fix => !!f) as Fix[];
                source = fs.readFileSync(fileName, { encoding: "utf-8" });
                if (fixes.length > 0) {
                    this.fixes = this.fixes.concat(ruleFailures);
                    source = Replacement.applyFixes(source, fixes);
                    fs.writeFileSync(fileName, source, { encoding: "utf-8" });

                    // reload AST if file is modified
                    sourceFile = this.getSourceFile(fileName, source);
                }
                fileFailures = fileFailures.concat(ruleFailures);
            }
            hasLinterRun = true;
>>>>>>> e0b6fb3e
        }

        if (this.options.fix && fileFailures.some((f) => f.hasFix())) {
            // When fixing, we need to be careful as a fix in one rule may affect other rules.
            // So fix each rule separately.
            for (const rule of enabledRules) {
                const hasFixes = fileFailures.some((f) => f.hasFix() && f.getRuleName() === rule.getOptions().ruleName);
                if (hasFixes) {
                    // Get new failures in case the file changed.
                    const updatedFailures = removeDisabledFailures(sourceFile, this.applyRule(rule, sourceFile));
                    source = Fix.applyAll(source, mapDefined(updatedFailures, (f) => f.getFix()));
                    sourceFile = this.getSourceFile(fileName, source);
                    fs.writeFileSync(fileName, source, { encoding: "utf-8" });
                }
            }
        }

        // add rule severity to failures
        const ruleSeverityMap = new Map(enabledRules.map((rule) => {
            return [rule.getOptions().ruleName, rule.getOptions().ruleSeverity] as [string, RuleSeverity];
        }));

        for (const failure of fileFailures) {
            const severity = ruleSeverityMap.get(failure.getRuleName());
            if (severity === undefined) {
                throw new Error(`Severity for rule '${failure.getRuleName()} not found`);
            }
            failure.setRuleSeverity(severity);
        }

        this.failures = this.failures.concat(fileFailures);
    }

    public getResult(): LintResult {
        let formatter: IFormatter;
        const formattersDirectory = getRelativePath(this.options.formattersDirectory);

        const formatterName = this.options.formatter || "prose";
        const Formatter = findFormatter(formatterName, formattersDirectory);
        if (Formatter) {
            formatter = new Formatter();
        } else {
            throw new Error(`formatter '${formatterName}' not found`);
        }

        const output = formatter.format(this.failures, this.fixes);

        const errorCount = this.failures.filter((failure) => failure.getRuleSeverity() === "error").length;
        return {
            errorCount,
            failures: this.failures,
            fixes: this.fixes,
            format: formatterName,
            output,
            warningCount: this.failures.length - errorCount,
        };
    }

    private getAllFailures(sourceFile: ts.SourceFile, enabledRules: IRule[]): RuleFailure[] {
        const failures = flatMap(enabledRules, (rule) => this.applyRule(rule, sourceFile));
        return removeDisabledFailures(sourceFile, failures);
    }

    private applyRule(rule: IRule, sourceFile: ts.SourceFile): RuleFailure[] {
        try {
            if (this.program && isTypedRule(rule)) {
                return rule.applyWithProgram(sourceFile, this.program);
            } else {
                return rule.apply(sourceFile);
            }
        } catch (error) {
            if (isError(error)) {
                showWarningOnce(`Warning: ${error.message}`);
            } else {
                console.warn(`Warning: ${error}`);
            }
            return [];
        }
    }

    private getEnabledRules(configuration: IConfigurationFile = DEFAULT_CONFIG, isJs: boolean): IRule[] {
        const ruleOptionsList = convertRuleOptions(isJs ? configuration.jsRules : configuration.rules);
        const rulesDirectories = arrayify(this.options.rulesDirectory)
            .concat(arrayify(configuration.rulesDirectory));
        return loadRules(ruleOptionsList, rulesDirectories, isJs);
    }

    private getSourceFile(fileName: string, source: string) {
        if (this.program) {
            const sourceFile = this.program.getSourceFile(fileName);
            if (sourceFile === undefined) {
                const INVALID_SOURCE_ERROR = dedent`
                    Invalid source file: ${fileName}. Ensure that the files supplied to lint have a .ts, .tsx, .js or .jsx extension.
                `;
                throw new Error(INVALID_SOURCE_ERROR);
            }
            // check if the program has been type checked
            if (!("resolvedModules" in sourceFile)) {
                throw new Error("Program must be type checked before linting");
            }
            return sourceFile;
        } else {
            return utils.getSourceFile(fileName, source);
        }
    }
}

// tslint:disable-next-line:no-namespace
namespace Linter { }

export = Linter;<|MERGE_RESOLUTION|>--- conflicted
+++ resolved
@@ -34,7 +34,7 @@
 import { findFormatter } from "./formatterLoader";
 import { ILinterOptions, LintResult } from "./index";
 import { IFormatter } from "./language/formatter/formatter";
-import { Fix, IRule, isTypedRule, Replacement, RuleFailure, RuleSeverity } from "./language/rule/rule";
+import { IRule, isTypedRule, Replacement, RuleFailure, RuleSeverity } from "./language/rule/rule";
 import * as utils from "./language/utils";
 import { loadRules } from "./ruleLoader";
 import { arrayify, dedent, flatMap, mapDefined } from "./utils";
@@ -98,33 +98,10 @@
         const isJs = /\.jsx?$/i.test(fileName);
         const enabledRules = this.getEnabledRules(configuration, isJs);
 
-<<<<<<< HEAD
-        const fileFailures = this.getAllFailures(sourceFile, enabledRules);
+        let fileFailures = this.getAllFailures(sourceFile, enabledRules);
         if (!fileFailures.length) {
             // Usual case: no errors.
             return;
-=======
-        const enabledRules = this.getEnabledRules(sourceFile, configuration, isJs);
-        let hasLinterRun = false;
-        let fileFailures: RuleFailure[] = [];
-
-        if (this.options.fix) {
-            for (const rule of enabledRules) {
-                const ruleFailures = this.applyRule(rule, sourceFile);
-                const fixes = ruleFailures.map((f) => f.getFix()).filter((f): f is Fix => !!f) as Fix[];
-                source = fs.readFileSync(fileName, { encoding: "utf-8" });
-                if (fixes.length > 0) {
-                    this.fixes = this.fixes.concat(ruleFailures);
-                    source = Replacement.applyFixes(source, fixes);
-                    fs.writeFileSync(fileName, source, { encoding: "utf-8" });
-
-                    // reload AST if file is modified
-                    sourceFile = this.getSourceFile(fileName, source);
-                }
-                fileFailures = fileFailures.concat(ruleFailures);
-            }
-            hasLinterRun = true;
->>>>>>> e0b6fb3e
         }
 
         if (this.options.fix && fileFailures.some((f) => f.hasFix())) {
@@ -135,11 +112,15 @@
                 if (hasFixes) {
                     // Get new failures in case the file changed.
                     const updatedFailures = removeDisabledFailures(sourceFile, this.applyRule(rule, sourceFile));
-                    source = Fix.applyAll(source, mapDefined(updatedFailures, (f) => f.getFix()));
+                    this.fixes = this.fixes.concat(updatedFailures.filter((f) => f.hasFix()));
+                    source = Replacement.applyFixes(source, mapDefined(updatedFailures, (f) => f.getFix()));
                     sourceFile = this.getSourceFile(fileName, source);
                     fs.writeFileSync(fileName, source, { encoding: "utf-8" });
                 }
             }
+
+            // If there were fixes, get the *new* list of failures.
+            fileFailures = this.getAllFailures(sourceFile, enabledRules);
         }
 
         // add rule severity to failures
