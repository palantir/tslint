/**
 * @license
 * Copyright 2013 Palantir Technologies, Inc.
 *
 * Licensed under the Apache License, Version 2.0 (the "License");
 * you may not use this file except in compliance with the License.
 * You may obtain a copy of the License at
 *
 *     http://www.apache.org/licenses/LICENSE-2.0
 *
 * Unless required by applicable law or agreed to in writing, software
 * distributed under the License is distributed on an "AS IS" BASIS,
 * WITHOUT WARRANTIES OR CONDITIONS OF ANY KIND, either express or implied.
 * See the License for the specific language governing permissions and
 * limitations under the License.
 */

import * as fs from "fs";
import * as path from "path";
import * as ts from "typescript";

import {
    convertRuleOptions,
    DEFAULT_CONFIG,
    findConfiguration,
    findConfigurationPath,
    getRulesDirectories,
    IConfigurationFile,
    isFileExcluded,
    loadConfigurationFromPath,
} from "./configuration";
import { removeDisabledFailures } from "./enableDisableRules";
import { FatalError, isError, showRuleCrashWarning } from "./error";
import { findFormatter } from "./formatterLoader";
import { ILinterOptions, LintResult } from "./index";
import { IRule, isTypedRule, Replacement, RuleFailure, RuleSeverity } from "./language/rule/rule";
import * as utils from "./language/utils";
import { loadRules } from "./ruleLoader";
import { arrayify, dedent, flatMap, mapDefined } from "./utils";

/**
 * Linter that can lint multiple files in consecutive runs.
 */
export class Linter {
    public static VERSION = "5.12.0";

    public static findConfiguration = findConfiguration;
    public static findConfigurationPath = findConfigurationPath;
    public static getRulesDirectories = getRulesDirectories;
    public static loadConfigurationFromPath = loadConfigurationFromPath;

    private failures: RuleFailure[] = [];
    private fixes: RuleFailure[] = [];

    /**
     * Creates a TypeScript program object from a tsconfig.json file path and optional project directory.
     */
    public static createProgram(
        configFile: string,
        projectDirectory: string = path.dirname(configFile),
    ): ts.Program {
        const config = ts.readConfigFile(configFile, ts.sys.readFile);
        if (config.error !== undefined) {
            throw new FatalError(
                ts.formatDiagnostics([config.error], {
                    getCanonicalFileName: f => f,
                    getCurrentDirectory: process.cwd,
                    getNewLine: () => "\n",
                }),
            );
        }
        const parseConfigHost: ts.ParseConfigHost = {
            fileExists: fs.existsSync,
            readDirectory: ts.sys.readDirectory,
            readFile: file => fs.readFileSync(file, "utf8"),
            useCaseSensitiveFileNames: true,
        };
        const parsed = ts.parseJsonConfigFileContent(
            config.config,
            parseConfigHost,
            path.resolve(projectDirectory),
            { noEmit: true },
        );
        if (parsed.errors !== undefined) {
            // ignore warnings and 'TS18003: No inputs were found in config file ...'
            const errors = parsed.errors.filter(
                d => d.category === ts.DiagnosticCategory.Error && d.code !== 18003,
            );
            if (errors.length !== 0) {
                throw new FatalError(
                    ts.formatDiagnostics(errors, {
                        getCanonicalFileName: f => f,
                        getCurrentDirectory: process.cwd,
                        getNewLine: () => "\n",
                    }),
                );
            }
        }
        const host = ts.createCompilerHost(parsed.options, true);
        const program = ts.createProgram(parsed.fileNames, parsed.options, host);

        return program;
    }

    /**
     * Returns a list of source file names from a TypeScript program. This includes all referenced
     * files and excludes declaration (".d.ts") files, as well as JSON files, to avoid problems with
     * `resolveJsonModule`.
     */
    public static getFileNames(program: ts.Program): string[] {
        return mapDefined(
            program.getSourceFiles(),
<<<<<<< HEAD
            (file) =>
                file.fileName.endsWith(".d.ts") ||
                file.fileName.endsWith(".json") ||
                program.isSourceFileFromExternalLibrary(file)
=======
            file =>
                file.fileName.endsWith(".d.ts") || program.isSourceFileFromExternalLibrary(file)
>>>>>>> c054cbb6
                    ? undefined
                    : file.fileName,
        );
    }

    constructor(private readonly options: ILinterOptions, private program?: ts.Program) {
        if (typeof options !== "object") {
            throw new Error(`Unknown Linter options type: ${typeof options}`);
        }
        if ((options as any).configuration != undefined) {
            throw new Error(
                "ILinterOptions does not contain the property `configuration` as of version 4. " +
                    "Did you mean to pass the `IConfigurationFile` object to lint() ? ",
            );
        }
    }

    public lint(
        fileName: string,
        source: string,
        configuration: IConfigurationFile = DEFAULT_CONFIG,
    ): void {
        if (isFileExcluded(fileName, configuration)) {
            return;
        }
        const sourceFile = this.getSourceFile(fileName, source);
        const isJs = /\.jsx?$/i.test(fileName);
        const enabledRules = this.getEnabledRules(configuration, isJs);

        let fileFailures = this.getAllFailures(sourceFile, enabledRules);
        if (fileFailures.length === 0) {
            // Usual case: no errors.
            return;
        }

        if (this.options.fix && fileFailures.some(f => f.hasFix())) {
            fileFailures = this.applyAllFixes(enabledRules, fileFailures, sourceFile, fileName);
        }

        // add rule severity to failures
        const ruleSeverityMap = new Map(
            enabledRules.map(
                (rule): [string, RuleSeverity] => [
                    rule.getOptions().ruleName,
                    rule.getOptions().ruleSeverity,
                ],
            ),
        );

        for (const failure of fileFailures) {
            const severity = ruleSeverityMap.get(failure.getRuleName());
            if (severity === undefined) {
                throw new Error(`Severity for rule '${failure.getRuleName()}' not found`);
            }
            failure.setRuleSeverity(severity);
        }

        this.failures = this.failures.concat(fileFailures);
    }

    public getResult(): LintResult {
        const errors = this.failures.filter(failure => failure.getRuleSeverity() === "error");
        const failures = this.options.quiet ? errors : this.failures;

        const formatterName =
            this.options.formatter !== undefined ? this.options.formatter : "prose";
        const Formatter = findFormatter(formatterName, this.options.formattersDirectory);
        if (Formatter === undefined) {
            throw new Error(`formatter '${formatterName}' not found`);
        }
        const formatter = new Formatter();

        const output = formatter.format(failures, this.fixes);

        const errorCount = errors.length;
        return {
            errorCount,
            failures,
            fixes: this.fixes,
            format: formatterName,
            output,
            warningCount: failures.length - errorCount,
        };
    }

    private getAllFailures(sourceFile: ts.SourceFile, enabledRules: IRule[]): RuleFailure[] {
        const failures = flatMap(enabledRules, rule => this.applyRule(rule, sourceFile));
        return removeDisabledFailures(sourceFile, failures);
    }

    private applyAllFixes(
        enabledRules: IRule[],
        fileFailures: RuleFailure[],
        sourceFile: ts.SourceFile,
        sourceFileName: string,
    ): RuleFailure[] {
        // When fixing, we need to be careful as a fix in one rule may affect other rules.
        // So fix each rule separately.
        let source: string = sourceFile.text;

        for (const rule of enabledRules) {
            const hasFixes = fileFailures.some(
                f => f.hasFix() && f.getRuleName() === rule.getOptions().ruleName,
            );
            if (hasFixes) {
                // Get new failures in case the file changed.
                const updatedFailures = removeDisabledFailures(
                    sourceFile,
                    this.applyRule(rule, sourceFile),
                );
                const fixableFailures = updatedFailures.filter(f => f.hasFix());
                this.fixes = this.fixes.concat(fixableFailures);
                source = this.applyFixes(sourceFileName, source, fixableFailures);
                sourceFile = this.getSourceFile(sourceFileName, source);
            }
        }

        // If there were fixes, get the *new* list of failures.
        return this.getAllFailures(sourceFile, enabledRules);
    }

    // Only "protected" because a test directly accesses it.
    // tslint:disable-next-line member-ordering
    protected applyFixes(
        sourceFilePath: string,
        source: string,
        fixableFailures: RuleFailure[],
    ): string {
        const fixesByFile = createMultiMap(fixableFailures, f => [f.getFileName(), f.getFix()!]);
        fixesByFile.forEach((fileFixes, filePath) => {
            let fileNewSource: string;
            if (path.resolve(filePath) === path.resolve(sourceFilePath)) {
                source = Replacement.applyFixes(source, fileFixes);
                fileNewSource = source;
            } else {
                const oldSource = fs.readFileSync(filePath, "utf-8");
                fileNewSource = Replacement.applyFixes(oldSource, fileFixes);
            }
            fs.writeFileSync(filePath, fileNewSource);
            this.updateProgram(filePath);
        });

        return source;
    }

    private updateProgram(sourceFilePath: string) {
        if (
            this.program !== undefined &&
            this.program.getSourceFile(sourceFilePath) !== undefined
        ) {
            const options = this.program.getCompilerOptions();
            this.program = ts.createProgram(
                this.program.getRootFileNames(),
                options,
                ts.createCompilerHost(options, true),
                this.program,
            );
        }
    }

    private applyRule(rule: IRule, sourceFile: ts.SourceFile): RuleFailure[] {
        try {
            if (this.program !== undefined && isTypedRule(rule)) {
                return rule.applyWithProgram(sourceFile, this.program);
            } else {
                return rule.apply(sourceFile);
            }
        } catch (error) {
            if (isError(error) && error.stack !== undefined) {
                showRuleCrashWarning(error.stack, rule.getOptions().ruleName, sourceFile.fileName);
            } else {
                showRuleCrashWarning(
                    String(error),
                    rule.getOptions().ruleName,
                    sourceFile.fileName,
                );
            }
            return [];
        }
    }

    private getEnabledRules(
        configuration: IConfigurationFile = DEFAULT_CONFIG,
        isJs: boolean,
    ): IRule[] {
        const ruleOptionsList = convertRuleOptions(
            isJs ? configuration.jsRules : configuration.rules,
        );
        const rulesDirectories = arrayify(this.options.rulesDirectory).concat(
            arrayify(configuration.rulesDirectory),
        );
        return loadRules(ruleOptionsList, rulesDirectories, isJs);
    }

    private getSourceFile(fileName: string, source: string) {
        if (this.program !== undefined) {
            const sourceFile = this.program.getSourceFile(fileName);
            if (sourceFile === undefined) {
                const INVALID_SOURCE_ERROR = dedent`
                    Invalid source file: ${fileName}. Ensure that the files supplied to lint have a .ts, .tsx, .d.ts, .js or .jsx extension.
                `;
                throw new FatalError(INVALID_SOURCE_ERROR);
            }
            return sourceFile;
        } else {
            return utils.getSourceFile(fileName, source);
        }
    }
}

function createMultiMap<T, K, V>(
    inputs: T[],
    getPair: (input: T) => [K, V] | undefined,
): Map<K, V[]> {
    const map = new Map<K, V[]>();
    for (const input of inputs) {
        const pair = getPair(input);
        if (pair !== undefined) {
            const [k, v] = pair;
            const vs = map.get(k);
            if (vs !== undefined) {
                vs.push(v);
            } else {
                map.set(k, [v]);
            }
        }
    }
    return map;
}<|MERGE_RESOLUTION|>--- conflicted
+++ resolved
@@ -110,15 +110,10 @@
     public static getFileNames(program: ts.Program): string[] {
         return mapDefined(
             program.getSourceFiles(),
-<<<<<<< HEAD
-            (file) =>
+            file =>
                 file.fileName.endsWith(".d.ts") ||
                 file.fileName.endsWith(".json") ||
                 program.isSourceFileFromExternalLibrary(file)
-=======
-            file =>
-                file.fileName.endsWith(".d.ts") || program.isSourceFileFromExternalLibrary(file)
->>>>>>> c054cbb6
                     ? undefined
                     : file.fileName,
         );
