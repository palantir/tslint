--- conflicted
+++ resolved
@@ -186,19 +186,15 @@
                 const oldSource = fs.readFileSync(filePath, "utf-8");
                 fileNewSource = Replacement.applyFixes(oldSource, fileFixes);
             }
-<<<<<<< HEAD
-            fs.writeFileSync(filePath, fileNewSource, "utf-8");
+            fs.writeFileSync(filePath, fileNewSource);
             this.updateProgram(filePath);
-=======
-            fs.writeFileSync(filePath, fileNewSource);
->>>>>>> 08ccd477
         });
 
         return source;
     }
 
-    private updateProgram(path: string) {
-        if (this.program !== undefined && this.program.getSourceFile(path) !== undefined) {
+    private updateProgram(sourceFilePath: string) {
+        if (this.program !== undefined && this.program.getSourceFile(sourceFilePath) !== undefined) {
             const options = this.program.getCompilerOptions();
             this.program = ts.createProgram(this.program.getRootFileNames(), options, ts.createCompilerHost(options, true), this.program);
         }
