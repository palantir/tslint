--- conflicted
+++ resolved
@@ -158,7 +158,6 @@
         throw new FatalError(`Invalid option for configuration: ${options.config}`);
     }
 
-<<<<<<< HEAD
     const { output, errorCount } = await runLinter(options, logger);
     logger.log(output);
     return options.force || errorCount === 0 ? Status.Ok : Status.LintError;
@@ -167,7 +166,7 @@
 async function runLinter(options: Options, logger: Logger): Promise<LintResult> {
     const { files, program } = resolveFilesAndProgram(options);
     // if type checking, run the type checker
-    if (program) {
+    if (program && options.typeCheck) {
         const diagnostics = ts.getPreEmitDiagnostics(program);
         if (diagnostics.length !== 0) {
             const message = diagnostics.map((d) => showDiagnostic(d, program, options.outputAbsolutePaths === true)).join("\n");
@@ -175,51 +174,16 @@
                 logger.error(message);
             } else {
                 throw new FatalError(message);
-=======
-        if (this.options.project != null) {
-            const project = findTsconfig(this.options.project);
-            if (project === undefined) {
-                console.error("Invalid option for project: " + this.options.project);
-                return onComplete(1);
             }
-            program = Linter.createProgram(project);
-            if (files.length === 0) {
-                files = Linter.getFileNames(program);
-            }
-            if (this.options.typeCheck) {
-                // if type checking, run the type checker
-                const diagnostics = ts.getPreEmitDiagnostics(program);
-                if (diagnostics.length > 0) {
-                    const messages = diagnostics.map((diag) => {
-                        // emit any error messages
-                        let message = ts.DiagnosticCategory[diag.category];
-                        if (diag.file) {
-                            const { line, character } = diag.file.getLineAndCharacterOfPosition(diag.start!);
-                            let file: string;
-                            const currentDirectory = program!.getCurrentDirectory();
-                            file = this.options.outputAbsolutePaths
-                                ? path.resolve(currentDirectory, diag.file.fileName)
-                                : path.relative(currentDirectory, diag.file.fileName);
-                            message += ` at ${file}:${line + 1}:${character + 1}:`;
-                        }
-                        message += " " + ts.flattenDiagnosticMessageText(diag.messageText, "\n");
-                        return message;
-                    });
-                    console.error(messages.join("\n"));
-                    return onComplete(this.options.force ? 0 : 1);
-                }
->>>>>>> 8b0ef1e5
-            }
         }
     }
     return doLinting(options, files, program, logger);
 }
 
-function resolveFilesAndProgram(
-    { files, project, exclude, typeCheck, outputAbsolutePaths }: Options): { files: string[], program?: ts.Program } {
+function resolveFilesAndProgram({ files, project, exclude, outputAbsolutePaths }: Options): { files: string[]; program?: ts.Program } {
     // if both files and tsconfig are present, use files
-    if (project === undefined || files !== undefined && files.length > 0) {
-        return { files: resolveGlobs(files, exclude, outputAbsolutePaths === true) };
+    if (project === undefined) {
+        return { files: resolveFiles() };
     }
 
     const projectPath = findTsconfig(project);
@@ -228,8 +192,11 @@
     }
 
     const program = Linter.createProgram(projectPath);
-    // if not type checking, we don't need to pass in a program object
-    return { files: Linter.getFileNames(program), program: typeCheck ? program : undefined };
+    return { files: files === undefined || files.length === 0 ? Linter.getFileNames(program) : resolveFiles(), program };
+
+    function resolveFiles(): string[] {
+        return resolveGlobs(files, exclude, outputAbsolutePaths === true);
+    }
 }
 
 function resolveGlobs(files: string[] | undefined, exclude: Options["exclude"], outputAbsolutePaths: boolean): string[] {
