--- conflicted
+++ resolved
@@ -185,12 +185,6 @@
     }
 
     const program = Linter.createProgram(projectPath);
-<<<<<<< HEAD
-    return { files: files === undefined || files.length === 0 ? Linter.getFileNames(program) : resolveFiles(), program };
-
-    function resolveFiles(): string[] {
-        return resolveGlobs(files, exclude, outputAbsolutePaths);
-=======
     let filesFound: string[];
     if (files === undefined || files.length === 0) {
         filesFound = Linter.getFileNames(program);
@@ -200,17 +194,11 @@
         }
     } else {
         filesFound = resolveGlobs(files, ignore, outputAbsolutePaths);
->>>>>>> 07eb8daf
     }
     return { files: filesFound, program };
 }
 
-<<<<<<< HEAD
-function resolveGlobs(files: string[] | undefined, exclude: Options["exclude"], outputAbsolutePaths?: boolean): string[] {
-    const ignore = arrayify(exclude).map(trimSingleQuotes);
-=======
 function resolveGlobs(files: string[] | undefined, ignore: string[], outputAbsolutePaths?: boolean): string[] {
->>>>>>> 07eb8daf
     return flatMap(arrayify(files), (file) =>
         glob.sync(trimSingleQuotes(file), { ignore, nodir: true }))
         .map((file) => outputAbsolutePaths ? path.resolve(file) : path.relative(process.cwd(), file));
