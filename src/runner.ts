/**
 * @license
 * Copyright 2013 Palantir Technologies, Inc.
 *
 * Licensed under the Apache License, Version 2.0 (the "License");
 * you may not use this file except in compliance with the License.
 * You may obtain a copy of the License at
 *
 *     http://www.apache.org/licenses/LICENSE-2.0
 *
 * Unless required by applicable law or agreed to in writing, software
 * distributed under the License is distributed on an "AS IS" BASIS,
 * WITHOUT WARRANTIES OR CONDITIONS OF ANY KIND, either express or implied.
 * See the License for the specific language governing permissions and
 * limitations under the License.
 */

import * as fs from "fs";
import * as glob from "glob";
import * as path from "path";
import * as ts from "typescript";

import {
    CONFIG_FILENAME,
    DEFAULT_CONFIG,
    findConfiguration,
    IConfigurationFile,
} from "./configuration";
import { FatalError } from "./error";
import { LintResult } from "./index";
import * as Linter from "./linter";
import { consoleTestResultsHandler, runTests } from "./test";
import { arrayify, flatMap } from "./utils";

export interface Options {
    /**
     * Path to a configuration file.
     */
    config?: string;

    /**
     * Exclude globs from path expansion.
     */
    exclude?: string | string[];

    /**
     * File paths to lint.
     */
    files?: string[];

    /**
     * Whether to return status code 0 even if there are lint errors.
     */
    force?: boolean;

    /**
     * Whether to fixes linting errors for select rules. This may overwrite linted files.
     */
    fix?: boolean;

    /**
     * Output format.
     */
    format?: string;

    /**
     * Formatters directory path.
     */
    formattersDirectory?: string;

    /**
     * Whether to generate a tslint.json config file in the current working directory.
     */
    init?: boolean;

    /**
     * Output file path.
     */
    out?: string;

    /**
     * tsconfig.json file.
     */
    project?: string;

    /**
     * Rules directory paths.
     */
    rulesDirectory?: string | string[];

    /**
     * That TSLint produces the correct output for the specified directory.
     */
    test?: string;

    /**
     * Whether to enable type checking when linting a project.
     */
    typeCheck?: boolean;

    /**
     * Whether to show the current TSLint version.
     */
    version?: boolean;
}

export const enum Status {
    Ok = 0,
    FatalError = 1,
    LintError = 2,
}

export async function run(options: Options, outputStream: NodeJS.WritableStream): Promise<Status> {
    try {
        return await runWorker(options, outputStream);
    } catch (error) {
        if (error.name === FatalError.NAME) {
            console.error(error.message);
            return Status.FatalError;
        }
        throw error;
    }
}

async function runWorker(options: Options, outputStream: NodeJS.WritableStream): Promise<Status> {
    if (options.version) {
        await writeToStream(outputStream, Linter.VERSION + "\n");
        return Status.Ok;
    }

    if (options.init) {
        if (fs.existsSync(CONFIG_FILENAME)) {
            throw new FatalError(`Cannot generate ${CONFIG_FILENAME}: file already exists`);
        }

        fs.writeFileSync(CONFIG_FILENAME, JSON.stringify(DEFAULT_CONFIG, undefined, "    "));
        return Status.Ok;
    }

    if (options.test) {
        const results = runTests((options.files || []).map(trimSingleQuotes), options.rulesDirectory);
        return consoleTestResultsHandler(results) ? Status.Ok : Status.FatalError;
    }

    if (options.config && !fs.existsSync(options.config)) {
        throw new FatalError(`Invalid option for configuration: ${options.config}`);
    }

    const { output, errorCount } = runLinter(options);
    await writeToStream(outputStream, output);
    return options.force || errorCount === 0 ? Status.Ok : Status.LintError;
}

function runLinter(options: Options): LintResult {
    const { files, program } = resolveFilesAndProgram(options);
    // if type checking, run the type checker
    if (program) {
        const diagnostics = ts.getPreEmitDiagnostics(program);
        if (diagnostics.length !== 0) {
            const message = diagnostics.map(showDiagnostic).join("\n");
            if (options.force) {
                console.error(message);
            } else {
                throw new FatalError(message);
            }
        }
    }
    return doLinting(options, files, program);
}

function resolveFilesAndProgram({ files, project, exclude, typeCheck }: Options): { files: string[], program?: ts.Program } {
    // if both files and tsconfig are present, use files
    if (project === undefined || files && files.length > 0) {
        if (typeCheck) {
            throw new FatalError("--project must be specified in order to enable type checking.");
        }
        return { files: resolveGlobs(files, exclude) };
    }

<<<<<<< HEAD
    if (!fs.existsSync(project)) {
        throw new FatalError(`Invalid option for project: ${project}`);
=======
        files = files
            // remove single quotes which break matching on Windows when glob is passed in single quotes
            .map(Runner.trimSingleQuotes)
            .map((file: string) => glob.sync(file, { ignore: ignorePatterns, nodir: true }))
            .reduce((a: string[], b: string[]) => a.concat(b), []);

        try {
            this.processFiles(onComplete, files, program);
        } catch (error) {
            if ((error as FatalError).name === FatalError.NAME) {
                console.error((error as FatalError).message);
                return onComplete(1);
            }
            // rethrow unhandled error
            throw error;
        }
>>>>>>> a3d8d6fd
    }

    const program = Linter.createProgram(project);
    // if not type checking, we don't need to pass in a program object
    return { files: Linter.getFileNames(program), program: typeCheck ? program : undefined };
}

function resolveGlobs(files: string[] | undefined, exclude: Options["exclude"]): string[] {
    const ignore = arrayify(exclude).map(trimSingleQuotes);
    return flatMap(arrayify(files), (file) =>
        // remove single quotes which break matching on Windows when glob is passed in single quotes
        glob.sync(trimSingleQuotes(file), { ignore, nodir: true }));
}

function doLinting(options: Options, files: string[], program: ts.Program | undefined): LintResult {
    const possibleConfigAbsolutePath = options.config !== undefined ? path.resolve(options.config) : null;
    const linter = new Linter({
        fix: !!options.fix,
        formatter: options.format,
        formattersDirectory: options.formattersDirectory,
        rulesDirectory: options.rulesDirectory,
    }, program);

    let lastFolder: string | undefined;
    let configFile: IConfigurationFile | undefined;
    for (const file of files) {
        if (!fs.existsSync(file)) {
            throw new FatalError(`Unable to open file: ${file}`);
        }

        const contents = tryReadFile(file);
        if (contents !== undefined) {
            const folder = path.dirname(file);
            if (lastFolder !== folder) {
                configFile = findConfiguration(possibleConfigAbsolutePath, folder).results;
                lastFolder = folder;
            }
            linter.lint(file, contents, configFile);
        }
    }

    return linter.getResult();
}

/** Read a file, but return undefined if it is an MPEG '.ts' file. */
function tryReadFile(filename: string): string | undefined {
    const buffer = new Buffer(256);
    const fd = fs.openSync(filename, "r");
    try {
        fs.readSync(fd, buffer, 0, 256, 0);
        if (buffer.readInt8(0, true) === 0x47 && buffer.readInt8(188, true) === 0x47) {
            // MPEG transport streams use the '.ts' file extension. They use 0x47 as the frame
            // separator, repeating every 188 bytes. It is unlikely to find that pattern in
            // TypeScript source, so tslint ignores files with the specific pattern.
            console.warn(`${filename}: ignoring MPEG transport stream`);
            return undefined;
        }
    } finally {
        fs.closeSync(fd);
    }

    return fs.readFileSync(filename, "utf8");
}

function showDiagnostic({ file, start, category, messageText }: ts.Diagnostic): string {
    let message = ts.DiagnosticCategory[category];
    if (file) {
        const {line, character} = file.getLineAndCharacterOfPosition(start);
        message += ` at ${file.fileName}:${line + 1}:${character + 1}:`;
    }
    return message + " " + ts.flattenDiagnosticMessageText(messageText, "\n");
}

function trimSingleQuotes(str: string): string {
    return str.replace(/^'|'$/g, "");
}

function writeToStream(outputStream: NodeJS.WritableStream, output: string): Promise<void> {
    return new Promise<void>((resolve) => {
        outputStream.write(output, () => { resolve(); });
    });
}<|MERGE_RESOLUTION|>--- conflicted
+++ resolved
@@ -114,8 +114,8 @@
     try {
         return await runWorker(options, outputStream);
     } catch (error) {
-        if (error.name === FatalError.NAME) {
-            console.error(error.message);
+        if ((error as FatalError).name === FatalError.NAME) {
+            console.error((error as FatalError).message);
             return Status.FatalError;
         }
         throw error;
@@ -177,27 +177,8 @@
         return { files: resolveGlobs(files, exclude) };
     }
 
-<<<<<<< HEAD
     if (!fs.existsSync(project)) {
         throw new FatalError(`Invalid option for project: ${project}`);
-=======
-        files = files
-            // remove single quotes which break matching on Windows when glob is passed in single quotes
-            .map(Runner.trimSingleQuotes)
-            .map((file: string) => glob.sync(file, { ignore: ignorePatterns, nodir: true }))
-            .reduce((a: string[], b: string[]) => a.concat(b), []);
-
-        try {
-            this.processFiles(onComplete, files, program);
-        } catch (error) {
-            if ((error as FatalError).name === FatalError.NAME) {
-                console.error((error as FatalError).message);
-                return onComplete(1);
-            }
-            // rethrow unhandled error
-            throw error;
-        }
->>>>>>> a3d8d6fd
     }
 
     const program = Linter.createProgram(project);
