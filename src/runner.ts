--- conflicted
+++ resolved
@@ -158,7 +158,6 @@
         throw new FatalError(`Invalid option for configuration: ${options.config}`);
     }
 
-<<<<<<< HEAD
     const { output, errorCount } = await runLinter(options, logger);
     logger.log(output);
     return options.force || errorCount === 0 ? Status.Ok : Status.LintError;
@@ -173,40 +172,6 @@
             const message = diagnostics.map((d) => showDiagnostic(d, program, options.outputAbsolutePaths === true)).join("\n");
             if (options.force) {
                 logger.error(message);
-=======
-        if (this.options.project != null) {
-            const project = findTsconfig(this.options.project);
-            if (project === undefined) {
-                console.error("Invalid option for project: " + this.options.project);
-                return onComplete(1);
-            }
-            program = Linter.createProgram(project);
-            if (files.length === 0) {
-                files = Linter.getFileNames(program);
-            }
-            if (this.options.typeCheck) {
-                // if type checking, run the type checker
-                const diagnostics = ts.getPreEmitDiagnostics(program);
-                if (diagnostics.length > 0) {
-                    const messages = diagnostics.map((diag) => {
-                        // emit any error messages
-                        let message = ts.DiagnosticCategory[diag.category];
-                        if (diag.file) {
-                            const { line, character } = diag.file.getLineAndCharacterOfPosition(diag.start!);
-                            let file: string;
-                            const currentDirectory = program!.getCurrentDirectory();
-                            file = this.options.outputAbsolutePaths
-                                ? path.resolve(currentDirectory, diag.file.fileName)
-                                : path.relative(currentDirectory, diag.file.fileName);
-                            message += ` at ${file}:${line + 1}:${character + 1}:`;
-                        }
-                        message += " " + ts.flattenDiagnosticMessageText(diag.messageText, "\n");
-                        return message;
-                    });
-                    console.error(messages.join("\n"));
-                    return onComplete(this.options.force ? 0 : 1);
-                }
->>>>>>> f02ba21f
             } else {
                 throw new FatalError(message);
             }
@@ -294,7 +259,7 @@
 function showDiagnostic({ file, start, category, messageText }: ts.Diagnostic, program: ts.Program, outputAbsolutePaths: boolean): string {
     let message = ts.DiagnosticCategory[category];
     if (file) {
-        const {line, character} = file.getLineAndCharacterOfPosition(start);
+        const {line, character} = file.getLineAndCharacterOfPosition(start!);
         const currentDirectory = program.getCurrentDirectory();
         const filePath = outputAbsolutePaths
             ? path.resolve(currentDirectory, file.fileName)
