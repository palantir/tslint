--- conflicted
+++ resolved
@@ -188,14 +188,7 @@
     },
 ];
 
-<<<<<<< HEAD
 commander.version(VERSION);
-=======
-function collect(val: string, memo: string[]) {
-    memo.push(val);
-    return memo;
-}
->>>>>>> 1d8d9283
 
 for (const option of options) {
     const commanderStr = optionUsageTag(option) + optionParam(option);
@@ -276,4 +269,8 @@
         case "boolean":
             return "";
     }
+}
+function collect(val: string, memo: string[]) {
+    memo.push(val);
+    return memo;
 }