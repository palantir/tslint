--- conflicted
+++ resolved
@@ -252,8 +252,6 @@
     log = console.log;
 }
 
-<<<<<<< HEAD
-// tslint:disable-next-line no-floating-promises
 run(
     {
         config: argv.config,
@@ -281,32 +279,6 @@
         console.error(e);
         process.exitCode = 1;
     });
-=======
-run({
-    config: argv.config,
-    exclude: argv.exclude,
-    files: commander.args,
-    fix: argv.fix,
-    force: argv.force,
-    format: argv.format === undefined ? "prose" : argv.format,
-    formattersDirectory: argv.formattersDir,
-    init: argv.init,
-    out: argv.out,
-    outputAbsolutePaths: argv.outputAbsolutePaths,
-    project: argv.project,
-    rulesDirectory: argv.rulesDir,
-    test: argv.test,
-    typeCheck: argv.typeCheck,
-}, {
-    log,
-    error: (m) => console.error(m),
-}).then((rc) => {
-    process.exitCode = rc;
-}).catch((e) => {
-    console.error(e);
-    process.exitCode = 1;
-});
->>>>>>> 983a4100
 
 function optionUsageTag({short, name}: Option) {
     return short !== undefined ? `-${short}, --${name}` : `--${name}`;
