--- conflicted
+++ resolved
@@ -19,105 +19,9 @@
 
 import commander = require("commander");
 import * as fs from "fs";
-<<<<<<< HEAD
-import * as optimist from "optimist";
 
 import { findConfiguration } from "./configuration";
 import { IRunnerOptions, Runner } from "./runner";
-
-const configuration = findConfiguration(optimist.argv.c || optimist.argv.config, __filename).results;
-
-const linterOptions = configuration ? configuration.linterOptions : undefined;
-
-const processed = optimist
-    .usage("Usage: $0 [options] file ...")
-    .default(linterOptions || {})
-    .check((argv: any) => {
-        // at least one of file, help, version, project or unqualified argument must be present
-        if (!(argv.h || argv.i || argv.test || argv.v || argv.project || argv._.length > 0)) {
-            // throw a string, otherwise a call stack is printed for this message
-            // tslint:disable-next-line:no-string-throw
-            throw "Missing files";
-        }
-
-        if (argv.f) {
-            // throw a string, otherwise a call stack is printed for this message
-            // tslint:disable-next-line:no-string-throw
-            throw "-f option is no longer available. Supply files directly to the tslint command instead.";
-        }
-    })
-    .options({
-        "c": {
-            alias: "config",
-            describe: "configuration file",
-            type: "string",
-        },
-        "e": {
-            alias: "exclude",
-            describe: "exclude globs from path expansion",
-            type: "string",
-        },
-        "fix": {
-            describe: "fixes linting errors for select rules (this may overwrite linted files)",
-            type: "boolean",
-        },
-        "force": {
-            describe: "return status code 0 even if there are lint errors",
-            type: "boolean",
-        },
-        "h": {
-            alias: "help",
-            describe: "display detailed help",
-            type: "boolean",
-        },
-        "i": {
-            alias: "init",
-            describe: "generate a tslint.json config file in the current working directory",
-            type: "boolean",
-        },
-        "o": {
-            alias: "out",
-            describe: "output file",
-            type: "string",
-        },
-        "p": {
-            alias: "project",
-            describe: "tsconfig.json file",
-            type: "string",
-        },
-        "r": {
-            alias: "rules-dir",
-            describe: "rules directory",
-            type: "string",
-        },
-        "s": {
-            alias: "formatters-dir",
-            describe: "formatters directory",
-            type: "string",
-        },
-        "t": {
-            alias: "format",
-            default: "prose",
-            describe: "output format (prose, json, stylish, verbose, pmd, msbuild, checkstyle, vso, fileslist, codeFrame)",
-            type: "string",
-        },
-        "test": {
-            describe: "test that tslint produces the correct output for the specified directory",
-            type: "boolean",
-        },
-        "type-check": {
-            describe: "enable type checking when linting a project",
-            type: "boolean",
-        },
-        "v": {
-            alias: "version",
-            describe: "current version",
-            type: "boolean",
-        },
-    });
-const argv = processed.argv;
-=======
->>>>>>> 544a5ac4
 
 import { VERSION } from "./linter";
 import { run } from "./runner";
@@ -148,6 +52,7 @@
     type: "string" | "boolean" | "array";
     describe: string; // Short, used for usage message
     description: string; // Long, used for `--help`
+    default?: string;
 }
 
 const options: Option[] = [
@@ -180,6 +85,7 @@
             A filename or glob which indicates files to exclude from linting.
             This option can be supplied multiple times if you need multiple
             globs to indicate which files to exclude.`,
+        default: 
     },
     {
         name: "fix",
@@ -307,6 +213,10 @@
 
 // Hack to get unknown option errors to work. https://github.com/visionmedia/commander.js/pull/121
 const parsed = commander.parseOptions(process.argv.slice(2));
+
+const configuration = findConfiguration(parsed.argv.c || parsed.argv.config, __filename).results;
+const linterOptions = (configuration && configuration.linterOptions) || {};
+
 commander.args = parsed.args;
 if (parsed.unknown.length !== 0) {
     (commander.parseArgs as (args: string[], unknown: string[]) => void)([], parsed.unknown);
@@ -337,7 +247,7 @@
 // tslint:disable-next-line no-floating-promises
 run({
     config: argv.config,
-    exclude: argv.exclude,
+    exclude: argv.exclude || linterOptions.exclude,
     files: commander.args,
     fix: argv.fix,
     force: argv.force,
