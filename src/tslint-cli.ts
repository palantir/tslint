/**
 * @license
 * Copyright 2013 Palantir Technologies, Inc.
 *
 * Licensed under the Apache License, Version 2.0 (the "License");
 * you may not use this file except in compliance with the License.
 * You may obtain a copy of the License at
 *
 *     http://www.apache.org/licenses/LICENSE-2.0
 *
 * Unless required by applicable law or agreed to in writing, software
 * distributed under the License is distributed on an "AS IS" BASIS,
 * WITHOUT WARRANTIES OR CONDITIONS OF ANY KIND, either express or implied.
 * See the License for the specific language governing permissions and
 * limitations under the License.
 */

import * as fs from "fs";
import * as glob from "glob";
import * as optimist from "optimist";
import * as path from "path";
import * as ts from "typescript";

import {
    CONFIG_FILENAME,
    DEFAULT_CONFIG,
    findConfiguration,
} from "./configuration";
<<<<<<< HEAD
import { RuleLevel } from "./language/rule/rule";
=======
import { FatalError } from "./error";
>>>>>>> 51e39908
import * as Linter from "./linter";
import { consoleTestResultHandler, runTest } from "./test";
import { updateNotifierCheck } from "./updateNotifier";

let processed = optimist
    .usage("Usage: $0 [options] file ...")
    .check((argv: any) => {
        // at least one of file, help, version, project or unqualified argument must be present
        if (!(argv.h || argv.i || argv.test || argv.v || argv.project || argv._.length > 0)) {
            throw "Missing files";
        }

        if (argv.f) {
            throw "-f option is no longer available. Supply files directly to the tslint command instead.";
        }
    })
    .options({
        "c": {
            alias: "config",
            describe: "configuration file",
        },
        "e": {
            alias: "exclude",
            describe: "exclude globs from path expansion",
            type: "string",
        },
        "fix": {
            describe: "Fixes linting errors for select rules. This may overwrite linted files",
            type: "boolean",
        },
        "force": {
            describe: "return status code 0 even if there are lint errors",
            type: "boolean",
        },
        "h": {
            alias: "help",
            describe: "display detailed help",
        },
        "i": {
            alias: "init",
            describe: "generate a tslint.json config file in the current working directory",
        },
        "o": {
            alias: "out",
            describe: "output file",
        },
        "project": {
            describe: "tsconfig.json file",
        },
        "r": {
            alias: "rules-dir",
            describe: "rules directory",
        },
        "s": {
            alias: "formatters-dir",
            describe: "formatters directory",
        },
        "t": {
            alias: "format",
            default: "prose",
            describe: "output format (prose, json, stylish, verbose, pmd, msbuild, checkstyle, vso, fileslist)",
        },
        "test": {
            describe: "test that tslint produces the correct output for the specified directory",
        },
        "type-check": {
            describe: "enable type checking when linting a project",
        },
        "v": {
            alias: "version",
            describe: "current version",
        },
    });
const argv = processed.argv;

let outputStream: any;
if (argv.o != null) {
    outputStream = fs.createWriteStream(argv.o, {
        flags: "w+",
        mode: 420,
    });
} else {
    outputStream = process.stdout;
}

if (argv.v != null) {
    outputStream.write(Linter.VERSION + "\n");
    process.exit(0);
}

if (argv.i != null) {
    if (fs.existsSync(CONFIG_FILENAME)) {
        console.error(`Cannot generate ${CONFIG_FILENAME}: file already exists`);
        process.exit(1);
    }

    const tslintJSON = JSON.stringify(DEFAULT_CONFIG, undefined, "    ");
    fs.writeFileSync(CONFIG_FILENAME, tslintJSON);
    process.exit(0);
}

if (argv.test != null) {
    const results = runTest(argv.test, argv.r);
    const didAllTestsPass = consoleTestResultHandler(results);
    process.exit(didAllTestsPass ? 0 : 1);
}

if ("help" in argv) {
    outputStream.write(processed.help());
    const outputString = `
tslint accepts the following commandline options:

    -c, --config:
        The location of the configuration file that tslint will use to
        determine which rules are activated and what options to provide
        to the rules. If no option is specified, the config file named
        tslint.json is used, so long as it exists in the path.
        The format of the file is { rules: { /* rules list */ } },
        where /* rules list */ is a key: value comma-seperated list of
        rulename: rule-options pairs. Rule-options can be either a
        boolean true/false value denoting whether the rule is used or not,
        or a list [boolean, ...] where the boolean provides the same role
        as in the non-list case, and the rest of the list are options passed
        to the rule that will determine what it checks for (such as number
        of characters for the max-line-length rule, or what functions to ban
        for the ban rule).

    -e, --exclude:
        A filename or glob which indicates files to exclude from linting.
        This option can be supplied multiple times if you need multiple
        globs to indicate which files to exclude.

    --fix:
        Fixes linting errors for select rules. This may overwrite linted files.

    --force:
        Return status code 0 even if there are any lint errors.
        Useful while running as npm script.

    -i, --init:
        Generates a tslint.json config file in the current working directory.

    -o, --out:
        A filename to output the results to. By default, tslint outputs to
        stdout, which is usually the console where you're running it from.

    -r, --rules-dir:
        An additional rules directory, for user-created rules.
        tslint will always check its default rules directory, in
        node_modules/tslint/lib/rules, before checking the user-provided
        rules directory, so rules in the user-provided rules directory
        with the same name as the base rules will not be loaded.

    -s, --formatters-dir:
        An additional formatters directory, for user-created formatters.
        Formatters are files that will format the tslint output, before
        writing it to stdout or the file passed in --out. The default
        directory, node_modules/tslint/build/formatters, will always be
        checked first, so user-created formatters with the same names
        as the base formatters will not be loaded.

    -t, --format:
        The formatter to use to format the results of the linter before
        outputting it to stdout or the file passed in --out. The core
        formatters are prose (human readable), json (machine readable)
        and verbose. prose is the default if this option is not used.
        Other built-in options include pmd, msbuild, checkstyle, and vso.
        Additional formatters can be added and used if the --formatters-dir
        option is set.

    --test:
        Runs tslint on the specified directory and checks if tslint's output matches
        the expected output in .lint files. Automatically loads the tslint.json file in the
        specified directory as the configuration file for the tests. See the
        full tslint documentation for more details on how this can be used to test custom rules.

    --project:
        The location of a tsconfig.json file that will be used to determine which
        files will be linted.

    --type-check
        Enables the type checker when running linting rules. --project must be
        specified in order to enable type checking.

    -v, --version:
        The current version of tslint.

    -h, --help:
        Prints this help message.\n`;
    outputStream.write(outputString);
    process.exit(0);
}

// when provided, it should point to an existing location
if (argv.c && !fs.existsSync(argv.c)) {
    console.error("Invalid option for configuration: " + argv.c);
    process.exit(1);
}
const possibleConfigAbsolutePath = argv.c != null ? path.resolve(argv.c) : null;

const processFiles = (files: string[], program?: ts.Program) => {

    const linter = new Linter({
        fix: argv.fix,
        formatter: argv.t,
        formattersDirectory: argv.s || "",
        rulesDirectory: argv.r || "",
    }, program);

    for (const file of files) {
        if (!fs.existsSync(file)) {
            console.error(`Unable to open file: ${file}`);
            process.exit(1);
        }

        const buffer = new Buffer(256);
        buffer.fill(0);
        const fd = fs.openSync(file, "r");
        try {
            fs.readSync(fd, buffer, 0, 256, null);
            if (buffer.readInt8(0) === 0x47 && buffer.readInt8(188) === 0x47) {
                // MPEG transport streams use the '.ts' file extension. They use 0x47 as the frame
                // separator, repeating every 188 bytes. It is unlikely to find that pattern in
                // TypeScript source, so tslint ignores files with the specific pattern.
                console.warn(`${file}: ignoring MPEG transport stream`);
                return;
            }
        } finally {
            fs.closeSync(fd);
        }

        const contents = fs.readFileSync(file, "utf8");
        const configLoad = findConfiguration(possibleConfigAbsolutePath, file);
        linter.lint(file, contents, configLoad.results);
    }

    const lintResult = linter.getResult();

    outputStream.write(lintResult.output, () => {
        if (lintResult.violationCount > 0) {
            const hasErrors = lintResult.violations.some((violation) => {
                return violation.getRuleLevel() === RuleLevel.ERROR;
            });
            if (hasErrors) {
                process.exit(argv.force ? 0 : 2);
            } else {
                process.exit(0);
            }
        }
    });

    if (lintResult.format === "prose") {
        // Check to see if there are any updates available
        updateNotifierCheck();
    }
};

// if both files and tsconfig are present, use files
let files = argv._;
let program: ts.Program;

if (argv.project != null) {
    if (!fs.existsSync(argv.project)) {
        console.error("Invalid option for project: " + argv.project);
        process.exit(1);
    }
    program = Linter.createProgram(argv.project, path.dirname(argv.project));
    if (files.length === 0) {
        files = Linter.getFileNames(program);
    }
    if (argv["type-check"]) {
        // if type checking, run the type checker
        const diagnostics = ts.getPreEmitDiagnostics(program);
        if (diagnostics.length > 0) {
            const messages = diagnostics.map((diag) => {
                // emit any error messages
                let message = ts.DiagnosticCategory[diag.category];
                if (diag.file) {
                    const {line, character} = diag.file.getLineAndCharacterOfPosition(diag.start);
                    message += ` at ${diag.file.fileName}:${line + 1}:${character + 1}:`;
                }
                message += " " + ts.flattenDiagnosticMessageText(diag.messageText, "\n");
                return message;
            });
            throw new Error(messages.join("\n"));
        }
    } else {
        // if not type checking, we don't need to pass in a program object
        program = undefined;
    }
}

const trimSingleQuotes = (str: string) => str.replace(/^'|'$/g, "");

let ignorePatterns: string[] = [];
if (argv.e) {
    const excludeArguments: string[] = Array.isArray(argv.e) ? argv.e : [argv.e];

    ignorePatterns = excludeArguments.map(trimSingleQuotes);
}

files = files
    // remove single quotes which break matching on Windows when glob is passed in single quotes
    .map(trimSingleQuotes)
    .map((file: string) => glob.sync(file, { ignore: ignorePatterns, nodir: true }))
    .reduce((a: string[], b: string[]) => a.concat(b));

try {
    processFiles(files, program);
} catch (error) {
    if (error.name === FatalError.NAME) {
        console.error(error.message);
        process.exit(1);
    }
    // rethrow unhandled error
    throw error;
}<|MERGE_RESOLUTION|>--- conflicted
+++ resolved
@@ -26,11 +26,8 @@
     DEFAULT_CONFIG,
     findConfiguration,
 } from "./configuration";
-<<<<<<< HEAD
+import { FatalError } from "./error";
 import { RuleLevel } from "./language/rule/rule";
-=======
-import { FatalError } from "./error";
->>>>>>> 51e39908
 import * as Linter from "./linter";
 import { consoleTestResultHandler, runTest } from "./test";
 import { updateNotifierCheck } from "./updateNotifier";
