/**
 * @license
 * Copyright 2013 Palantir Technologies, Inc.
 *
 * Licensed under the Apache License, Version 2.0 (the "License");
 * you may not use this file except in compliance with the License.
 * You may obtain a copy of the License at
 *
 *     http://www.apache.org/licenses/LICENSE-2.0
 *
 * Unless required by applicable law or agreed to in writing, software
 * distributed under the License is distributed on an "AS IS" BASIS,
 * WITHOUT WARRANTIES OR CONDITIONS OF ANY KIND, either express or implied.
 * See the License for the specific language governing permissions and
 * limitations under the License.
 */

// tslint:disable no-console object-literal-sort-keys

import commander = require("commander");
import * as fs from "fs";

import { IRunnerOptions, Runner } from "./runner";
import { dedent } from "./utils";

interface Argv {
    config?: string;
    exclude?: string;
    fix?: boolean;
    force?: boolean;
    help?: boolean;
    init?: boolean;
    out?: string;
    project?: string;
    rulesDir?: string;
    formattersDir: string;
    format?: string;
    typeCheck?: boolean;
    test?: string;
    version?: boolean;
}

<<<<<<< HEAD
interface Option {
    short?: string;
    // Commander will camelCase option names.
    name: keyof Argv | "rules-dir" | "formatters-dir" | "type-check";
    type: "string" | "boolean";
    describe: string; // Short, used for usage message
    description: string; // Long, used for `--help`
}

const options: Option[] = [
    {
        short: "c",
        name: "config",
        type: "string",
        describe: "configuration file",
        description: dedent`
            The location of the configuration file that tslint will use to
            determine which rules are activated and what options to provide
            to the rules. If no option is specified, the config file named
            tslint.json is used, so long as it exists in the path.
            The format of the file is { rules: { /* rules list */ } },
            where /* rules list */ is a key: value comma-seperated list of
            rulename: rule-options pairs. Rule-options can be either a
            boolean true/false value denoting whether the rule is used or not,
            or a list [boolean, ...] where the boolean provides the same role
            as in the non-list case, and the rest of the list are options passed
            to the rule that will determine what it checks for (such as number
            of characters for the max-line-length rule, or what functions to ban
            for the ban rule).`,
    },
    {
        short: "e",
        name: "exclude",
        type: "string",
        describe: "exclude globs from path expansion",
        description: dedent`
            A filename or glob which indicates files to exclude from linting.
            This option can be supplied multiple times if you need multiple
            globs to indicate which files to exclude.`,
    },
    {
        name: "fix",
        type: "boolean",
        describe: "fixes linting errors for select rules (this may overwrite linted files)",
        description: "Fixes linting errors for select rules. This may overwrite linted files.",
    },
    {
        name: "force",
        type: "boolean",
        describe: "return status code 0 even if there are lint errors",
        description: dedent`
            Return status code 0 even if there are any lint errors.
            Useful while running as npm script.`,
    },
    {
        short: "i",
        name: "init",
        type: "boolean",
        describe: "generate a tslint.json config file in the current working directory",
        description: "Generates a tslint.json config file in the current working directory.",
    },
    {
        short: "o",
        name: "out",
        type: "string",
        describe: "output file",
        description: dedent`
            A filename to output the results to. By default, tslint outputs to
            stdout, which is usually the console where you're running it from.`,
    },
    {
        short: "r",
        name: "rules-dir",
        type: "string",
        describe: "rules directory",
        description: dedent`
            An additional rules directory, for user-created rules.
            tslint will always check its default rules directory, in
            node_modules/tslint/lib/rules, before checking the user-provided
            rules directory, so rules in the user-provided rules directory
            with the same name as the base rules will not be loaded.`,
    },
    {
        short: "s",
        name: "formatters-dir",
        type: "string",
        describe: "formatters directory",
        description: dedent`
            An additional formatters directory, for user-created formatters.
            Formatters are files that will format the tslint output, before
            writing it to stdout or the file passed in --out. The default
            directory, node_modules/tslint/build/formatters, will always be
            checked first, so user-created formatters with the same names
            as the base formatters will not be loaded.`,
    },
    {
        short: "t",
        name: "format",
        type: "string",
        describe: "output format (prose, json, stylish, verbose, pmd, msbuild, checkstyle, vso, fileslist, codeFrame)",
        description: dedent`
            The formatter to use to format the results of the linter before
            outputting it to stdout or the file passed in --out. The core
            formatters are prose (human readable), json (machine readable)
            and verbose. prose is the default if this option is not used.
            Other built-in options include pmd, msbuild, checkstyle, and vso.
            Additional formatters can be added and used if the --formatters-dir
            option is set.`,
    },
    {
        name: "test",
        type: "boolean",
        describe: "test that tslint produces the correct output for the specified directory",
        description: dedent`
            Runs tslint on matched directories and checks if tslint outputs
            match the expected output in .lint files. Automatically loads the
            tslint.json files in the directories as the configuration file for
            the tests. See the full tslint documentation for more details on how
            this can be used to test custom rules.`,
    },
    {
        short: "p",
        name: "project",
        type: "string",
        describe: "tsconfig.json file",
        description: dedent`
            The location of a tsconfig.json file that will be used to determine which
            files will be linted.`,
    },
    {
        name: "type-check",
        type: "boolean",
        describe: "enable type checking when linting a project",
        description: dedent`
            Enables the type checker when running linting rules. --project must be
            specified in order to enable type checking.`,
    },
];

for (const option of options) {
    const commanderStr = optionUsageTag(option) + (option.type === "string" ? ` [${option.name}]` : "");
    commander.option(commanderStr, option.describe);
}

commander.on("--help", () => {
    const indent = "\n        ";
    const optionDetails = options.map((o) =>
        `${optionUsageTag(o)}:` + (o.description.startsWith("\n") ? o.description.replace(/\n/g, indent) : indent + o.description));
    console.log(`tslint accepts the following commandline options:\n\n    ${optionDetails.join("\n\n    ")}\n\n`);
});

// Hack to get unknown option errors to work. https://github.com/visionmedia/commander.js/pull/121
const parsed = commander.parseOptions(process.argv.slice(2));
commander.args = parsed.args;
if (parsed.unknown.length !== 0) {
    (commander.parseArgs as any)([], parsed.unknown);
}
const argv = commander.opts() as any as Argv;

if (!(argv.init || argv.test || argv.project || commander.args.length > 0)) {
    console.error("Missing files");
    process.exit(1);
}
=======
const processed = optimist
    .usage("Usage: $0 [options] file ...")
    .check((argv: Argv) => {
        // at least one of file, help, version, project or unqualified argument must be present
        // tslint:disable-next-line strict-boolean-expressions
        if (!(argv.h || argv.i || argv.test || argv.v || argv.project || argv._.length > 0)) {
            // throw a string, otherwise a call stack is printed for this message
            // tslint:disable-next-line:no-string-throw
            throw "Missing files";
        }

        // tslint:disable-next-line strict-boolean-expressions
        if (argv.f) {
            // throw a string, otherwise a call stack is printed for this message
            // tslint:disable-next-line:no-string-throw
            throw "-f option is no longer available. Supply files directly to the tslint command instead.";
        }
    })
    .options({
        "c": {
            alias: "config",
            describe: "configuration file",
            type: "string",
        },
        "e": {
            alias: "exclude",
            describe: "exclude globs from path expansion",
            type: "string",
        },
        "fix": {
            describe: "fixes linting errors for select rules (this may overwrite linted files)",
            type: "boolean",
        },
        "force": {
            describe: "return status code 0 even if there are lint errors",
            type: "boolean",
        },
        "h": {
            alias: "help",
            describe: "display detailed help",
            type: "boolean",
        },
        "i": {
            alias: "init",
            describe: "generate a tslint.json config file in the current working directory",
            type: "boolean",
        },
        "o": {
            alias: "out",
            describe: "output file",
            type: "string",
        },
        "p": {
            alias: "project",
            describe: "tsconfig.json file",
            type: "string",
        },
        "r": {
            alias: "rules-dir",
            describe: "rules directory",
            type: "string",
        },
        "s": {
            alias: "formatters-dir",
            describe: "formatters directory",
            type: "string",
        },
        "t": {
            alias: "format",
            default: "prose",
            describe: "output format (prose, json, stylish, verbose, pmd, msbuild, checkstyle, vso, fileslist, codeFrame)",
            type: "string",
        },
        "test": {
            describe: "test that tslint produces the correct output for the specified directory",
            type: "boolean",
        },
        "type-check": {
            describe: "enable type checking when linting a project",
            type: "boolean",
        },
        "v": {
            alias: "version",
            describe: "current version",
            type: "boolean",
        },
    });
const argv = processed.argv as Argv;
>>>>>>> 2e9e87fa

let outputStream: NodeJS.WritableStream;
if (argv.out != null) {
    outputStream = fs.createWriteStream(argv.out, {
        flags: "w+",
        mode: 420,
    });
} else {
    outputStream = process.stdout;
}

<<<<<<< HEAD
const runnerOptions: IRunnerOptions = {
    config: argv.config,
=======
// tslint:disable-next-line strict-boolean-expressions
if (argv.help) {
    outputStream.write(processed.help());
    const outputString = `
tslint accepts the following commandline options:

    -c, --config:
        The location of the configuration file that tslint will use to
        determine which rules are activated and what options to provide
        to the rules. If no option is specified, the config file named
        tslint.json is used, so long as it exists in the path.
        The format of the file is { rules: { /* rules list */ } },
        where /* rules list */ is a key: value comma-seperated list of
        rulename: rule-options pairs. Rule-options can be either a
        boolean true/false value denoting whether the rule is used or not,
        or a list [boolean, ...] where the boolean provides the same role
        as in the non-list case, and the rest of the list are options passed
        to the rule that will determine what it checks for (such as number
        of characters for the max-line-length rule, or what functions to ban
        for the ban rule).

    -e, --exclude:
        A filename or glob which indicates files to exclude from linting.
        This option can be supplied multiple times if you need multiple
        globs to indicate which files to exclude.

    --fix:
        Fixes linting errors for select rules. This may overwrite linted files.

    --force:
        Return status code 0 even if there are any lint errors.
        Useful while running as npm script.

    -i, --init:
        Generates a tslint.json config file in the current working directory.

    -o, --out:
        A filename to output the results to. By default, tslint outputs to
        stdout, which is usually the console where you're running it from.

    -r, --rules-dir:
        An additional rules directory, for user-created rules.
        tslint will always check its default rules directory, in
        node_modules/tslint/lib/rules, before checking the user-provided
        rules directory, so rules in the user-provided rules directory
        with the same name as the base rules will not be loaded.

    -s, --formatters-dir:
        An additional formatters directory, for user-created formatters.
        Formatters are files that will format the tslint output, before
        writing it to stdout or the file passed in --out. The default
        directory, node_modules/tslint/build/formatters, will always be
        checked first, so user-created formatters with the same names
        as the base formatters will not be loaded.

    -t, --format:
        The formatter to use to format the results of the linter before
        outputting it to stdout or the file passed in --out. The core
        formatters are prose (human readable), json (machine readable)
        and verbose. prose is the default if this option is not used.
        Other built-in options include pmd, msbuild, checkstyle, and vso.
        Additional formatters can be added and used if the --formatters-dir
        option is set.

    --test:
        Runs tslint on matched directories and checks if tslint outputs
        match the expected output in .lint files. Automatically loads the
        tslint.json files in the directories as the configuration file for
        the tests. See the full tslint documentation for more details on how
        this can be used to test custom rules.

    -p, --project:
        The location of a tsconfig.json file that will be used to determine which
        files will be linted.

    --type-check
        Enables the type checker when running linting rules. --project must be
        specified in order to enable type checking.

    -v, --version:
        The current version of tslint.

    -h, --help:
        Prints this help message.\n`;
    outputStream.write(outputString);
    process.exit(0);
}

const options: IRunnerOptions = {
    config: argv.c,
>>>>>>> 2e9e87fa
    exclude: argv.exclude,
    files: commander.args,
    fix: argv.fix,
    force: argv.force,
    format: argv.format || "prose",
    formattersDirectory: argv.formattersDir,
    init: argv.init,
    out: argv.out,
    project: argv.project,
    rulesDirectory: argv.rulesDir,
    test: argv.test,
    typeCheck: argv.typeCheck,
};

new Runner(runnerOptions, outputStream)
    .run((status: number) => process.exit(status));

function optionUsageTag({short, name}: Option) {
    return short !== undefined ? `-${short}, --${name}` : `--${name}`;
}<|MERGE_RESOLUTION|>--- conflicted
+++ resolved
@@ -40,7 +40,6 @@
     version?: boolean;
 }
 
-<<<<<<< HEAD
 interface Option {
     short?: string;
     // Commander will camelCase option names.
@@ -200,100 +199,10 @@
 }
 const argv = commander.opts() as any as Argv;
 
-if (!(argv.init || argv.test || argv.project || commander.args.length > 0)) {
+if (!(argv.init === true || argv.test !== undefined || argv.project !== undefined || commander.args.length > 0)) {
     console.error("Missing files");
     process.exit(1);
 }
-=======
-const processed = optimist
-    .usage("Usage: $0 [options] file ...")
-    .check((argv: Argv) => {
-        // at least one of file, help, version, project or unqualified argument must be present
-        // tslint:disable-next-line strict-boolean-expressions
-        if (!(argv.h || argv.i || argv.test || argv.v || argv.project || argv._.length > 0)) {
-            // throw a string, otherwise a call stack is printed for this message
-            // tslint:disable-next-line:no-string-throw
-            throw "Missing files";
-        }
-
-        // tslint:disable-next-line strict-boolean-expressions
-        if (argv.f) {
-            // throw a string, otherwise a call stack is printed for this message
-            // tslint:disable-next-line:no-string-throw
-            throw "-f option is no longer available. Supply files directly to the tslint command instead.";
-        }
-    })
-    .options({
-        "c": {
-            alias: "config",
-            describe: "configuration file",
-            type: "string",
-        },
-        "e": {
-            alias: "exclude",
-            describe: "exclude globs from path expansion",
-            type: "string",
-        },
-        "fix": {
-            describe: "fixes linting errors for select rules (this may overwrite linted files)",
-            type: "boolean",
-        },
-        "force": {
-            describe: "return status code 0 even if there are lint errors",
-            type: "boolean",
-        },
-        "h": {
-            alias: "help",
-            describe: "display detailed help",
-            type: "boolean",
-        },
-        "i": {
-            alias: "init",
-            describe: "generate a tslint.json config file in the current working directory",
-            type: "boolean",
-        },
-        "o": {
-            alias: "out",
-            describe: "output file",
-            type: "string",
-        },
-        "p": {
-            alias: "project",
-            describe: "tsconfig.json file",
-            type: "string",
-        },
-        "r": {
-            alias: "rules-dir",
-            describe: "rules directory",
-            type: "string",
-        },
-        "s": {
-            alias: "formatters-dir",
-            describe: "formatters directory",
-            type: "string",
-        },
-        "t": {
-            alias: "format",
-            default: "prose",
-            describe: "output format (prose, json, stylish, verbose, pmd, msbuild, checkstyle, vso, fileslist, codeFrame)",
-            type: "string",
-        },
-        "test": {
-            describe: "test that tslint produces the correct output for the specified directory",
-            type: "boolean",
-        },
-        "type-check": {
-            describe: "enable type checking when linting a project",
-            type: "boolean",
-        },
-        "v": {
-            alias: "version",
-            describe: "current version",
-            type: "boolean",
-        },
-    });
-const argv = processed.argv as Argv;
->>>>>>> 2e9e87fa
 
 let outputStream: NodeJS.WritableStream;
 if (argv.out != null) {
@@ -305,106 +214,13 @@
     outputStream = process.stdout;
 }
 
-<<<<<<< HEAD
 const runnerOptions: IRunnerOptions = {
     config: argv.config,
-=======
-// tslint:disable-next-line strict-boolean-expressions
-if (argv.help) {
-    outputStream.write(processed.help());
-    const outputString = `
-tslint accepts the following commandline options:
-
-    -c, --config:
-        The location of the configuration file that tslint will use to
-        determine which rules are activated and what options to provide
-        to the rules. If no option is specified, the config file named
-        tslint.json is used, so long as it exists in the path.
-        The format of the file is { rules: { /* rules list */ } },
-        where /* rules list */ is a key: value comma-seperated list of
-        rulename: rule-options pairs. Rule-options can be either a
-        boolean true/false value denoting whether the rule is used or not,
-        or a list [boolean, ...] where the boolean provides the same role
-        as in the non-list case, and the rest of the list are options passed
-        to the rule that will determine what it checks for (such as number
-        of characters for the max-line-length rule, or what functions to ban
-        for the ban rule).
-
-    -e, --exclude:
-        A filename or glob which indicates files to exclude from linting.
-        This option can be supplied multiple times if you need multiple
-        globs to indicate which files to exclude.
-
-    --fix:
-        Fixes linting errors for select rules. This may overwrite linted files.
-
-    --force:
-        Return status code 0 even if there are any lint errors.
-        Useful while running as npm script.
-
-    -i, --init:
-        Generates a tslint.json config file in the current working directory.
-
-    -o, --out:
-        A filename to output the results to. By default, tslint outputs to
-        stdout, which is usually the console where you're running it from.
-
-    -r, --rules-dir:
-        An additional rules directory, for user-created rules.
-        tslint will always check its default rules directory, in
-        node_modules/tslint/lib/rules, before checking the user-provided
-        rules directory, so rules in the user-provided rules directory
-        with the same name as the base rules will not be loaded.
-
-    -s, --formatters-dir:
-        An additional formatters directory, for user-created formatters.
-        Formatters are files that will format the tslint output, before
-        writing it to stdout or the file passed in --out. The default
-        directory, node_modules/tslint/build/formatters, will always be
-        checked first, so user-created formatters with the same names
-        as the base formatters will not be loaded.
-
-    -t, --format:
-        The formatter to use to format the results of the linter before
-        outputting it to stdout or the file passed in --out. The core
-        formatters are prose (human readable), json (machine readable)
-        and verbose. prose is the default if this option is not used.
-        Other built-in options include pmd, msbuild, checkstyle, and vso.
-        Additional formatters can be added and used if the --formatters-dir
-        option is set.
-
-    --test:
-        Runs tslint on matched directories and checks if tslint outputs
-        match the expected output in .lint files. Automatically loads the
-        tslint.json files in the directories as the configuration file for
-        the tests. See the full tslint documentation for more details on how
-        this can be used to test custom rules.
-
-    -p, --project:
-        The location of a tsconfig.json file that will be used to determine which
-        files will be linted.
-
-    --type-check
-        Enables the type checker when running linting rules. --project must be
-        specified in order to enable type checking.
-
-    -v, --version:
-        The current version of tslint.
-
-    -h, --help:
-        Prints this help message.\n`;
-    outputStream.write(outputString);
-    process.exit(0);
-}
-
-const options: IRunnerOptions = {
-    config: argv.c,
->>>>>>> 2e9e87fa
     exclude: argv.exclude,
     files: commander.args,
     fix: argv.fix,
     force: argv.force,
-    format: argv.format || "prose",
+    format: argv.format === undefined ? "prose" : argv.format,
     formattersDirectory: argv.formattersDir,
     init: argv.init,
     out: argv.out,
