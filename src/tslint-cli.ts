/**
 * @license
 * Copyright 2013 Palantir Technologies, Inc.
 *
 * Licensed under the Apache License, Version 2.0 (the "License");
 * you may not use this file except in compliance with the License.
 * You may obtain a copy of the License at
 *
 *     http://www.apache.org/licenses/LICENSE-2.0
 *
 * Unless required by applicable law or agreed to in writing, software
 * distributed under the License is distributed on an "AS IS" BASIS,
 * WITHOUT WARRANTIES OR CONDITIONS OF ANY KIND, either express or implied.
 * See the License for the specific language governing permissions and
 * limitations under the License.
 */

// tslint:disable no-console object-literal-sort-keys

import commander = require("commander");
import * as fs from "fs";

import { run } from "./runner";
import { dedent } from "./utils";

interface Argv {
    config?: string;
    exclude?: string;
    fix?: boolean;
    force?: boolean;
    help?: boolean;
    init?: boolean;
    out?: string;
    outputAbsolutePaths: boolean;
    project?: string;
    rulesDir?: string;
    formattersDir: string;
    format?: string;
    typeCheck?: boolean;
    test?: string;
    version?: boolean;
}

<<<<<<< HEAD
const processed = optimist
    .usage("Usage: $0 [options] file ...")
    .check((args: Argv) => {
        // at least one of file, help, version, project or unqualified argument must be present
        // tslint:disable-next-line strict-boolean-expressions
        if (!(args.h || args.i || args.test || args.v || args.project || args._.length > 0)) {
            // throw a string, otherwise a call stack is printed for this message
            // tslint:disable-next-line:no-string-throw
            throw "Missing files";
        }

        // tslint:disable-next-line strict-boolean-expressions
        if (args["type-check"] && !args.project) {
            // tslint:disable-next-line:no-string-throw
            throw "--project must be specified in order to enable type checking.";
        }

        // tslint:disable-next-line strict-boolean-expressions
        if (args.f) {
            // throw a string, otherwise a call stack is printed for this message
            // tslint:disable-next-line:no-string-throw
            throw "-f option is no longer available. Supply files directly to the tslint command instead.";
        }
    })
    .options({
        "c": {
            alias: "config",
            describe: "configuration file",
            type: "string",
        },
        "e": {
            alias: "exclude",
            describe: "exclude globs from path expansion",
            type: "string",
        },
        "fix": {
            describe: "fixes linting errors for select rules (this may overwrite linted files)",
            type: "boolean",
        },
        "force": {
            describe: "return status code 0 even if there are lint errors",
            type: "boolean",
        },
        "h": {
            alias: "help",
            describe: "display detailed help",
            type: "boolean",
        },
        "i": {
            alias: "init",
            describe: "generate a tslint.json config file in the current working directory",
            type: "boolean",
        },
        "o": {
            alias: "out",
            describe: "output file",
            type: "string",
        },
        "outputAbsolutePaths": {
            describe: "whether or not outputted file paths are absolute",
            type: "boolean",
        },
        "p": {
            alias: "project",
            describe: "tsconfig.json file",
            type: "string",
        },
        "r": {
            alias: "rules-dir",
            describe: "rules directory",
            type: "string",
        },
        "s": {
            alias: "formatters-dir",
            describe: "formatters directory",
            type: "string",
        },
        "t": {
            alias: "format",
            default: "prose",
            describe: "output format (prose, json, stylish, verbose, pmd, msbuild, checkstyle, vso, fileslist, codeFrame)",
            type: "string",
        },
        "test": {
            describe: "test that tslint produces the correct output for the specified directory",
            type: "boolean",
        },
        "type-check": {
            describe: "enable type checking when linting a project",
            type: "boolean",
        },
        "v": {
            alias: "version",
            describe: "current version",
            type: "boolean",
        },
    });
const argv = processed.argv as Argv;
=======
interface Option {
    short?: string;
    // Commander will camelCase option names.
    name: keyof Argv | "rules-dir" | "formatters-dir" | "type-check";
    type: "string" | "boolean";
    describe: string; // Short, used for usage message
    description: string; // Long, used for `--help`
}

const options: Option[] = [
    {
        short: "c",
        name: "config",
        type: "string",
        describe: "configuration file",
        description: dedent`
            The location of the configuration file that tslint will use to
            determine which rules are activated and what options to provide
            to the rules. If no option is specified, the config file named
            tslint.json is used, so long as it exists in the path.
            The format of the file is { rules: { /* rules list */ } },
            where /* rules list */ is a key: value comma-seperated list of
            rulename: rule-options pairs. Rule-options can be either a
            boolean true/false value denoting whether the rule is used or not,
            or a list [boolean, ...] where the boolean provides the same role
            as in the non-list case, and the rest of the list are options passed
            to the rule that will determine what it checks for (such as number
            of characters for the max-line-length rule, or what functions to ban
            for the ban rule).`,
    },
    {
        short: "e",
        name: "exclude",
        type: "string",
        describe: "exclude globs from path expansion",
        description: dedent`
            A filename or glob which indicates files to exclude from linting.
            This option can be supplied multiple times if you need multiple
            globs to indicate which files to exclude.`,
    },
    {
        name: "fix",
        type: "boolean",
        describe: "fixes linting errors for select rules (this may overwrite linted files)",
        description: "Fixes linting errors for select rules. This may overwrite linted files.",
    },
    {
        name: "force",
        type: "boolean",
        describe: "return status code 0 even if there are lint errors",
        description: dedent`
            Return status code 0 even if there are any lint errors.
            Useful while running as npm script.`,
    },
    {
        short: "i",
        name: "init",
        type: "boolean",
        describe: "generate a tslint.json config file in the current working directory",
        description: "Generates a tslint.json config file in the current working directory.",
    },
    {
        short: "o",
        name: "out",
        type: "string",
        describe: "output file",
        description: dedent`
            A filename to output the results to. By default, tslint outputs to
            stdout, which is usually the console where you're running it from.`,
    },
    {
        name: "outputAbsolutePaths",
        type: "boolean",
        describe: "whether or not outputted file paths are absolute",
        description: "If true, all paths in the output will be absolute.",
    },
    {
        short: "r",
        name: "rules-dir",
        type: "string",
        describe: "rules directory",
        description: dedent`
            An additional rules directory, for user-created rules.
            tslint will always check its default rules directory, in
            node_modules/tslint/lib/rules, before checking the user-provided
            rules directory, so rules in the user-provided rules directory
            with the same name as the base rules will not be loaded.`,
    },
    {
        short: "s",
        name: "formatters-dir",
        type: "string",
        describe: "formatters directory",
        description: dedent`
            An additional formatters directory, for user-created formatters.
            Formatters are files that will format the tslint output, before
            writing it to stdout or the file passed in --out. The default
            directory, node_modules/tslint/build/formatters, will always be
            checked first, so user-created formatters with the same names
            as the base formatters will not be loaded.`,
    },
    {
        short: "t",
        name: "format",
        type: "string",
        describe: "output format (prose, json, stylish, verbose, pmd, msbuild, checkstyle, vso, fileslist, codeFrame)",
        description: dedent`
            The formatter to use to format the results of the linter before
            outputting it to stdout or the file passed in --out. The core
            formatters are prose (human readable), json (machine readable)
            and verbose. prose is the default if this option is not used.
            Other built-in options include pmd, msbuild, checkstyle, and vso.
            Additional formatters can be added and used if the --formatters-dir
            option is set.`,
    },
    {
        name: "test",
        type: "boolean",
        describe: "test that tslint produces the correct output for the specified directory",
        description: dedent`
            Runs tslint on matched directories and checks if tslint outputs
            match the expected output in .lint files. Automatically loads the
            tslint.json files in the directories as the configuration file for
            the tests. See the full tslint documentation for more details on how
            this can be used to test custom rules.`,
    },
    {
        short: "p",
        name: "project",
        type: "string",
        describe: "tsconfig.json file",
        description: dedent`
            The path or directory containing a tsconfig.json file that will be
            used to determine which files will be linted. This flag also enables
            rules that require the type checker.`,
    },
    {
        name: "type-check",
        type: "boolean",
        describe: "check for type errors before linting the project",
        description: dedent`
            Checks for type errors before linting a project. --project must be
            specified in order to enable type checking.`,
    },
];

for (const option of options) {
    const commanderStr = optionUsageTag(option) + (option.type === "string" ? ` [${option.name}]` : "");
    commander.option(commanderStr, option.describe);
}

commander.on("--help", () => {
    const indent = "\n        ";
    const optionDetails = options.map((o) =>
        `${optionUsageTag(o)}:${o.description.startsWith("\n") ? o.description.replace(/\n/g, indent) : indent + o.description}`);
    console.log(`tslint accepts the following commandline options:\n\n    ${optionDetails.join("\n\n    ")}\n\n`);
});

// Hack to get unknown option errors to work. https://github.com/visionmedia/commander.js/pull/121
const parsed = commander.parseOptions(process.argv.slice(2));
commander.args = parsed.args;
if (parsed.unknown.length !== 0) {
    (commander.parseArgs as (args: string[], unknown: string[]) => void)([], parsed.unknown);
}
const argv = commander.opts() as any as Argv;

if (!(argv.init === true || argv.test !== undefined || argv.project !== undefined || commander.args.length > 0)) {
    console.error("Missing files");
    process.exit(1);
}
>>>>>>> 52519268

if (argv.typeCheck === true && argv.project === undefined) {
    console.error("--project must be specified in order to enable type checking.");
    process.exit(1);
}

let log: (message: string) => void;
if (argv.out != null) {
    const outputStream = fs.createWriteStream(argv.out, {
        flags: "w+",
        mode: 420,
    });
    log = (message) => outputStream.write(`${message}\n`);
} else {
    log = console.log;
}

// tslint:disable-next-line no-floating-promises
run({
    config: argv.config,
    exclude: argv.exclude,
    files: commander.args,
    fix: argv.fix,
    force: argv.force,
    format: argv.format === undefined ? "prose" : argv.format,
    formattersDirectory: argv.formattersDir,
    init: argv.init,
    out: argv.out,
    outputAbsolutePaths: argv.outputAbsolutePaths,
    project: argv.project,
    rulesDirectory: argv.rulesDir,
    test: argv.test,
    typeCheck: argv.typeCheck,
}, { log, error(m) { console.error(m); } }).then(process.exit);

function optionUsageTag({short, name}: Option) {
    return short !== undefined ? `-${short}, --${name}` : `--${name}`;
}<|MERGE_RESOLUTION|>--- conflicted
+++ resolved
@@ -41,106 +41,6 @@
     version?: boolean;
 }
 
-<<<<<<< HEAD
-const processed = optimist
-    .usage("Usage: $0 [options] file ...")
-    .check((args: Argv) => {
-        // at least one of file, help, version, project or unqualified argument must be present
-        // tslint:disable-next-line strict-boolean-expressions
-        if (!(args.h || args.i || args.test || args.v || args.project || args._.length > 0)) {
-            // throw a string, otherwise a call stack is printed for this message
-            // tslint:disable-next-line:no-string-throw
-            throw "Missing files";
-        }
-
-        // tslint:disable-next-line strict-boolean-expressions
-        if (args["type-check"] && !args.project) {
-            // tslint:disable-next-line:no-string-throw
-            throw "--project must be specified in order to enable type checking.";
-        }
-
-        // tslint:disable-next-line strict-boolean-expressions
-        if (args.f) {
-            // throw a string, otherwise a call stack is printed for this message
-            // tslint:disable-next-line:no-string-throw
-            throw "-f option is no longer available. Supply files directly to the tslint command instead.";
-        }
-    })
-    .options({
-        "c": {
-            alias: "config",
-            describe: "configuration file",
-            type: "string",
-        },
-        "e": {
-            alias: "exclude",
-            describe: "exclude globs from path expansion",
-            type: "string",
-        },
-        "fix": {
-            describe: "fixes linting errors for select rules (this may overwrite linted files)",
-            type: "boolean",
-        },
-        "force": {
-            describe: "return status code 0 even if there are lint errors",
-            type: "boolean",
-        },
-        "h": {
-            alias: "help",
-            describe: "display detailed help",
-            type: "boolean",
-        },
-        "i": {
-            alias: "init",
-            describe: "generate a tslint.json config file in the current working directory",
-            type: "boolean",
-        },
-        "o": {
-            alias: "out",
-            describe: "output file",
-            type: "string",
-        },
-        "outputAbsolutePaths": {
-            describe: "whether or not outputted file paths are absolute",
-            type: "boolean",
-        },
-        "p": {
-            alias: "project",
-            describe: "tsconfig.json file",
-            type: "string",
-        },
-        "r": {
-            alias: "rules-dir",
-            describe: "rules directory",
-            type: "string",
-        },
-        "s": {
-            alias: "formatters-dir",
-            describe: "formatters directory",
-            type: "string",
-        },
-        "t": {
-            alias: "format",
-            default: "prose",
-            describe: "output format (prose, json, stylish, verbose, pmd, msbuild, checkstyle, vso, fileslist, codeFrame)",
-            type: "string",
-        },
-        "test": {
-            describe: "test that tslint produces the correct output for the specified directory",
-            type: "boolean",
-        },
-        "type-check": {
-            describe: "enable type checking when linting a project",
-            type: "boolean",
-        },
-        "v": {
-            alias: "version",
-            describe: "current version",
-            type: "boolean",
-        },
-    });
-const argv = processed.argv as Argv;
-=======
 interface Option {
     short?: string;
     // Commander will camelCase option names.
@@ -311,7 +211,6 @@
     console.error("Missing files");
     process.exit(1);
 }
->>>>>>> 52519268
 
 if (argv.typeCheck === true && argv.project === undefined) {
     console.error("--project must be specified in order to enable type checking.");
