/**
 * @license
 * Copyright 2013 Palantir Technologies, Inc.
 *
 * Licensed under the Apache License, Version 2.0 (the "License");
 * you may not use this file except in compliance with the License.
 * You may obtain a copy of the License at
 *
 *     http://www.apache.org/licenses/LICENSE-2.0
 *
 * Unless required by applicable law or agreed to in writing, software
 * distributed under the License is distributed on an "AS IS" BASIS,
 * WITHOUT WARRANTIES OR CONDITIONS OF ANY KIND, either express or implied.
 * See the License for the specific language governing permissions and
 * limitations under the License.
 */

import * as fs from "fs";
import * as optimist from "optimist";

import { IRunnerOptions, Runner } from "./runner";

interface Argv {
    _: string[];
    c?: string;
    exclude?: string;
    f?: boolean;
    fix?: boolean;
    force?: boolean;
    h?: boolean;
    help?: boolean;
    i?: boolean;
    init?: boolean;
    o?: string;
    out?: string;
    outputAbsolutePaths?: boolean;
    p?: string;
    project?: string;
    r?: string;
    s?: string;
    t?: string;
    "type-check"?: boolean;
    test?: string;
    v?: boolean;
}

const processed = optimist
    .usage("Usage: $0 [options] file ...")
    .check((args: Argv) => {
        // at least one of file, help, version, project or unqualified argument must be present
        // tslint:disable-next-line strict-boolean-expressions
        if (!(args.h || args.i || args.test || args.v || args.project || args._.length > 0)) {
            // throw a string, otherwise a call stack is printed for this message
            // tslint:disable-next-line:no-string-throw
            throw "Missing files";
        }

        // tslint:disable-next-line strict-boolean-expressions
<<<<<<< HEAD
        if (args.f) {
=======
        if (argv["type-check"] && !argv.project) {
            // tslint:disable-next-line:no-string-throw
            throw "--project must be specified in order to enable type checking.";
        }

        // tslint:disable-next-line strict-boolean-expressions
        if (argv.f) {
>>>>>>> f02ba21f
            // throw a string, otherwise a call stack is printed for this message
            // tslint:disable-next-line:no-string-throw
            throw "-f option is no longer available. Supply files directly to the tslint command instead.";
        }
    })
    .options({
        "c": {
            alias: "config",
            describe: "configuration file",
            type: "string",
        },
        "e": {
            alias: "exclude",
            describe: "exclude globs from path expansion",
            type: "string",
        },
        "fix": {
            describe: "fixes linting errors for select rules (this may overwrite linted files)",
            type: "boolean",
        },
        "force": {
            describe: "return status code 0 even if there are lint errors",
            type: "boolean",
        },
        "h": {
            alias: "help",
            describe: "display detailed help",
            type: "boolean",
        },
        "i": {
            alias: "init",
            describe: "generate a tslint.json config file in the current working directory",
            type: "boolean",
        },
        "o": {
            alias: "out",
            describe: "output file",
            type: "string",
        },
        "outputAbsolutePaths": {
            describe: "whether or not outputted file paths are absolute",
            type: "boolean",
        },
        "p": {
            alias: "project",
            describe: "tsconfig.json file",
            type: "string",
        },
        "r": {
            alias: "rules-dir",
            describe: "rules directory",
            type: "string",
        },
        "s": {
            alias: "formatters-dir",
            describe: "formatters directory",
            type: "string",
        },
        "t": {
            alias: "format",
            default: "prose",
            describe: "output format (prose, json, stylish, verbose, pmd, msbuild, checkstyle, vso, fileslist, codeFrame)",
            type: "string",
        },
        "test": {
            describe: "test that tslint produces the correct output for the specified directory",
            type: "boolean",
        },
        "type-check": {
            describe: "enable type checking when linting a project",
            type: "boolean",
        },
        "v": {
            alias: "version",
            describe: "current version",
            type: "boolean",
        },
    });
const argv = processed.argv as Argv;

let outputStream: NodeJS.WritableStream;
if (argv.o != null) {
    outputStream = fs.createWriteStream(argv.o, {
        flags: "w+",
        mode: 420,
    });
} else {
    outputStream = process.stdout;
}

// tslint:disable-next-line strict-boolean-expressions
if (argv.help) {
    outputStream.write(processed.help());
    const outputString = `
tslint accepts the following commandline options:

    -c, --config:
        The location of the configuration file that tslint will use to
        determine which rules are activated and what options to provide
        to the rules. If no option is specified, the config file named
        tslint.json is used, so long as it exists in the path.
        The format of the file is { rules: { /* rules list */ } },
        where /* rules list */ is a key: value comma-seperated list of
        rulename: rule-options pairs. Rule-options can be either a
        boolean true/false value denoting whether the rule is used or not,
        or a list [boolean, ...] where the boolean provides the same role
        as in the non-list case, and the rest of the list are options passed
        to the rule that will determine what it checks for (such as number
        of characters for the max-line-length rule, or what functions to ban
        for the ban rule).

    -e, --exclude:
        A filename or glob which indicates files to exclude from linting.
        This option can be supplied multiple times if you need multiple
        globs to indicate which files to exclude.

    --fix:
        Fixes linting errors for select rules. This may overwrite linted files.

    --force:
        Return status code 0 even if there are any lint errors.
        Useful while running as npm script.

    -i, --init:
        Generates a tslint.json config file in the current working directory.

    -o, --out:
        A filename to output the results to. By default, tslint outputs to
        stdout, which is usually the console where you're running it from.

    -r, --rules-dir:
        An additional rules directory, for user-created rules.
        tslint will always check its default rules directory, in
        node_modules/tslint/lib/rules, before checking the user-provided
        rules directory, so rules in the user-provided rules directory
        with the same name as the base rules will not be loaded.

    -s, --formatters-dir:
        An additional formatters directory, for user-created formatters.
        Formatters are files that will format the tslint output, before
        writing it to stdout or the file passed in --out. The default
        directory, node_modules/tslint/build/formatters, will always be
        checked first, so user-created formatters with the same names
        as the base formatters will not be loaded.

    -t, --format:
        The formatter to use to format the results of the linter before
        outputting it to stdout or the file passed in --out. The core
        formatters are prose (human readable), json (machine readable)
        and verbose. prose is the default if this option is not used.
        Other built-in options include pmd, msbuild, checkstyle, and vso.
        Additional formatters can be added and used if the --formatters-dir
        option is set.

    --test:
        Runs tslint on matched directories and checks if tslint outputs
        match the expected output in .lint files. Automatically loads the
        tslint.json files in the directories as the configuration file for
        the tests. See the full tslint documentation for more details on how
        this can be used to test custom rules.

    -p, --project:
        The path or directory containing a tsconfig.json file that will be used to determine which
        files will be linted.

    --type-check
        Enables the type checker when running linting rules. --project must be
        specified in order to enable type checking.

    -v, --version:
        The current version of tslint.

    -h, --help:
        Prints this help message.\n`;
    outputStream.write(outputString);
    process.exit(0);
}

const options: IRunnerOptions = {
    config: argv.c,
    exclude: argv.exclude,
    files: argv._,
    fix: argv.fix,
    force: argv.force,
    format: argv.t,
    formattersDirectory: argv.s,
    init: argv.init,
    out: argv.out,
    outputAbsolutePaths: argv.outputAbsolutePaths,
    project: argv.p,
    rulesDirectory: argv.r,
    test: argv.test,
    typeCheck: argv["type-check"],
    version: argv.v,
};

new Runner(options, outputStream)
    .run((status: number) => process.exit(status));<|MERGE_RESOLUTION|>--- conflicted
+++ resolved
@@ -56,17 +56,13 @@
         }
 
         // tslint:disable-next-line strict-boolean-expressions
-<<<<<<< HEAD
-        if (args.f) {
-=======
-        if (argv["type-check"] && !argv.project) {
+        if (args["type-check"] && !args.project) {
             // tslint:disable-next-line:no-string-throw
             throw "--project must be specified in order to enable type checking.";
         }
 
         // tslint:disable-next-line strict-boolean-expressions
-        if (argv.f) {
->>>>>>> f02ba21f
+        if (args.f) {
             // throw a string, otherwise a call stack is printed for this message
             // tslint:disable-next-line:no-string-throw
             throw "-f option is no longer available. Supply files directly to the tslint command instead.";
