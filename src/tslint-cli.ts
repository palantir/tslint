--- conflicted
+++ resolved
@@ -212,20 +212,14 @@
     process.exit(1);
 }
 
-<<<<<<< HEAD
-let outputStream: NodeJS.WritableStream;
-if (argv.o !== undefined) {
-    outputStream = fs.createWriteStream(argv.o, {
-=======
 if (argv.typeCheck === true && argv.project === undefined) {
     console.error("--project must be specified in order to enable type checking.");
     process.exit(1);
 }
 
 let log: (message: string) => void;
-if (argv.out != null) {
+if (argv.out != undefined) {
     const outputStream = fs.createWriteStream(argv.out, {
->>>>>>> cf4659ee
         flags: "w+",
         mode: 420,
     });
