--- conflicted
+++ resolved
@@ -45,7 +45,6 @@
             if (Rule == null) {
                 notFoundRules.push(ruleName);
             } else {
-<<<<<<< HEAD
                 if (isJs && Rule.metadata.typescriptOnly != null && Rule.metadata.typescriptOnly) {
                     notAllowedInJsRules.push(ruleName);
                 } else {
@@ -54,20 +53,13 @@
                     const ruleSpecificList = (ruleName in enableDisableRuleMap ? enableDisableRuleMap[ruleName] : []);
                     const disabledIntervals = buildDisabledIntervalsFromSwitches(ruleSpecificList, allList);
                     rules.push(new Rule(ruleName, ruleValue, disabledIntervals));
-=======
-                const all = "all"; // make the linter happy until we can turn it on and off
-                const allList = (all in enableDisableRuleMap ? enableDisableRuleMap[all] : []);
-                const ruleSpecificList = (ruleName in enableDisableRuleMap ? enableDisableRuleMap[ruleName] : []);
-                const disabledIntervals = buildDisabledIntervalsFromSwitches(ruleSpecificList, allList);
-                rules.push(new Rule(ruleName, ruleValue, disabledIntervals));
 
-                if (Rule.metadata && Rule.metadata.deprecationMessage) {
-                    console.warn(`${Rule.metadata.ruleName} is deprecated. ${Rule.metadata.deprecationMessage}`);
->>>>>>> 255a6571
+                    if (Rule.metadata && Rule.metadata.deprecationMessage) {
+                        console.warn(`${Rule.metadata.ruleName} is deprecated. ${Rule.metadata.deprecationMessage}`);
+                    }
                 }
             }
         }
-    }
 
     if (notFoundRules.length > 0) {
         const ERROR_MESSAGE = `
