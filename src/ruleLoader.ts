/**
 * @license
 * Copyright 2013 Palantir Technologies, Inc.
 *
 * Licensed under the Apache License, Version 2.0 (the "License");
 * you may not use this file except in compliance with the License.
 * You may obtain a copy of the License at
 *
 *     http://www.apache.org/licenses/LICENSE-2.0
 *
 * Unless required by applicable law or agreed to in writing, software
 * distributed under the License is distributed on an "AS IS" BASIS,
 * WITHOUT WARRANTIES OR CONDITIONS OF ANY KIND, either express or implied.
 * See the License for the specific language governing permissions and
 * limitations under the License.
 */

import * as fs from "fs";
import * as path from "path";

import { getRelativePath } from "./configuration";
import { showWarningOnce } from "./error";
import { IDisabledInterval, IOptions, IRule, RuleConstructor } from "./language/rule/rule";
import { arrayify, camelize, dedent } from "./utils";

const moduleDirectory = path.dirname(module.filename);
const CORE_RULES_DIRECTORY = path.resolve(moduleDirectory, ".", "rules");
const cachedRules = new Map<string, RuleConstructor | "not-found">();

export interface IEnableDisablePosition {
    isEnabled: boolean;
    position: number;
}

export function loadRules(ruleOptionsList: IOptions[],
                          enableDisableRuleMap: Map<string, IEnableDisablePosition[]>,
                          rulesDirectories?: string | string[],
                          isJs = false): IRule[] {
    const rules: IRule[] = [];
    const notFoundRules: string[] = [];
    const notAllowedInJsRules: string[] = [];

    for (const ruleOptions of ruleOptionsList) {
        const ruleName = ruleOptions.ruleName;
        const enableDisableRules = enableDisableRuleMap.get(ruleName);
<<<<<<< HEAD
        if (ruleOptions.ruleSeverity !== "off" || enableDisableRuleMap !== undefined) {
            const Rule: (typeof AbstractRule) | null = findRule(ruleName, rulesDirectories);
            if (Rule == null) {
=======
        if (ruleOptions.ruleSeverity !== "off" || enableDisableRuleMap) {
            const Rule = findRule(ruleName, rulesDirectories);
            if (Rule === "not-found") {
>>>>>>> dcc73b52
                notFoundRules.push(ruleName);
            } else {
                if (isJs && Rule.metadata !== undefined && Rule.metadata.typescriptOnly) {
                    notAllowedInJsRules.push(ruleName);
                } else {
                    const ruleSpecificList = enableDisableRules !== undefined ? enableDisableRules : [];
                    ruleOptions.disabledIntervals = buildDisabledIntervalsFromSwitches(ruleSpecificList);
                    rules.push(new Rule(ruleOptions));

                    if (Rule.metadata !== undefined && Rule.metadata.deprecationMessage !== undefined) {
                        showWarningOnce(`${Rule.metadata.ruleName} is deprecated. ${Rule.metadata.deprecationMessage}`);
                    }
                }
            }
        }
    }

    if (notFoundRules.length > 0) {
        const warning = dedent`
            Could not find implementations for the following rules specified in the configuration:
                ${notFoundRules.join("\n                ")}
            Try upgrading TSLint and/or ensuring that you have all necessary custom rules installed.
            If TSLint was recently upgraded, you may have old rules configured which need to be cleaned up.
        `;

        showWarningOnce(warning);
    }
    if (notAllowedInJsRules.length > 0) {
        const warning = dedent`
            Following rules specified in configuration couldn't be applied to .js or .jsx files:
                ${notAllowedInJsRules.join("\n                ")}
            Make sure to exclude them from "jsRules" section of your tslint.json.
        `;

        showWarningOnce(warning);
    }
    if (rules.length === 0) {
        showWarningOnce("No valid rules have been specified");
    }
    return rules;
}

export function findRule(name: string, rulesDirectories?: string | string[]): RuleConstructor | "not-found" {
    const camelizedName = transformName(name);
    let Rule: RuleConstructor | "not-found";

    // first check for core rules
    Rule = loadCachedRule(CORE_RULES_DIRECTORY, camelizedName);

    if (Rule === "not-found") {
        // then check for rules within the first level of rulesDirectory
        for (const dir of arrayify(rulesDirectories)) {
            Rule = loadCachedRule(dir, camelizedName, true);
            if (Rule !== "not-found") {
                break;
            }
        }
    }

    return Rule;
}

function transformName(name: string): string {
    // camelize strips out leading and trailing underscores and dashes, so make sure they aren't passed to camelize
    // the regex matches the groups (leading underscores and dashes)(other characters)(trailing underscores and dashes)
    const nameMatch = name.match(/^([-_]*)(.*?)([-_]*)$/);
    if (nameMatch == null) {
        return name + "Rule";
    }
    return nameMatch[1] + camelize(nameMatch[2]) + nameMatch[3] + "Rule";
}

/**
 * @param directory - An absolute path to a directory of rules
 * @param ruleName - A name of a rule in filename format. ex) "someLintRule"
 */
function loadRule(directory: string, ruleName: string): RuleConstructor | "not-found" {
    const fullPath = path.join(directory, ruleName);
    if (fs.existsSync(fullPath + ".js")) {
<<<<<<< HEAD
        const ruleModule = require(fullPath);
        if (ruleModule !== undefined && ruleModule.Rule !== undefined) {
=======
        const ruleModule = require(fullPath) as { Rule: RuleConstructor } | undefined;
        if (ruleModule !== undefined) {
>>>>>>> dcc73b52
            return ruleModule.Rule;
        }
    }
    return "not-found";
}

function loadCachedRule(directory: string, ruleName: string, isCustomPath = false): RuleConstructor | "not-found" {
    // use cached value if available
    const fullPath = path.join(directory, ruleName);
    const cachedRule = cachedRules.get(fullPath);
    if (cachedRule !== undefined) {
        return cachedRule;
    }

    // get absolute path
    let absolutePath: string | undefined = directory;
    if (isCustomPath) {
        absolutePath = getRelativePath(directory);
        if (absolutePath != null) {
            if (!fs.existsSync(absolutePath)) {
                throw new Error(`Could not find custom rule directory: ${directory}`);
            }
        }
    }

    let Rule: RuleConstructor | "not-found" = "not-found";
    if (absolutePath !== undefined) {
        Rule = loadRule(absolutePath, ruleName);
    }
    cachedRules.set(fullPath, Rule);
    return Rule;
}

/**
 * creates disabled intervals for rule based on list of switchers for it
 * @param ruleSpecificList - contains all switchers for rule states sorted top-down and strictly alternating between enabled and disabled
 */
function buildDisabledIntervalsFromSwitches(ruleSpecificList: IEnableDisablePosition[]) {
    const disabledIntervalList: IDisabledInterval[] = [];
    // starting from second element in the list since first is always enabled in position 0;
    let i = 1;

    while (i < ruleSpecificList.length) {
        const startPosition = ruleSpecificList[i].position;

        // rule enabled state is always alternating therefore we can use position of next switch as end of disabled interval
        // set endPosition as Infinity in case when last switch for rule in a file is disabled
        const endPosition = ruleSpecificList[i + 1] !== undefined ? ruleSpecificList[i + 1].position : Infinity;

        disabledIntervalList.push({
            endPosition,
            startPosition,
        });

        i += 2;
    }

    return disabledIntervalList;
}<|MERGE_RESOLUTION|>--- conflicted
+++ resolved
@@ -43,15 +43,9 @@
     for (const ruleOptions of ruleOptionsList) {
         const ruleName = ruleOptions.ruleName;
         const enableDisableRules = enableDisableRuleMap.get(ruleName);
-<<<<<<< HEAD
         if (ruleOptions.ruleSeverity !== "off" || enableDisableRuleMap !== undefined) {
-            const Rule: (typeof AbstractRule) | null = findRule(ruleName, rulesDirectories);
-            if (Rule == null) {
-=======
-        if (ruleOptions.ruleSeverity !== "off" || enableDisableRuleMap) {
             const Rule = findRule(ruleName, rulesDirectories);
             if (Rule === "not-found") {
->>>>>>> dcc73b52
                 notFoundRules.push(ruleName);
             } else {
                 if (isJs && Rule.metadata !== undefined && Rule.metadata.typescriptOnly) {
@@ -131,13 +125,8 @@
 function loadRule(directory: string, ruleName: string): RuleConstructor | "not-found" {
     const fullPath = path.join(directory, ruleName);
     if (fs.existsSync(fullPath + ".js")) {
-<<<<<<< HEAD
-        const ruleModule = require(fullPath);
-        if (ruleModule !== undefined && ruleModule.Rule !== undefined) {
-=======
         const ruleModule = require(fullPath) as { Rule: RuleConstructor } | undefined;
         if (ruleModule !== undefined) {
->>>>>>> dcc73b52
             return ruleModule.Rule;
         }
     }
