--- conflicted
+++ resolved
@@ -41,29 +41,10 @@
         }
 
         const ruleName = ruleOptions.ruleName;
-<<<<<<< HEAD
-        const enableDisableRules = enableDisableRuleMap.get(ruleName);
-        if (ruleOptions.ruleSeverity !== "off" || enableDisableRuleMap !== undefined) {
-            const Rule = findRule(ruleName, rulesDirectories);
-            if (Rule === "not-found") {
-                notFoundRules.push(ruleName);
-            } else {
-                if (isJs && Rule.metadata !== undefined && Rule.metadata.typescriptOnly) {
-                    notAllowedInJsRules.push(ruleName);
-                } else {
-                    const ruleSpecificList = enableDisableRules !== undefined ? enableDisableRules : [];
-                    ruleOptions.disabledIntervals = buildDisabledIntervalsFromSwitches(ruleSpecificList);
-                    rules.push(new Rule(ruleOptions));
-
-                    if (Rule.metadata !== undefined && Rule.metadata.deprecationMessage !== undefined) {
-                        showWarningOnce(`${Rule.metadata.ruleName} is deprecated. ${Rule.metadata.deprecationMessage}`);
-                    }
-                }
-=======
         const Rule = findRule(ruleName, rulesDirectories);
         if (Rule === undefined) {
             notFoundRules.push(ruleName);
-        } else if (isJs && Rule.metadata && Rule.metadata.typescriptOnly) {
+        } else if (isJs && Rule.metadata !== undefined && Rule.metadata.typescriptOnly) {
             notAllowedInJsRules.push(ruleName);
         } else {
             const rule = new Rule(ruleOptions);
@@ -71,9 +52,8 @@
                 rules.push(rule);
             }
 
-            if (Rule.metadata && Rule.metadata.deprecationMessage) {
+            if (Rule.metadata !== undefined && Rule.metadata.deprecationMessage !== undefined) {
                 showWarningOnce(`${Rule.metadata.ruleName} is deprecated. ${Rule.metadata.deprecationMessage}`);
->>>>>>> 63fc794e
             }
         }
     }
@@ -156,25 +136,6 @@
 
     const Rule = absolutePath === undefined ? "not-found" : loadRule(absolutePath, ruleName);
 
-<<<<<<< HEAD
-    while (i < ruleSpecificList.length) {
-        const startPosition = ruleSpecificList[i].position;
-
-        // rule enabled state is always alternating therefore we can use position of next switch as end of disabled interval
-        // set endPosition as Infinity in case when last switch for rule in a file is disabled
-        const endPosition = ruleSpecificList[i + 1] !== undefined ? ruleSpecificList[i + 1].position : Infinity;
-
-        disabledIntervalList.push({
-            endPosition,
-            startPosition,
-        });
-
-        i += 2;
-    }
-
-    return disabledIntervalList;
-=======
     cachedRules.set(fullPath, Rule);
     return Rule === "not-found" ? undefined : Rule;
->>>>>>> 63fc794e
 }