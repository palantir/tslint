/**
 * @license
 * Copyright 2013 Palantir Technologies, Inc.
 *
 * Licensed under the Apache License, Version 2.0 (the "License");
 * you may not use this file except in compliance with the License.
 * You may obtain a copy of the License at
 *
 *     http://www.apache.org/licenses/LICENSE-2.0
 *
 * Unless required by applicable law or agreed to in writing, software
 * distributed under the License is distributed on an "AS IS" BASIS,
 * WITHOUT WARRANTIES OR CONDITIONS OF ANY KIND, either express or implied.
 * See the License for the specific language governing permissions and
 * limitations under the License.
 */

import * as fs from "fs";
import * as path from "path";
import * as resolve from "resolve";
import { FormatterConstructor } from "./index";
import { camelize } from "./utils";

const CORE_FORMATTERS_DIRECTORY = path.resolve(__dirname, "formatters");

export function findFormatter(name: string | FormatterConstructor, formattersDirectory?: string): FormatterConstructor | undefined {
    if (typeof name === "function") {
        return name;
    } else if (typeof name === "string") {
        name = name.trim();
        const camelizedName = camelize(`${name}Formatter`);

        // first check for core formatters
        let Formatter = loadFormatter(CORE_FORMATTERS_DIRECTORY, camelizedName, true);
        if (Formatter !== undefined) {
            return Formatter;
        }

        // then check for rules within the first level of rulesDirectory
        if (formattersDirectory !== undefined) {
            Formatter = loadFormatter(formattersDirectory, camelizedName);
            if (Formatter !== undefined) {
                return Formatter;
            }
        }

        // else try to resolve as module
        return loadFormatterModule(name);
    } else {
        // If an something else is passed as a name (e.g. object)
        throw new Error(`Name of type ${typeof name} is not supported.`);
    }
}

<<<<<<< HEAD
function loadFormatter(...paths: string[]): FormatterConstructor | undefined {
    const formatterPath = paths.reduce((p, c) => path.join(p, c), "");
    const fullPath = path.resolve(moduleDirectory, formatterPath);

    if (fs.existsSync(`${fullPath}.js`)) {
        const formatterModule = require(fullPath) as { Formatter: FormatterConstructor }; // tslint:disable-line no-var-requires
        return formatterModule.Formatter;
=======
function loadFormatter(directory: string, name: string, isCore?: boolean): FormatterConstructor | undefined {
    const formatterPath = path.resolve(path.join(directory, name));
    let fullPath: string;
    if (isCore) {
        fullPath = `${formatterPath}.js`;
        if (!fs.existsSync(fullPath)) {
            return undefined;
        }
    } else {
        // Resolve using node's path resolution to allow developers to write custom formatters in TypeScript which can be loaded by TS-Node
        try {
            fullPath = require.resolve(formatterPath);
        } catch {
            return undefined;
        }
>>>>>>> 5af26e2c
    }
    return (require(fullPath) as { Formatter: FormatterConstructor }).Formatter;
}

function loadFormatterModule(name: string): FormatterConstructor | undefined {
    let src: string;
    try {
        // first try to find a module in the dependencies of the currently linted project
        src = resolve.sync(name, {basedir: process.cwd()});
    } catch {
        try {
            // if there is no local module, try relative to the installation of TSLint (might be global)
            src = require.resolve(name);
        } catch {
            return undefined;
        }
    }
    return (require(src) as { Formatter: FormatterConstructor }).Formatter; // tslint:disable-line no-var-requires
}<|MERGE_RESOLUTION|>--- conflicted
+++ resolved
@@ -52,15 +52,6 @@
     }
 }
 
-<<<<<<< HEAD
-function loadFormatter(...paths: string[]): FormatterConstructor | undefined {
-    const formatterPath = paths.reduce((p, c) => path.join(p, c), "");
-    const fullPath = path.resolve(moduleDirectory, formatterPath);
-
-    if (fs.existsSync(`${fullPath}.js`)) {
-        const formatterModule = require(fullPath) as { Formatter: FormatterConstructor }; // tslint:disable-line no-var-requires
-        return formatterModule.Formatter;
-=======
 function loadFormatter(directory: string, name: string, isCore?: boolean): FormatterConstructor | undefined {
     const formatterPath = path.resolve(path.join(directory, name));
     let fullPath: string;
@@ -76,9 +67,8 @@
         } catch {
             return undefined;
         }
->>>>>>> 5af26e2c
     }
-    return (require(fullPath) as { Formatter: FormatterConstructor }).Formatter;
+    return (require(fullPath) as { Formatter: FormatterConstructor }).Formatter; // tslint:disable-line no-var-requires
 }
 
 function loadFormatterModule(name: string): FormatterConstructor | undefined {
