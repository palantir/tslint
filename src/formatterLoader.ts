/**
 * @license
 * Copyright 2013 Palantir Technologies, Inc.
 *
 * Licensed under the Apache License, Version 2.0 (the "License");
 * you may not use this file except in compliance with the License.
 * You may obtain a copy of the License at
 *
 *     http://www.apache.org/licenses/LICENSE-2.0
 *
 * Unless required by applicable law or agreed to in writing, software
 * distributed under the License is distributed on an "AS IS" BASIS,
 * WITHOUT WARRANTIES OR CONDITIONS OF ANY KIND, either express or implied.
 * See the License for the specific language governing permissions and
 * limitations under the License.
 */

import * as fs from "fs";
import * as path from "path";
import {FormatterConstructor} from "./index";
import {camelize} from "./utils";

const moduleDirectory = path.dirname(module.filename);
const CORE_FORMATTERS_DIRECTORY = path.resolve(moduleDirectory, ".", "formatters");

export function findFormatter(name: string | FormatterConstructor, formattersDirectory?: string): FormatterConstructor | undefined {
    if (typeof name === "function") {
        return name;
    } else if (typeof name === "string") {
        name = name.trim();
        const camelizedName = camelize(`${name}Formatter`);

        // first check for core formatters
        let Formatter = loadFormatter(CORE_FORMATTERS_DIRECTORY, camelizedName);
        if (Formatter != null) {
            return Formatter;
        }

        // then check for rules within the first level of rulesDirectory
        if (formattersDirectory) {
            Formatter = loadFormatter(formattersDirectory, camelizedName);
            if (Formatter) {
                return Formatter;
            }
        }

        // else try to resolve as module
        return loadFormatterModule(name);
    } else {
        // If an something else is passed as a name (e.g. object)
        throw new Error(`Name of type ${typeof name} is not supported.`);
    }
}

function loadFormatter(...paths: string[]): FormatterConstructor | undefined {
    const formatterPath = paths.reduce((p, c) => path.join(p, c), "");
    const fullPath = path.resolve(moduleDirectory, formatterPath);

    if (fs.existsSync(`${fullPath}.js`)) {
<<<<<<< HEAD
        const formatterModule = require(fullPath); // tslint:disable-line no-var-requires
=======
        const formatterModule = require(fullPath) as { Formatter: FormatterConstructor };
>>>>>>> 3cd1fc9e
        return formatterModule.Formatter;
    }

    return undefined;
}

function loadFormatterModule(name: string): FormatterConstructor | undefined {
    let src: string;
    try {
        src = require.resolve(name);
    } catch (e) {
        return undefined;
    }
<<<<<<< HEAD
    return require(src).Formatter; // tslint:disable-line no-var-requires
=======
    return (require(src) as { Formatter: FormatterConstructor }).Formatter;
>>>>>>> 3cd1fc9e
}<|MERGE_RESOLUTION|>--- conflicted
+++ resolved
@@ -57,11 +57,7 @@
     const fullPath = path.resolve(moduleDirectory, formatterPath);
 
     if (fs.existsSync(`${fullPath}.js`)) {
-<<<<<<< HEAD
-        const formatterModule = require(fullPath); // tslint:disable-line no-var-requires
-=======
-        const formatterModule = require(fullPath) as { Formatter: FormatterConstructor };
->>>>>>> 3cd1fc9e
+        const formatterModule = require(fullPath) as { Formatter: FormatterConstructor }; // tslint:disable-line no-var-requires
         return formatterModule.Formatter;
     }
 
@@ -75,9 +71,5 @@
     } catch (e) {
         return undefined;
     }
-<<<<<<< HEAD
-    return require(src).Formatter; // tslint:disable-line no-var-requires
-=======
-    return (require(src) as { Formatter: FormatterConstructor }).Formatter;
->>>>>>> 3cd1fc9e
+    return (require(src) as { Formatter: FormatterConstructor }).Formatter; // tslint:disable-line no-var-requires
 }