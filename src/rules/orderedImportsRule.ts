/**
 * @license
 * Copyright 2016 Palantir Technologies, Inc.
 *
 * Licensed under the Apache License, Version 2.0 (the "License");
 * you may not use this file except in compliance with the License.
 * You may obtain a copy of the License at
 *
 *     http://www.apache.org/licenses/LICENSE-2.0
 *
 * Unless required by applicable law or agreed to in writing, software
 * distributed under the License is distributed on an "AS IS" BASIS,
 * WITHOUT WARRANTIES OR CONDITIONS OF ANY KIND, either express or implied.
 * See the License for the specific language governing permissions and
 * limitations under the License.
 */

import { isImportDeclaration, isModuleDeclaration, isNamedImports, isStringLiteral } from "tsutils";
import * as ts from "typescript";

import * as Lint from "../index";
import { moduleDeclarationBody } from "../language/utils";

export class Rule extends Lint.Rules.AbstractRule {
    /* tslint:disable:object-literal-sort-keys */
    public static metadata: Lint.IRuleMetadata = {
        ruleName: "ordered-imports",
        description: "Requires that import statements be alphabetized.",
        descriptionDetails: Lint.Utils.dedent`
            Enforce a consistent ordering for ES6 imports:
            - Named imports must be alphabetized (i.e. "import {A, B, C} from "foo";")
                - The exact ordering can be controlled by the named-imports-order option.
                - "longName as name" imports are ordered by "longName".
            - Import sources must be alphabetized within groups, i.e.:
                    import * as foo from "a";
                    import * as bar from "b";
            - Groups of imports are delineated by blank lines. You can use these to group imports
                however you like, e.g. by first- vs. third-party or thematically.`,
        hasFix: true,
        optionsDescription: Lint.Utils.dedent`
            You may set the \`"import-sources-order"\` option to control the ordering of source
            imports (the \`"foo"\` in \`import {A, B, C} from "foo"\`).

            Possible values for \`"import-sources-order"\` are:

            * \`"case-insensitive'\`: Correct order is \`"Bar"\`, \`"baz"\`, \`"Foo"\`. (This is the default.)
            * \`"lowercase-first"\`: Correct order is \`"baz"\`, \`"Bar"\`, \`"Foo"\`.
            * \`"lowercase-last"\`: Correct order is \`"Bar"\`, \`"Foo"\`, \`"baz"\`.
            * \`"any"\`: Allow any order.

            You may set the \`"named-imports-order"\` option to control the ordering of named
            imports (the \`{A, B, C}\` in \`import {A, B, C} from "foo"\`).

            Possible values for \`"named-imports-order"\` are:

            * \`"case-insensitive'\`: Correct order is \`{A, b, C}\`. (This is the default.)
            * \`"lowercase-first"\`: Correct order is \`{b, A, C}\`.
            * \`"lowercase-last"\`: Correct order is \`{A, C, b}\`.
            * \`"any"\`: Allow any order.

        `,
        options: {
            type: "object",
            properties: {
                "import-sources-order": {
                    type: "string",
                    enum: ["case-insensitive", "lowercase-first", "lowercase-last", "any"],
                },
                "named-imports-order": {
                    type: "string",
                    enum: ["case-insensitive", "lowercase-first", "lowercase-last", "any"],
                },
            },
            additionalProperties: false,
        },
        optionExamples: [
            true,
            [true, {"import-sources-order": "lowercase-last", "named-imports-order": "lowercase-first"}],
        ],
        type: "style",
        typescriptOnly: false,
    };
    /* tslint:enable:object-literal-sort-keys */

    public static IMPORT_SOURCES_UNORDERED = "Import sources within a group must be alphabetized.";
    public static NAMED_IMPORTS_UNORDERED = "Named imports must be alphabetized.";

    public apply(sourceFile: ts.SourceFile): Lint.RuleFailure[] {
        return this.applyWithWalker(new Walker(sourceFile, this.ruleName, parseOptions(this.ruleArguments)));
    }
}

function parseOptions(ruleArguments: any[]): Options {
    interface JsonOptions { "import-sources-order": string; "named-imports-order": string; }
    const optionSet = (ruleArguments as JsonOptions[])[0] || {};
    return {
        importSourcesOrderTransform: TRANSFORMS.get(optionSet["import-sources-order"] || "case-insensitive")!,
        namedImportsOrderTransform: TRANSFORMS.get(optionSet["named-imports-order"] || "case-insensitive")!,
    };
}

// Transformations to apply to produce the desired ordering of imports.
// The imports must be lexicographically sorted after applying the transform.
type Transform = (x: string) => string;
const TRANSFORMS = new Map<string, Transform>([
    ["any", () => ""],
    ["case-insensitive", (x) => x.toLowerCase()],
    ["lowercase-first", flipCase],
    ["lowercase-last", (x) => x],
]);

interface Options {
    importSourcesOrderTransform: Transform;
    namedImportsOrderTransform: Transform;
}

class Walker extends Lint.AbstractWalker<Options> {
    private currentImportsBlock = new ImportsBlock();
    // keep a reference to the last Fix object so when the entire block is replaced, the replacement can be added
    private lastFix: Lint.Replacement[] | undefined;

<<<<<<< HEAD
    public walk(sourceFile: ts.SourceFile): void {
        for (const statement of sourceFile.statements) {
            this.checkStatement(statement);
        }
        this.endBlock();
=======
function removeQuotes(value: string) {
    // strip out quotes
    if (value.length > 1 && (value[0] === "'" || value[0] === "\"")) {
        value = value.substr(1, value.length - 2);
>>>>>>> 8b0ef1e5
    }

    private checkStatement(statement: ts.Statement): void {
        if (!isImportDeclaration(statement) ||
            /\r?\n\r?\n/.test(this.sourceFile.text.slice(statement.getFullStart(), statement.getStart(this.sourceFile)))) {
            this.endBlock();
        }

<<<<<<< HEAD
        if (isImportDeclaration(statement)) {
            if (!isStringLiteral(statement.moduleSpecifier)) {
                // Ignore grammar error
                return;
            }
=======
// Transformations to apply to produce the desired ordering of imports.
// The imports must be lexicographically sorted after applying the transform.
const TRANSFORMS: {[ordering: string]: (x: string) => string} = {
    "any": () => "",
    "case-insensitive": (x: string) => x.toLowerCase(),
    "lowercase-first": flipCase,
    "lowercase-last": (x: string) => x,
};

class OrderedImportsWalker extends Lint.RuleWalker {
    private currentImportsBlock: ImportsBlock = new ImportsBlock();
    // keep a reference to the last Fix object so when the entire block is replaced, the replacement can be added
    private lastFix: Lint.Replacement[] | null;
    private importSourcesOrderTransform: (x: string) => string;
    private namedImportsOrderTransform: (x: string) => string;

    constructor(sourceFile: ts.SourceFile, options: Lint.IOptions) {
        super(sourceFile, options);

        interface Options { "import-sources-order"?: string; "named-imports-order"?: string; }
        const optionSet = (this.getOptions() as [Options])[0];
        const {
            "import-sources-order": sources = "case-insensitive",
            "named-imports-order": named = "case-insensitive",
        } = optionSet === undefined ? {} : optionSet;
        this.importSourcesOrderTransform = TRANSFORMS[sources];
        this.namedImportsOrderTransform = TRANSFORMS[named];
    }
>>>>>>> 8b0ef1e5

            const source = this.options.importSourcesOrderTransform(removeQuotes(statement.moduleSpecifier.text));
            const previousSource = this.currentImportsBlock.getLastImportSource();
            this.currentImportsBlock.addImportDeclaration(this.sourceFile, statement, source);

<<<<<<< HEAD
            if (previousSource && compare(source, previousSource) === -1) {
                this.lastFix = [];
                this.addFailureAtNode(statement, Rule.IMPORT_SOURCES_UNORDERED, this.lastFix);
            }

            const { importClause } = statement;
            if (importClause !== undefined && importClause.namedBindings !== undefined && isNamedImports(importClause.namedBindings)) {
                this.checkNamedImports(importClause.namedBindings);
            }
        } else if (isModuleDeclaration(statement)) {
            const body = moduleDeclarationBody(statement);
            if (body !== undefined) {
                for (const subStatement of body.statements) {
                    this.checkStatement(subStatement);
                }
                this.endBlock();
            }
=======
        if (previousSource !== null && compare(source, previousSource) === -1) {
            this.lastFix = [];
            this.addFailureAtNode(node, Rule.IMPORT_SOURCES_UNORDERED, this.lastFix);
>>>>>>> 8b0ef1e5
        }
    }

    private endBlock(): void {
        if (this.lastFix !== undefined) {
            const replacement = this.currentImportsBlock.getReplacement();
            if (replacement !== undefined) {
                this.lastFix.push(replacement);
            }
            this.lastFix = undefined;
        }
        this.currentImportsBlock = new ImportsBlock();
    }

    private checkNamedImports(node: ts.NamedImports): void {
        const imports = node.elements;

        const pair = findUnsortedPair(imports, this.options.namedImportsOrderTransform);
        if (pair !== undefined) {
            const [a, b] = pair;
            const sortedDeclarations = sortByKey(imports, (x) =>
                this.options.namedImportsOrderTransform(x.getText())).map((x) => x.getText());
            // replace in reverse order to preserve earlier offsets
            for (let i = imports.length - 1; i >= 0; i--) {
                const start = imports[i].getStart();
                const length = imports[i].getText().length;

                // replace the named imports one at a time to preserve whitespace
                this.currentImportsBlock.replaceNamedImports(start, length, sortedDeclarations[i]);
            }

            this.lastFix = [];
            this.addFailure(a.getStart(), b.getEnd(), Rule.NAMED_IMPORTS_UNORDERED, this.lastFix);
        }
    }
}

interface ImportDeclaration {
    node: ts.ImportDeclaration;
    nodeEndOffset: number;      // end position of node within source file
    nodeStartOffset: number;    // start position of node within source file
    text: string;               // initialized with original import text; modified if the named imports are reordered
    sourcePath: string;
}

class ImportsBlock {
    private importDeclarations: ImportDeclaration[] = [];

    public addImportDeclaration(sourceFile: ts.SourceFile, node: ts.ImportDeclaration, sourcePath: string) {
        const start = this.getStartOffset(node);
        const end = this.getEndOffset(sourceFile, node);
        const text = sourceFile.text.substring(start, end);

        if (start > node.getStart() || end === 0) {
            // skip block if any statements don't end with a newline to simplify implementation
            this.importDeclarations = [];
            return;
        }

        this.importDeclarations.push({
            node,
            nodeEndOffset: end,
            nodeStartOffset: start,
            sourcePath,
            text,
        });
    }

    // replaces the named imports on the most recent import declaration
    public replaceNamedImports(fileOffset: number, length: number, replacement: string) {
        const importDeclaration = this.getLastImportDeclaration();
        if (importDeclaration == null) {
            // nothing to replace. This can happen if the block is skipped
            return;
        }

        const start = fileOffset - importDeclaration.nodeStartOffset;
        if (start < 0 || start + length > importDeclaration.node.getEnd()) {
            throw new Error("Unexpected named import position");
        }

        const initialText = importDeclaration.text;
        importDeclaration.text = initialText.substring(0, start) + replacement + initialText.substring(start + length);
    }

    public getLastImportSource() {
        if (this.importDeclarations.length === 0) {
            return null;
        }
        return this.getLastImportDeclaration().sourcePath;
    }

    // creates a Lint.Replacement object with ordering fixes for the entire block
    public getReplacement() {
        if (this.importDeclarations.length === 0) {
            return undefined;
        }
        const sortedDeclarations = sortByKey(this.importDeclarations.slice(), (x) => x.sourcePath);
        const fixedText = sortedDeclarations.map((x) => x.text).join("");
        const start = this.importDeclarations[0].nodeStartOffset;
        const end = this.getLastImportDeclaration().nodeEndOffset;
        return new Lint.Replacement(start, end - start, fixedText);
    }

    // gets the offset immediately after the end of the previous declaration to include comment above
    private getStartOffset(node: ts.ImportDeclaration) {
        if (this.importDeclarations.length === 0) {
            return node.getStart();
        }
        return this.getLastImportDeclaration().nodeEndOffset;
    }

    // gets the offset of the end of the import's line, including newline, to include comment to the right
    private getEndOffset(sourceFile: ts.SourceFile, node: ts.ImportDeclaration) {
        return sourceFile.text.indexOf("\n", node.end) + 1;
    }

    private getLastImportDeclaration() {
        return this.importDeclarations[this.importDeclarations.length - 1];
    }
}

// Convert aBcD --> AbCd
function flipCase(str: string): string {
    return Array.from(str).map((char) => {
        if (char >= "a" && char <= "z") {
            return char.toUpperCase();
        } else if (char >= "A" && char <= "Z") {
            return char.toLowerCase();
        }
        return char;
    }).join("");
}

// After applying a transformation, are the nodes sorted according to the text they contain?
// If not, return the pair of nodes which are out of order.
function findUnsortedPair(xs: ts.Node[], transform: (x: string) => string): [ts.Node, ts.Node] | undefined {
    for (let i = 1; i < xs.length; i++) {
        if (transform(xs[i].getText()) < transform(xs[i - 1].getText())) {
            return [xs[i - 1], xs[i]];
        }
    }
    return undefined;
}

// tslint:disable-next-line no-unsafe-any (fixed in 5.3)
function compare(a: string, b: string): 0 | 1 | -1 {
    function isLow(value: string) {
        return value[0] === "." || value[0] === "/";
    }
    if (isLow(a) && !isLow(b)) {
        return 1;
    } else if (!isLow(a) && isLow(b)) {
        return -1;
    } else if (a > b) {
        return 1;
    } else if (a < b) {
        return -1;
    }
    return 0;
}

function removeQuotes(value: string): string {
    // strip out quotes
    if (value && value.length > 1 && (value[0] === "'" || value[0] === "\"")) {
        value = value.substr(1, value.length - 2);
    }
    return value;
}

function sortByKey<T>(xs: T[], getSortKey: (x: T) => string): T[] {
    return xs.slice().sort((a, b) => compare(getSortKey(a), getSortKey(b)));
}<|MERGE_RESOLUTION|>--- conflicted
+++ resolved
@@ -19,7 +19,6 @@
 import * as ts from "typescript";
 
 import * as Lint from "../index";
-import { moduleDeclarationBody } from "../language/utils";
 
 export class Rule extends Lint.Rules.AbstractRule {
     /* tslint:disable:object-literal-sort-keys */
@@ -91,11 +90,15 @@
 }
 
 function parseOptions(ruleArguments: any[]): Options {
-    interface JsonOptions { "import-sources-order": string; "named-imports-order": string; }
-    const optionSet = (ruleArguments as JsonOptions[])[0] || {};
+    interface JsonOptions { "import-sources-order"?: string; "named-imports-order"?: string; }
+    const optionSet = (ruleArguments as JsonOptions[])[0];
+    const {
+        "import-sources-order": sources = "case-insensitive",
+        "named-imports-order": named = "case-insensitive",
+    } = optionSet === undefined ? {} : optionSet;
     return {
-        importSourcesOrderTransform: TRANSFORMS.get(optionSet["import-sources-order"] || "case-insensitive")!,
-        namedImportsOrderTransform: TRANSFORMS.get(optionSet["named-imports-order"] || "case-insensitive")!,
+        importSourcesOrderTransform: TRANSFORMS.get(sources)!,
+        namedImportsOrderTransform: TRANSFORMS.get(named)!,
     };
 }
 
@@ -119,18 +122,11 @@
     // keep a reference to the last Fix object so when the entire block is replaced, the replacement can be added
     private lastFix: Lint.Replacement[] | undefined;
 
-<<<<<<< HEAD
     public walk(sourceFile: ts.SourceFile): void {
         for (const statement of sourceFile.statements) {
             this.checkStatement(statement);
         }
         this.endBlock();
-=======
-function removeQuotes(value: string) {
-    // strip out quotes
-    if (value.length > 1 && (value[0] === "'" || value[0] === "\"")) {
-        value = value.substr(1, value.length - 2);
->>>>>>> 8b0ef1e5
     }
 
     private checkStatement(statement: ts.Statement): void {
@@ -139,49 +135,17 @@
             this.endBlock();
         }
 
-<<<<<<< HEAD
         if (isImportDeclaration(statement)) {
             if (!isStringLiteral(statement.moduleSpecifier)) {
                 // Ignore grammar error
                 return;
             }
-=======
-// Transformations to apply to produce the desired ordering of imports.
-// The imports must be lexicographically sorted after applying the transform.
-const TRANSFORMS: {[ordering: string]: (x: string) => string} = {
-    "any": () => "",
-    "case-insensitive": (x: string) => x.toLowerCase(),
-    "lowercase-first": flipCase,
-    "lowercase-last": (x: string) => x,
-};
-
-class OrderedImportsWalker extends Lint.RuleWalker {
-    private currentImportsBlock: ImportsBlock = new ImportsBlock();
-    // keep a reference to the last Fix object so when the entire block is replaced, the replacement can be added
-    private lastFix: Lint.Replacement[] | null;
-    private importSourcesOrderTransform: (x: string) => string;
-    private namedImportsOrderTransform: (x: string) => string;
-
-    constructor(sourceFile: ts.SourceFile, options: Lint.IOptions) {
-        super(sourceFile, options);
-
-        interface Options { "import-sources-order"?: string; "named-imports-order"?: string; }
-        const optionSet = (this.getOptions() as [Options])[0];
-        const {
-            "import-sources-order": sources = "case-insensitive",
-            "named-imports-order": named = "case-insensitive",
-        } = optionSet === undefined ? {} : optionSet;
-        this.importSourcesOrderTransform = TRANSFORMS[sources];
-        this.namedImportsOrderTransform = TRANSFORMS[named];
-    }
->>>>>>> 8b0ef1e5
 
             const source = this.options.importSourcesOrderTransform(removeQuotes(statement.moduleSpecifier.text));
             const previousSource = this.currentImportsBlock.getLastImportSource();
             this.currentImportsBlock.addImportDeclaration(this.sourceFile, statement, source);
 
-<<<<<<< HEAD
-            if (previousSource && compare(source, previousSource) === -1) {
+            if (previousSource !== null && compare(source, previousSource) === -1) {
                 this.lastFix = [];
                 this.addFailureAtNode(statement, Rule.IMPORT_SOURCES_UNORDERED, this.lastFix);
             }
@@ -198,11 +162,6 @@
                 }
                 this.endBlock();
             }
-=======
-        if (previousSource !== null && compare(source, previousSource) === -1) {
-            this.lastFix = [];
-            this.addFailureAtNode(node, Rule.IMPORT_SOURCES_UNORDERED, this.lastFix);
->>>>>>> 8b0ef1e5
         }
     }
 
@@ -367,7 +326,7 @@
 
 function removeQuotes(value: string): string {
     // strip out quotes
-    if (value && value.length > 1 && (value[0] === "'" || value[0] === "\"")) {
+    if (value.length > 1 && (value[0] === "'" || value[0] === "\"")) {
         value = value.substr(1, value.length - 2);
     }
     return value;
@@ -375,4 +334,12 @@
 
 function sortByKey<T>(xs: T[], getSortKey: (x: T) => string): T[] {
     return xs.slice().sort((a, b) => compare(getSortKey(a), getSortKey(b)));
+}
+
+function moduleDeclarationBody(node: ts.ModuleDeclaration): ts.ModuleBlock | undefined {
+    let body = node.body;
+    while (body !== undefined && body.kind === ts.SyntaxKind.ModuleDeclaration) {
+        body = body.body;
+    }
+    return body !== undefined && body.kind === ts.SyntaxKind.ModuleBlock ? body : undefined;
 }