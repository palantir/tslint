--- conflicted
+++ resolved
@@ -109,15 +109,9 @@
                 true,
                 {
                     "import-sources-order": "lowercase-last",
-<<<<<<< HEAD
-                    "named-imports-order": "lowercase-first"
-                }
-            ]
-=======
                     "named-imports-order": "lowercase-first",
                 },
             ],
->>>>>>> 1012e56f
         ],
         type: "style",
         typescriptOnly: false
@@ -131,11 +125,7 @@
 
     public apply(sourceFile: ts.SourceFile): Lint.RuleFailure[] {
         return this.applyWithWalker(
-<<<<<<< HEAD
-            new Walker(sourceFile, this.ruleName, parseOptions(this.ruleArguments))
-=======
             new Walker(sourceFile, this.ruleName, parseOptions(this.ruleArguments)),
->>>>>>> 1012e56f
         );
     }
 }
@@ -161,13 +151,8 @@
                 return x;
             }
             return x.substr(splitIndex + 1);
-<<<<<<< HEAD
-        }
-    ]
-=======
         },
     ],
->>>>>>> 1012e56f
 ]);
 
 enum ImportType {
@@ -233,13 +218,8 @@
             /\r?\n\r?\n/.test(
                 this.sourceFile.text.slice(
                     statement.getFullStart(),
-<<<<<<< HEAD
-                    statement.getStart(this.sourceFile)
-                )
-=======
                     statement.getStart(this.sourceFile),
                 ),
->>>>>>> 1012e56f
             )
         ) {
             this.endBlock();
@@ -267,11 +247,7 @@
         }
 
         const source = this.options.importSourcesOrderTransform(
-<<<<<<< HEAD
-            removeQuotes(node.moduleSpecifier.text)
-=======
             removeQuotes(node.moduleSpecifier.text),
->>>>>>> 1012e56f
         );
         this.checkSource(source, node);
 
@@ -333,11 +309,7 @@
         if (pair !== undefined) {
             const [a, b] = pair;
             const sortedDeclarations = sortByKey(imports, x =>
-<<<<<<< HEAD
-                this.options.namedImportsOrderTransform(x.getText())
-=======
                 this.options.namedImportsOrderTransform(x.getText()),
->>>>>>> 1012e56f
             ).map(x => x.getText());
             // replace in reverse order to preserve earlier offsets
             for (let i = imports.length - 1; i >= 0; i--) {
@@ -363,11 +335,7 @@
             this.addFailureAtNode(
                 oddImportDeclaration.node,
                 Rule.IMPORT_SOURCES_NOT_GROUPED,
-<<<<<<< HEAD
-                this.getReplacements()
-=======
                 this.getReplacements(),
->>>>>>> 1012e56f
             );
             return true;
         }
@@ -397,21 +365,13 @@
         const startOffset =
             allImportDeclarations.length === 0 ? 0 : allImportDeclarations[0].nodeStartOffset;
         replacements.push(
-<<<<<<< HEAD
-            Lint.Replacement.appendText(startOffset, this.getGroupedImports(allImportDeclarations))
-=======
             Lint.Replacement.appendText(startOffset, this.getGroupedImports(allImportDeclarations)),
->>>>>>> 1012e56f
         );
         return replacements;
     }
 
     private getReplacementsForExistingImports(
-<<<<<<< HEAD
-        importDeclarationsList: ImportDeclaration[][]
-=======
         importDeclarationsList: ImportDeclaration[][],
->>>>>>> 1012e56f
     ): Lint.Replacement[] {
         return importDeclarationsList.map((items, index) => {
             let start = items[0].nodeStartOffset;
@@ -431,19 +391,11 @@
         return [
             ImportType.LIBRARY_IMPORT,
             ImportType.PARENT_DIRECTORY_IMPORT,
-<<<<<<< HEAD
-            ImportType.CURRENT_DIRECTORY_IMPORT
-        ]
-            .map(type => {
-                const imports = importDeclarations.filter(
-                    importDeclaration => importDeclaration.type === type
-=======
             ImportType.CURRENT_DIRECTORY_IMPORT,
         ]
             .map(type => {
                 const imports = importDeclarations.filter(
                     importDeclaration => importDeclaration.type === type,
->>>>>>> 1012e56f
                 );
                 return getSortedImportDeclarationsAsText(imports);
             })
@@ -480,11 +432,7 @@
     public addImportDeclaration(
         sourceFile: ts.SourceFile,
         node: ImportDeclaration["node"],
-<<<<<<< HEAD
-        sourcePath: string
-=======
         sourcePath: string,
->>>>>>> 1012e56f
     ) {
         const start = this.getStartOffset(node);
         const end = this.getEndOffset(sourceFile, node);
@@ -595,11 +543,7 @@
 // If not, return the pair of nodes which are out of order.
 function findUnsortedPair(
     xs: ReadonlyArray<ts.Node>,
-<<<<<<< HEAD
-    transform: (x: string) => string
-=======
     transform: (x: string) => string,
->>>>>>> 1012e56f
 ): [ts.Node, ts.Node] | undefined {
     for (let i = 1; i < xs.length; i++) {
         if (transform(xs[i].getText()) < transform(xs[i - 1].getText())) {
