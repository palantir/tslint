--- conflicted
+++ resolved
@@ -121,7 +121,6 @@
     }
 }
 
-<<<<<<< HEAD
 function createFix(lineStart: number, fullLeadingWhitespace: string, tabs: boolean, size?: number): Lint.Fix | undefined {
     if (size === undefined) { return undefined; }
     const replaceRegExp = tabs
@@ -129,18 +128,6 @@
         ? new RegExp(`^( {${size}})+( {1,${size - 1}})?`, "g")
         : /\t/g;
     const replacement = fullLeadingWhitespace.replace(replaceRegExp, (match) =>
-        (tabs ? "\t" : " ".repeat(size)).repeat(Math.ceil(match.length / size!)));
+        (tabs ? "\t" : " ".repeat(size)).repeat(Math.ceil(match.length / size)));
     return new Lint.Replacement(lineStart, fullLeadingWhitespace.length, replacement);
-=======
-    function createFix(lineStart: number, fullLeadingWhitespace: string): Lint.Fix | undefined {
-        if (size === undefined) { return undefined; }
-        const replaceRegExp = tabs
-            // we want to find every group of `size` spaces, plus up to one 'incomplete' group
-            ? new RegExp(`^( {${size}})+( {1,${size - 1}})?`, "g")
-            : /\t/g;
-        const replacement = fullLeadingWhitespace.replace(replaceRegExp, (match) =>
-            (tabs ? "\t" : " ".repeat(size)).repeat(Math.ceil(match.length / size)));
-        return new Lint.Replacement(lineStart, fullLeadingWhitespace.length, replacement);
-    }
->>>>>>> 52519268
 }