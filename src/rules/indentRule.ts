/**
 * @license
 * Copyright 2013 Palantir Technologies, Inc.
 *
 * Licensed under the Apache License, Version 2.0 (the "License");
 * you may not use this file except in compliance with the License.
 * You may obtain a copy of the License at
 *
 *     http://www.apache.org/licenses/LICENSE-2.0
 *
 * Unless required by applicable law or agreed to in writing, software
 * distributed under the License is distributed on an "AS IS" BASIS,
 * WITHOUT WARRANTIES OR CONDITIONS OF ANY KIND, either express or implied.
 * See the License for the specific language governing permissions and
 * limitations under the License.
 */

import * as ts from "typescript";

import * as Lint from "../index";

const OPTION_USE_TABS = "tabs";
const OPTION_USE_SPACES = "spaces";
const OPTION_INDENT_SIZE_2 = 2;
const OPTION_INDENT_SIZE_4 = 4;

export class Rule extends Lint.Rules.AbstractRule {
    /* tslint:disable:object-literal-sort-keys */
    public static metadata: Lint.IRuleMetadata = {
        ruleName: "indent",
        description: "Enforces indentation with tabs or spaces.",
        rationale: Lint.Utils.dedent`
            Using only one of tabs or spaces for indentation leads to more consistent editor behavior,
            cleaner diffs in version control, and easier programmatic manipulation.`,
        optionsDescription: Lint.Utils.dedent`
            One of the following arguments must be provided:

            * \`${OPTION_USE_SPACES}\` enforces consistent spaces.
            * \`${OPTION_USE_TABS}\` enforces consistent tabs.

            A second optional argument specifies indentation size:

            * \`${OPTION_INDENT_SIZE_2.toString()}\` enforces 2 space indentation.
            * \`${OPTION_INDENT_SIZE_4.toString()}\` enforces 4 space indentation.

            Indentation size is required for auto-fixing, but not for rule checking.
            `,
        options: {
            type: "array",
            items: [
                {
                    type: "string",
                    enum: [OPTION_USE_TABS, OPTION_USE_SPACES],
                },
                {
                    type: "number",
                    enum: [OPTION_INDENT_SIZE_2, OPTION_INDENT_SIZE_4],
                },
            ],
            minLength: 0,
            maxLength: 5,
        },
        optionExamples: [
            [true, OPTION_USE_SPACES],
            [true, OPTION_USE_SPACES, OPTION_INDENT_SIZE_4],
            [true, OPTION_USE_TABS, OPTION_INDENT_SIZE_2],
        ],
        type: "maintainability",
        typescriptOnly: false,
    };
    /* tslint:enable:object-literal-sort-keys */

    public static FAILURE_STRING(expected: string): string {
        return `${expected} indentation expected`;
    }

    public apply(sourceFile: ts.SourceFile): Lint.RuleFailure[] {
        const options = parseOptions(this.ruleArguments);
        return options === undefined ? [] : this.applyWithFunction(sourceFile, walk, options);
    }
}

function parseOptions(ruleArguments: any[]): Options | undefined {
    const type = ruleArguments[0] as string;
    if (type !== OPTION_USE_TABS && type !== OPTION_USE_SPACES) { return undefined; }

    const size = ruleArguments[1] as number | undefined;
    return {
        size: size === OPTION_INDENT_SIZE_2 || size === OPTION_INDENT_SIZE_4 ? size : undefined,
        tabs: type === OPTION_USE_TABS,
    };
}

interface Options {
    readonly tabs: boolean;
    readonly size?: 2 | 4;
}

// visit every token and enforce that only the right character is used for indentation
function walk(ctx: Lint.WalkContext<Options>): void {
    const { sourceFile, options: { tabs, size } } = ctx;
    const regExp = tabs ? new RegExp(" ".repeat(size === undefined ? 1 : size)) : /\t/;

    let endOfComment = -1;
    let endOfTemplateString = -1;
    const scanner = ts.createScanner(ts.ScriptTarget.ES5, false, ts.LanguageVariant.Standard, sourceFile.text);
    for (const lineStart of sourceFile.getLineStarts()) {
        if (lineStart < endOfComment || lineStart < endOfTemplateString) {
            // skip checking lines inside multi-line comments or template strings
            continue;
        }

        scanner.setTextPos(lineStart);

        let currentScannedType = scanner.scan();
        let fullLeadingWhitespace = "";
        let lastStartPos = -1;

        while (currentScannedType === ts.SyntaxKind.WhitespaceTrivia) {
            const startPos = scanner.getStartPos();
            if (startPos === lastStartPos) {
                break;
            }
            lastStartPos = startPos;

            fullLeadingWhitespace += scanner.getTokenText();
            currentScannedType = scanner.scan();
        }

        const commentRanges = ts.getTrailingCommentRanges(sourceFile.text, lineStart);
        if (commentRanges !== undefined) {
            endOfComment = commentRanges[commentRanges.length - 1].end;
        } else {
            let scanType = currentScannedType;

            // scan until we reach end of line, skipping over template strings
            while (scanType !== ts.SyntaxKind.NewLineTrivia && scanType !== ts.SyntaxKind.EndOfFileToken) {
                if (scanType === ts.SyntaxKind.NoSubstitutionTemplateLiteral) {
                    // template string without expressions - skip past it
                    endOfTemplateString = scanner.getStartPos() + scanner.getTokenText().length;
                } else if (scanType === ts.SyntaxKind.TemplateHead) {
                    // find end of template string containing expressions...
                    while (scanType !== ts.SyntaxKind.TemplateTail && scanType !== ts.SyntaxKind.EndOfFileToken) {
                        scanType = scanner.scan();
                        if (scanType === ts.SyntaxKind.CloseBraceToken) {
                            scanType = scanner.reScanTemplateToken();
                        }
                    }
                    // ... and skip past it
                    endOfTemplateString = scanner.getStartPos() + scanner.getTokenText().length;
                }
                scanType = scanner.scan();
            }
        }

        switch (currentScannedType) {
            case ts.SyntaxKind.SingleLineCommentTrivia:
            case ts.SyntaxKind.MultiLineCommentTrivia:
            case ts.SyntaxKind.NewLineTrivia:
                // ignore lines that have comments before the first token
                continue;
        }

<<<<<<< HEAD
            if (this.regExp.test(fullLeadingWhitespace)) {
                this.addFailureAt(lineStart, fullLeadingWhitespace.length, this.failureString,
                    this.replacementFactory(lineStart, fullLeadingWhitespace));
            }
=======
        if (regExp.test(fullLeadingWhitespace)) {
            const failure = Rule.FAILURE_STRING(tabs ? "tab" : size === undefined ? "space" : `${size} space`);
            ctx.addFailureAt(lineStart, fullLeadingWhitespace.length, failure, createFix(lineStart, fullLeadingWhitespace));
>>>>>>> cf4659ee
        }
    }

    function createFix(lineStart: number, fullLeadingWhitespace: string): Lint.Fix | undefined {
        if (size === undefined) { return undefined; }
        const replaceRegExp = tabs
            // we want to find every group of `size` spaces, plus up to one 'incomplete' group
            ? new RegExp(`^( {${size}})+( {1,${size - 1}})?`, "g")
            : /\t/g;
        const replacement = fullLeadingWhitespace.replace(replaceRegExp, (match) =>
            (tabs ? "\t" : " ".repeat(size)).repeat(Math.ceil(match.length / size!)));
        return new Lint.Replacement(lineStart, fullLeadingWhitespace.length, replacement);
    }
}<|MERGE_RESOLUTION|>--- conflicted
+++ resolved
@@ -161,16 +161,9 @@
                 continue;
         }
 
-<<<<<<< HEAD
-            if (this.regExp.test(fullLeadingWhitespace)) {
-                this.addFailureAt(lineStart, fullLeadingWhitespace.length, this.failureString,
-                    this.replacementFactory(lineStart, fullLeadingWhitespace));
-            }
-=======
         if (regExp.test(fullLeadingWhitespace)) {
             const failure = Rule.FAILURE_STRING(tabs ? "tab" : size === undefined ? "space" : `${size} space`);
             ctx.addFailureAt(lineStart, fullLeadingWhitespace.length, failure, createFix(lineStart, fullLeadingWhitespace));
->>>>>>> cf4659ee
         }
     }
 
