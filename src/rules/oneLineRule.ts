--- conflicted
+++ resolved
@@ -114,7 +114,7 @@
         const tryOpeningBrace = tryBlock.getChildAt(0);
         this.handleOpeningBrace(tryKeyword, tryOpeningBrace);
 
-        if (this.hasOption(OPTION_CATCH) && catchClause != undefined) {
+        if (this.hasOption(OPTION_CATCH) && catchClause !== undefined) {
             const tryClosingBrace = node.tryBlock.getChildAt(node.tryBlock.getChildCount() - 1);
             const catchKeyword = catchClause.getChildAt(0);
             const tryClosingBraceLine = this.getLineAndCharacterOfPosition(tryClosingBrace.getEnd()).line;
@@ -124,12 +124,12 @@
             }
         }
 
-        if (finallyBlock != undefined && finallyKeyword != undefined) {
+        if (finallyBlock !== undefined && finallyKeyword !== undefined) {
             const finallyOpeningBrace = finallyBlock.getChildAt(0);
             this.handleOpeningBrace(finallyKeyword, finallyOpeningBrace);
 
             if (this.hasOption(OPTION_FINALLY)) {
-                const previousBlock = catchClause != undefined ? catchClause.block : node.tryBlock;
+                const previousBlock = catchClause !== undefined ? catchClause.block : node.tryBlock;
                 const closingBrace = previousBlock.getChildAt(previousBlock.getChildCount() - 1);
                 const closingBraceLine = this.getLineAndCharacterOfPosition(closingBrace.getEnd()).line;
                 const finallyKeywordLine = this.getLineAndCharacterOfPosition(finallyKeyword.getStart()).line;
@@ -172,7 +172,7 @@
 
     public visitVariableDeclaration(node: ts.VariableDeclaration) {
         const initializer = node.initializer;
-        if (initializer != undefined && initializer.kind === ts.SyntaxKind.ObjectLiteralExpression) {
+        if (initializer !== undefined && initializer.kind === ts.SyntaxKind.ObjectLiteralExpression) {
             const equalsToken = Lint.childOfKind(node, ts.SyntaxKind.EqualsToken);
             const openBraceToken = initializer.getChildAt(0);
             this.handleOpeningBrace(equalsToken, openBraceToken);
@@ -193,7 +193,7 @@
     public visitModuleDeclaration(node: ts.ModuleDeclaration) {
         const nameNode = node.name;
         const body = node.body;
-        if (body != undefined && body.kind === ts.SyntaxKind.ModuleBlock) {
+        if (body !== undefined && body.kind === ts.SyntaxKind.ModuleBlock) {
             const openBraceToken = body.getChildAt(0);
             this.handleOpeningBrace(nameNode, openBraceToken);
         }
@@ -241,7 +241,7 @@
 
     public visitArrowFunction(node: ts.ArrowFunction) {
         const body = node.body;
-        if (body != undefined && body.kind === ts.SyntaxKind.Block) {
+        if (body !== undefined && body.kind === ts.SyntaxKind.Block) {
             const arrowToken = Lint.childOfKind(node, ts.SyntaxKind.EqualsGreaterThanToken);
             const openBraceToken = body.getChildAt(0);
             this.handleOpeningBrace(arrowToken, openBraceToken);
@@ -251,9 +251,9 @@
 
     private handleFunctionLikeDeclaration(node: ts.FunctionLikeDeclaration) {
         const body = node.body;
-        if (body != undefined && body.kind === ts.SyntaxKind.Block) {
+        if (body !== undefined && body.kind === ts.SyntaxKind.Block) {
             const openBraceToken = body.getChildAt(0);
-            if (node.type != undefined) {
+            if (node.type !== undefined) {
                 this.handleOpeningBrace(node.type, openBraceToken);
             } else {
                 const closeParenToken = Lint.childOfKind(node, ts.SyntaxKind.CloseParenToken);
@@ -264,18 +264,7 @@
 
     private handleClassLikeDeclaration(node: ts.ClassDeclaration | ts.InterfaceDeclaration) {
         const openBraceToken = Lint.childOfKind(node, ts.SyntaxKind.OpenBraceToken)!;
-<<<<<<< HEAD
-
-        if (node.heritageClauses != undefined) {
-            lastNodeOfDeclaration = node.heritageClauses[node.heritageClauses.length - 1];
-        } else if (node.typeParameters != undefined) {
-            lastNodeOfDeclaration = node.typeParameters[node.typeParameters.length - 1];
-        }
-
-        this.handleOpeningBrace(lastNodeOfDeclaration, openBraceToken);
-=======
         this.handleOpeningBrace(getPreviousToken(openBraceToken), openBraceToken);
->>>>>>> ff1cafe9
     }
 
     private handleIterationStatement(node: ts.IterationStatement) {
@@ -289,7 +278,7 @@
     }
 
     private handleOpeningBrace(previousNode: ts.Node | undefined, openBraceToken: ts.Node) {
-        if (previousNode == undefined || openBraceToken == undefined) {
+        if (previousNode === undefined || openBraceToken === undefined) {
             return;
         }
 
