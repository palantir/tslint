--- conflicted
+++ resolved
@@ -19,9 +19,6 @@
 import * as Lint from "../lint";
 
 export class Rule extends Lint.Rules.AbstractRule {
-<<<<<<< HEAD
-    public static FAILURE_STRING = "Use of debugger statements is forbidden";
-=======
     /* tslint:disable:object-literal-sort-keys */
     public static metadata: Lint.IRuleMetadata = {
         ruleName: "no-debugger",
@@ -34,8 +31,7 @@
     };
     /* tslint:enable:object-literal-sort-keys */
 
-    public static FAILURE_STRING = "use of debugger statements is disallowed";
->>>>>>> 53fbb13c
+    public static FAILURE_STRING = "Use of debugger statements is forbidden";
 
     public apply(sourceFile: ts.SourceFile): Lint.RuleFailure[] {
         return this.applyWithWalker(new NoDebuggerWalker(sourceFile, this.getOptions()));
