/**
 * @license
 * Copyright 2013 Palantir Technologies, Inc.
 *
 * Licensed under the Apache License, Version 2.0 (the "License");
 * you may not use this file except in compliance with the License.
 * You may obtain a copy of the License at
 *
 *     http://www.apache.org/licenses/LICENSE-2.0
 *
 * Unless required by applicable law or agreed to in writing, software
 * distributed under the License is distributed on an "AS IS" BASIS,
 * WITHOUT WARRANTIES OR CONDITIONS OF ANY KIND, either express or implied.
 * See the License for the specific language governing permissions and
 * limitations under the License.
 */

import * as ts from "typescript";
import * as Lint from "../lint";

export class Rule extends Lint.Rules.AbstractRule {
<<<<<<< HEAD
    public static FAILURE_STRING = "Consecutive blank lines are forbidden";
=======
    /* tslint:disable:object-literal-sort-keys */
    public static metadata: Lint.IRuleMetadata = {
        ruleName: "no-consecutive-blank-lines",
        description: "Disallows more than one blank line in a row.",
        rationale: "Helps maintain a readable style in your codebase.",
        optionsDescription: "Not configurable.",
        options: {},
        optionExamples: ["true"],
        type: "style",
    };
    /* tslint:enable:object-literal-sort-keys */

    public static FAILURE_STRING = "consecutive blank lines are disallowed";
>>>>>>> 53fbb13c

    public apply(sourceFile: ts.SourceFile): Lint.RuleFailure[] {
        return this.applyWithWalker(new NoConsecutiveBlankLinesWalker(sourceFile, this.getOptions()));
    }
}

class NoConsecutiveBlankLinesWalker extends Lint.SkippableTokenAwareRuleWalker {
    public visitSourceFile(node: ts.SourceFile) {
        super.visitSourceFile(node);

        const sourceFileText = node.getFullText();
        const soureFileLines = sourceFileText.split(/\n/);

        // find all the lines that are blank or only contain whitespace
        let blankLineIndexes: number[] = [];
        soureFileLines.forEach(function(txt, i){
            if (txt.trim() === "") {
                blankLineIndexes.push(i);
            }
        });

        // now only throw failures for the fisrt number from groups of consecutive blank line indexes
        const sequences: number[][] = [];
        let lastVal = -2;
        for (const line of blankLineIndexes) {
            line > lastVal + 1 ? sequences.push([line]) : sequences[sequences.length - 1].push(line);
            lastVal = line;
        }
        sequences
            .filter((arr) => arr.length > 1).map((arr) => arr[0])
            .forEach((startLineNum: number) => {
                let startCharPos = node.getPositionOfLineAndCharacter(startLineNum + 1, 0);
                this.addFailure(this.createFailure(startCharPos, 1, Rule.FAILURE_STRING));
            });
    }
}<|MERGE_RESOLUTION|>--- conflicted
+++ resolved
@@ -19,9 +19,6 @@
 import * as Lint from "../lint";
 
 export class Rule extends Lint.Rules.AbstractRule {
-<<<<<<< HEAD
-    public static FAILURE_STRING = "Consecutive blank lines are forbidden";
-=======
     /* tslint:disable:object-literal-sort-keys */
     public static metadata: Lint.IRuleMetadata = {
         ruleName: "no-consecutive-blank-lines",
@@ -34,8 +31,7 @@
     };
     /* tslint:enable:object-literal-sort-keys */
 
-    public static FAILURE_STRING = "consecutive blank lines are disallowed";
->>>>>>> 53fbb13c
+    public static FAILURE_STRING = "Consecutive blank lines are forbidden";
 
     public apply(sourceFile: ts.SourceFile): Lint.RuleFailure[] {
         return this.applyWithWalker(new NoConsecutiveBlankLinesWalker(sourceFile, this.getOptions()));
