--- conflicted
+++ resolved
@@ -144,13 +144,7 @@
                     // an import clause can have _both_ named bindings and a name (the latter for the default import)
                     // but the named bindings always come last, so we only need to check that for whitespace
                     let position: number | undefined;
-<<<<<<< HEAD
-                    if (importClause.namedBindings !== undefined) {
-                        position = importClause.namedBindings.getEnd();
-                    } else if (importClause.name !== undefined) {
-                        position = importClause.name.getEnd();
-=======
-                    const { name, namedBindings } = importClause;
+                    const { namedBindings } = importClause;
                     if (namedBindings !== undefined) {
                         if (namedBindings.kind !== ts.SyntaxKind.NamespaceImport) {
                             namedBindings.elements.forEach((element, idx, arr) => {
@@ -168,9 +162,8 @@
                             });
                         }
                         position = namedBindings.getEnd();
-                    } else if (name !== undefined) {
-                        position = name.getEnd();
->>>>>>> 43c56dd3
+                    } else if (importClause.name !== undefined) {
+                        position = importClause.name.getEnd();
                     }
 
                     if (position !== undefined) {
