/**
 * @license
 * Copyright 2013 Palantir Technologies, Inc.
 *
 * Licensed under the Apache License, Version 2.0 (the "License");
 * you may not use this file except in compliance with the License.
 * You may obtain a copy of the License at
 *
 *     http://www.apache.org/licenses/LICENSE-2.0
 *
 * Unless required by applicable law or agreed to in writing, software
 * distributed under the License is distributed on an "AS IS" BASIS,
 * WITHOUT WARRANTIES OR CONDITIONS OF ANY KIND, either express or implied.
 * See the License for the specific language governing permissions and
 * limitations under the License.
 */

// tslint:disable object-literal-sort-keys

import * as utils from "tsutils";
import * as ts from "typescript";

import * as Lint from "../index";

const OPTION_BRANCH = "check-branch";
const OPTION_DECL = "check-decl";
const OPTION_OPERATOR = "check-operator";
const OPTION_MODULE = "check-module";
const OPTION_SEPARATOR = "check-separator";
const OPTION_TYPE = "check-type";
const OPTION_TYPECAST = "check-typecast";
const OPTION_PREBLOCK = "check-preblock";

export class Rule extends Lint.Rules.AbstractRule {
    public static metadata: Lint.IRuleMetadata = {
        ruleName: "whitespace",
        description: "Enforces whitespace style conventions.",
        rationale: "Helps maintain a readable, consistent style in your codebase.",
        optionsDescription: Lint.Utils.dedent`
            Eight arguments may be optionally provided:

            * \`"check-branch"\` checks branching statements (\`if\`/\`else\`/\`for\`/\`while\`) are followed by whitespace.
            * \`"check-decl"\`checks that variable declarations have whitespace around the equals token.
            * \`"check-operator"\` checks for whitespace around operator tokens.
            * \`"check-module"\` checks for whitespace in import & export statements.
            * \`"check-separator"\` checks for whitespace after separator tokens (\`,\`/\`;\`).
            * \`"check-type"\` checks for whitespace before a variable type specification.
            * \`"check-typecast"\` checks for whitespace between a typecast and its target.
            * \`"check-preblock"\` checks for whitespace before the opening brace of a block`,
        options: {
            type: "array",
            items: {
                type: "string",
                enum: ["check-branch", "check-decl", "check-operator", "check-module",
                       "check-separator", "check-type", "check-typecast", "check-preblock"],
            },
            minLength: 0,
            maxLength: 7,
        },
        optionExamples: ['[true, "check-branch", "check-operator", "check-typecast"]'],
        type: "style",
        typescriptOnly: false,
    };

    public static FAILURE_STRING = "missing whitespace";

    public apply(sourceFile: ts.SourceFile): Lint.RuleFailure[] {
        return this.applyWithFunction(sourceFile, walk, parseOptions(this.ruleArguments));
    }
}

type Options = Record<"branch" | "decl" | "operator" | "module" | "separator" | "type" | "typecast" | "preblock", boolean>;
function parseOptions(ruleArguments: string[]): Options {
    return {
        branch: has(OPTION_BRANCH),
        decl: has(OPTION_DECL),
        operator: has(OPTION_OPERATOR),
        module: has(OPTION_MODULE),
        separator: has(OPTION_SEPARATOR),
        type: has(OPTION_TYPE),
        typecast: has(OPTION_TYPECAST),
        preblock: has(OPTION_PREBLOCK),
    };

    function has(option: string): boolean {
        return ruleArguments.indexOf(option) !== -1;
    }
}

function walk(ctx: Lint.WalkContext<Options>) {
    const { sourceFile, options } = ctx;

    ts.forEachChild(sourceFile, function cb(node: ts.Node): void {
        switch (node.kind) {
            case ts.SyntaxKind.ArrowFunction:
                checkEqualsGreaterThanTokenInNode(node);
                break;

            // check for spaces between the operator symbol (except in the case of comma statements)
            case ts.SyntaxKind.BinaryExpression: {
                const { left, operatorToken, right } = node as ts.BinaryExpression;
                if (options.operator && operatorToken.kind !== ts.SyntaxKind.CommaToken) {
                    checkForTrailingWhitespace(left.getEnd());
                    checkForTrailingWhitespace(right.getFullStart());
                }
                break;
            }

            case ts.SyntaxKind.Block:
                if (options.preblock) {
                    checkForTrailingWhitespace(node.getFullStart());
                }
                break;

            // check for spaces between ternary operator symbols
            case ts.SyntaxKind.ConditionalExpression:
                if (options.operator) {
                    const { condition, whenTrue } = node as ts.ConditionalExpression;
                    checkForTrailingWhitespace(condition.getEnd());
                    checkForTrailingWhitespace(whenTrue.getFullStart());
                    checkForTrailingWhitespace(whenTrue.getEnd());
                }
                break;

            case ts.SyntaxKind.ConstructorType:
                checkEqualsGreaterThanTokenInNode(node);
                break;

            case ts.SyntaxKind.ExportAssignment:
                if (options.module) {
                    const exportKeyword = node.getChildAt(0);
                    const position = exportKeyword.getEnd();
                    checkForTrailingWhitespace(position);
                }
                break;

            case ts.SyntaxKind.FunctionType:
                checkEqualsGreaterThanTokenInNode(node);
                break;

            case ts.SyntaxKind.ImportDeclaration: {
                const { importClause } = node as ts.ImportDeclaration;
                if (options.module && importClause) {
                    // an import clause can have _both_ named bindings and a name (the latter for the default import)
                    // but the named bindings always come last, so we only need to check that for whitespace
                    let position: number | undefined;
                    const { name, namedBindings } = importClause;
                    if (namedBindings !== undefined) {
                        position = namedBindings.getEnd();
                    } else if (name !== undefined) {
                        position = name.getEnd();
                    }

                    if (position !== undefined) {
                        checkForTrailingWhitespace(position);
                    }
                }
                break;
            }

            case ts.SyntaxKind.ImportEqualsDeclaration:
                if (options.module) {
                    const position = (node as ts.ImportEqualsDeclaration).name.getEnd();
                    checkForTrailingWhitespace(position);
                }
                break;

            case ts.SyntaxKind.TypeAssertionExpression:
                if (options.typecast) {
                    const position = (node as ts.TypeAssertion).expression.getFullStart();
                    checkForTrailingWhitespace(position);
                }
                break;

            case ts.SyntaxKind.VariableDeclaration:
                const { name, type, initializer } = node as ts.VariableDeclaration;
                if (options.decl && initializer) {
                    checkForTrailingWhitespace((type || name).getEnd());
                }
                break;
        }

        ts.forEachChild(node, cb);
    });

    let prevTokenShouldBeFollowedByWhitespace = false;
    utils.forEachTokenWithTrivia(sourceFile, (_text, tokenKind, range, parent) => {
        if (tokenKind === ts.SyntaxKind.WhitespaceTrivia ||
            tokenKind === ts.SyntaxKind.NewLineTrivia ||
            tokenKind === ts.SyntaxKind.EndOfFileToken) {

            prevTokenShouldBeFollowedByWhitespace = false;
            return;
        } else if (prevTokenShouldBeFollowedByWhitespace) {
            addMissingWhitespaceErrorAt(range.pos);
            prevTokenShouldBeFollowedByWhitespace = false;
        }
        // check for trailing space after the given tokens
        switch (tokenKind) {
            case ts.SyntaxKind.CatchKeyword:
            case ts.SyntaxKind.ForKeyword:
            case ts.SyntaxKind.IfKeyword:
            case ts.SyntaxKind.SwitchKeyword:
            case ts.SyntaxKind.WhileKeyword:
            case ts.SyntaxKind.WithKeyword:
                if (options.branch) {
                    prevTokenShouldBeFollowedByWhitespace = true;
                }
                break;
            case ts.SyntaxKind.CommaToken:
            case ts.SyntaxKind.SemicolonToken:
                if (options.separator) {
                    prevTokenShouldBeFollowedByWhitespace = true;
                }
                break;
            case ts.SyntaxKind.EqualsToken:
                if (options.decl && parent.kind !== ts.SyntaxKind.JsxAttribute) {
                    prevTokenShouldBeFollowedByWhitespace = true;
                }
                break;
            case ts.SyntaxKind.ColonToken:
                if (options.type) {
                    prevTokenShouldBeFollowedByWhitespace = true;
                }
                break;
            case ts.SyntaxKind.ImportKeyword:
            case ts.SyntaxKind.ExportKeyword:
            case ts.SyntaxKind.FromKeyword:
                if (options.typecast) {
                    prevTokenShouldBeFollowedByWhitespace = true;
                }
                break;
            default:
                break;
        }
    });

    function checkEqualsGreaterThanTokenInNode(node: ts.Node): void {
        if (!options.operator) {
            return;
        }

        const equalsGreaterThanToken = Lint.childOfKind(node, ts.SyntaxKind.EqualsGreaterThanToken);
        // condition so we don't crash if the arrow is somehow missing
        if (!equalsGreaterThanToken) {
            return;
        }

        checkForTrailingWhitespace(equalsGreaterThanToken.getFullStart());
        checkForTrailingWhitespace(equalsGreaterThanToken.getEnd());
    }

    function checkForTrailingWhitespace(position: number): void {
        if (position !== sourceFile.end && !ts.isWhiteSpace(sourceFile.text.charCodeAt(position))) {
            addMissingWhitespaceErrorAt(position);
        }
    }

<<<<<<< HEAD
    function addMissingWhitespaceErrorAt(position: number): void {
        const fix = ctx.createFix(Lint.Replacement.appendText(position, " "));
        ctx.addFailureAt(position, 1, Rule.FAILURE_STRING, fix);
=======
    private addMissingWhitespaceErrorAt(position: number) {
        const fix = this.appendText(position, " ");
        this.addFailureAt(position, 1, Rule.FAILURE_STRING, fix);
>>>>>>> b9444e31
    }
}<|MERGE_RESOLUTION|>--- conflicted
+++ resolved
@@ -256,14 +256,8 @@
         }
     }
 
-<<<<<<< HEAD
     function addMissingWhitespaceErrorAt(position: number): void {
-        const fix = ctx.createFix(Lint.Replacement.appendText(position, " "));
+        const fix = Lint.Replacement.appendText(position, " ");
         ctx.addFailureAt(position, 1, Rule.FAILURE_STRING, fix);
-=======
-    private addMissingWhitespaceErrorAt(position: number) {
-        const fix = this.appendText(position, " ");
-        this.addFailureAt(position, 1, Rule.FAILURE_STRING, fix);
->>>>>>> b9444e31
     }
 }