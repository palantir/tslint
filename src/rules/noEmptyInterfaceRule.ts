/**
 * @license
 * Copyright 2013 Palantir Technologies, Inc.
 *
 * Licensed under the Apache License, Version 2.0 (the "License");
 * you may not use this file except in compliance with the License.
 * You may obtain a copy of the License at
 *
 *     http://www.apache.org/licenses/LICENSE-2.0
 *
 * Unless required by applicable law or agreed to in writing, software
 * distributed under the License is distributed on an "AS IS" BASIS,
 * WITHOUT WARRANTIES OR CONDITIONS OF ANY KIND, either express or implied.
 * See the License for the specific language governing permissions and
 * limitations under the License.
 */

import { isInterfaceDeclaration } from "tsutils";
import * as ts from "typescript";

import * as Lint from "../index";

export class Rule extends Lint.Rules.AbstractRule {
    /* tslint:disable:object-literal-sort-keys */
    public static metadata: Lint.IRuleMetadata = {
        ruleName: "no-empty-interface",
        description: "Forbids empty interfaces.",
        rationale: "An empty interface is equivalent to its supertype (or `{}`).",
        optionsDescription: "Not configurable.",
        options: null,
        type: "typescript",
        typescriptOnly: true,
    };
    /* tslint:enable:object-literal-sort-keys */

    public static FAILURE_STRING = "An empty interface is equivalent to `{}`.";
    public static FAILURE_STRING_FOR_EXTENDS = "An interface declaring no members is equivalent to its supertype.";

    public apply(sourceFile: ts.SourceFile): Lint.RuleFailure[] {
        return this.applyWithFunction(sourceFile, walk);
    }
}

function walk(ctx: Lint.WalkContext<void>) {
    return ts.forEachChild(ctx.sourceFile, function cb(node: ts.Node): void {
        if (isInterfaceDeclaration(node) &&
            node.members.length === 0 &&
            (node.heritageClauses === undefined ||
             node.heritageClauses[0].types === undefined ||
             // allow interfaces that extend 2 or more interfaces
             node.heritageClauses[0].types!.length < 2)) {
<<<<<<< HEAD
            this.addFailureAtNode(node.name, node.heritageClauses !== undefined ? Rule.FAILURE_STRING_FOR_EXTENDS : Rule.FAILURE_STRING);
=======
            return ctx.addFailureAtNode(node.name, node.heritageClauses ? Rule.FAILURE_STRING_FOR_EXTENDS : Rule.FAILURE_STRING);
>>>>>>> dcc73b52
        }
        return ts.forEachChild(node, cb);
    });
}<|MERGE_RESOLUTION|>--- conflicted
+++ resolved
@@ -49,11 +49,8 @@
              node.heritageClauses[0].types === undefined ||
              // allow interfaces that extend 2 or more interfaces
              node.heritageClauses[0].types!.length < 2)) {
-<<<<<<< HEAD
-            this.addFailureAtNode(node.name, node.heritageClauses !== undefined ? Rule.FAILURE_STRING_FOR_EXTENDS : Rule.FAILURE_STRING);
-=======
-            return ctx.addFailureAtNode(node.name, node.heritageClauses ? Rule.FAILURE_STRING_FOR_EXTENDS : Rule.FAILURE_STRING);
->>>>>>> dcc73b52
+            return ctx.addFailureAtNode(node.name,
+                node.heritageClauses !== undefined ? Rule.FAILURE_STRING_FOR_EXTENDS : Rule.FAILURE_STRING);
         }
         return ts.forEachChild(node, cb);
     });
