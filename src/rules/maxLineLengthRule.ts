/**
 * @license
 * Copyright 2013 Palantir Technologies, Inc.
 *
 * Licensed under the Apache License, Version 2.0 (the "License");
 * you may not use this file except in compliance with the License.
 * You may obtain a copy of the License at
 *
 *     http://www.apache.org/licenses/LICENSE-2.0
 *
 * Unless required by applicable law or agreed to in writing, software
 * distributed under the License is distributed on an "AS IS" BASIS,
 * WITHOUT WARRANTIES OR CONDITIONS OF ANY KIND, either express or implied.
 * See the License for the specific language governing permissions and
 * limitations under the License.
 */

import * as ts from "typescript";
import * as Lint from "../lint";

export class Rule extends Lint.Rules.AbstractRule {
<<<<<<< HEAD
    public static FAILURE_STRING_FACTORY = (lineLimit: number) => {
        return `Exceeds maximum line length of ${lineLimit}`;
    };
=======
    /* tslint:disable:object-literal-sort-keys */
    public static metadata: Lint.IRuleMetadata = {
        ruleName: "max-line-length",
        description: "Requires lines to be under a certain max length.",
        rationale: Lint.Utils.dedent`
            Limiting the length of a line of code improves code readability.
            It also makes comparing code side-by-side easier and improves compatibility with
            various editors, IDEs, and diff viewers.`,
        optionsDescription: "An integer indicating the max length of lines.",
        options: {
            type: "number",
            minimum: "1",
        },
        optionExamples: ["[true, 120]"],
        type: "maintainability",
    };
    /* tslint:enable:object-literal-sort-keys */

    public static FAILURE_STRING = "exceeds maximum line length of ";
>>>>>>> 53fbb13c

    public isEnabled(): boolean {
        if (super.isEnabled()) {
            const option = this.getOptions().ruleArguments[0];
            if (typeof option === "number" && option > 0) {
                return true;
            }
        }
        return false;
    }

    public apply(sourceFile: ts.SourceFile): Lint.RuleFailure[] {
        const ruleFailures: Lint.RuleFailure[] = [];
        const lineLimit = this.getOptions().ruleArguments[0];
        const lineStarts = sourceFile.getLineStarts();
        const errorString = Rule.FAILURE_STRING_FACTORY(lineLimit);
        const disabledIntervals = this.getOptions().disabledIntervals;
        const source = sourceFile.getFullText();

        for (let i = 0; i < lineStarts.length - 1; ++i) {
            const from = lineStarts[i];
            const to = lineStarts[i + 1];
            if ((to - from - 1) > lineLimit && !((to - from - 2) === lineLimit && source[to - 2] === "\r")) {
                // first condition above is whether the line (minus the newline) is larger than the line limit
                // second two check for windows line endings, that is, check to make sure it is not the case
                // that we are only over by the limit by exactly one and that the character we are over the
                // limit by is a '\r' character which does not count against the limit
                // (and thus we are not actually over the limit).
                const ruleFailure = new Lint.RuleFailure(sourceFile, from, to - 1, errorString, this.getOptions().ruleName);
                if (!Lint.doesIntersect(ruleFailure, disabledIntervals)) {
                    ruleFailures.push(ruleFailure);
                }
            }
          }

        return ruleFailures;
    }
}<|MERGE_RESOLUTION|>--- conflicted
+++ resolved
@@ -19,11 +19,6 @@
 import * as Lint from "../lint";
 
 export class Rule extends Lint.Rules.AbstractRule {
-<<<<<<< HEAD
-    public static FAILURE_STRING_FACTORY = (lineLimit: number) => {
-        return `Exceeds maximum line length of ${lineLimit}`;
-    };
-=======
     /* tslint:disable:object-literal-sort-keys */
     public static metadata: Lint.IRuleMetadata = {
         ruleName: "max-line-length",
@@ -42,8 +37,9 @@
     };
     /* tslint:enable:object-literal-sort-keys */
 
-    public static FAILURE_STRING = "exceeds maximum line length of ";
->>>>>>> 53fbb13c
+    public static FAILURE_STRING_FACTORY = (lineLimit: number) => {
+        return `Exceeds maximum line length of ${lineLimit}`;
+    };
 
     public isEnabled(): boolean {
         if (super.isEnabled()) {
