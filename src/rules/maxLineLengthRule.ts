/**
 * @license
 * Copyright 2013 Palantir Technologies, Inc.
 *
 * Licensed under the Apache License, Version 2.0 (the "License");
 * you may not use this file except in compliance with the License.
 * You may obtain a copy of the License at
 *
 *     http://www.apache.org/licenses/LICENSE-2.0
 *
 * Unless required by applicable law or agreed to in writing, software
 * distributed under the License is distributed on an "AS IS" BASIS,
 * WITHOUT WARRANTIES OR CONDITIONS OF ANY KIND, either express or implied.
 * See the License for the specific language governing permissions and
 * limitations under the License.
 */

import { getLineRanges } from "tsutils";
import * as ts from "typescript";

import * as Lint from "../index";

export class Rule extends Lint.Rules.AbstractRule {
    /* tslint:disable:object-literal-sort-keys */
    public static metadata: Lint.IRuleMetadata = {
        ruleName: "max-line-length",
        description: "Requires lines to be under a certain max length.",
        rationale: Lint.Utils.dedent`
            Limiting the length of a line of code improves code readability.
            It also makes comparing code side-by-side easier and improves compatibility with
            various editors, IDEs, and diff viewers.`,
        optionsDescription: "An integer indicating the max length of lines.",
        options: {
            type: "number",
            minimum: "1",
        },
        optionExamples: ["[true, 120]"],
        type: "maintainability",
        typescriptOnly: false,
    };
    /* tslint:enable:object-literal-sort-keys */

    public static FAILURE_STRING(lineLimit: number): string {
        return `Exceeds maximum line length of ${lineLimit}`;
    }

    public isEnabled(): boolean {
        return super.isEnabled() && this.ruleArguments[0] > 0;
    }

    public apply(sourceFile: ts.SourceFile): Lint.RuleFailure[] {
        return this.applyWithFunction(sourceFile, walk, this.ruleArguments[0]);
    }
}

<<<<<<< HEAD
function walk(ctx: Lint.WalkContext<number>): void {
    const { sourceFile, options: lineLimit } = ctx;
    const source = sourceFile.text;
    const lineStarts = sourceFile.getLineStarts();

    for (let i = 0; i < lineStarts.length - 1; ++i) {
        const from = lineStarts[i];
        const to = lineStarts[i + 1];
        if ((to - from - 1) > lineLimit && !((to - from - 2) === lineLimit && source[to - 2] === "\r")) {
            // first condition above is whether the line (minus the newline) is larger than the line limit
            // second two check for windows line endings, that is, check to make sure it is not the case
            // that we are only over by the limit by exactly one and that the character we are over the
            // limit by is a '\r' character which does not count against the limit
            // (and thus we are not actually over the limit).
            ctx.addFailure(from, to - 1, Rule.FAILURE_STRING(lineLimit));
=======
function walk(ctx: Lint.WalkContext<number>) {
    const limit = ctx.options;
    for (const line of getLineRanges(ctx.sourceFile)) {
        if (line.contentLength > limit) {
            ctx.addFailureAt(line.pos, line.contentLength, Rule.FAILURE_STRING_FACTORY(limit));
>>>>>>> e0b6fb3e
        }
    }
}<|MERGE_RESOLUTION|>--- conflicted
+++ resolved
@@ -40,7 +40,7 @@
     };
     /* tslint:enable:object-literal-sort-keys */
 
-    public static FAILURE_STRING(lineLimit: number): string {
+    public static FAILURE_STRING_FACTORY = (lineLimit: number): string => {
         return `Exceeds maximum line length of ${lineLimit}`;
     }
 
@@ -53,29 +53,11 @@
     }
 }
 
-<<<<<<< HEAD
-function walk(ctx: Lint.WalkContext<number>): void {
-    const { sourceFile, options: lineLimit } = ctx;
-    const source = sourceFile.text;
-    const lineStarts = sourceFile.getLineStarts();
-
-    for (let i = 0; i < lineStarts.length - 1; ++i) {
-        const from = lineStarts[i];
-        const to = lineStarts[i + 1];
-        if ((to - from - 1) > lineLimit && !((to - from - 2) === lineLimit && source[to - 2] === "\r")) {
-            // first condition above is whether the line (minus the newline) is larger than the line limit
-            // second two check for windows line endings, that is, check to make sure it is not the case
-            // that we are only over by the limit by exactly one and that the character we are over the
-            // limit by is a '\r' character which does not count against the limit
-            // (and thus we are not actually over the limit).
-            ctx.addFailure(from, to - 1, Rule.FAILURE_STRING(lineLimit));
-=======
 function walk(ctx: Lint.WalkContext<number>) {
     const limit = ctx.options;
     for (const line of getLineRanges(ctx.sourceFile)) {
         if (line.contentLength > limit) {
             ctx.addFailureAt(line.pos, line.contentLength, Rule.FAILURE_STRING_FACTORY(limit));
->>>>>>> e0b6fb3e
         }
     }
 }