/**
 * @license
 * Copyright 2013 Palantir Technologies, Inc.
 *
 * Licensed under the Apache License, Version 2.0 (the "License");
 * you may not use this file except in compliance with the License.
 * You may obtain a copy of the License at
 *
 *     http://www.apache.org/licenses/LICENSE-2.0
 *
 * Unless required by applicable law or agreed to in writing, software
 * distributed under the License is distributed on an "AS IS" BASIS,
 * WITHOUT WARRANTIES OR CONDITIONS OF ANY KIND, either express or implied.
 * See the License for the specific language governing permissions and
 * limitations under the License.
 */

import { getLineRanges } from "tsutils";
import * as ts from "typescript";

import * as Lint from "../index";

interface MaxLineLengthRuleOptions {
    limit: number;
    ignorePattern?: RegExp;
}

export class Rule extends Lint.Rules.AbstractRule {
    /* tslint:disable:object-literal-sort-keys */
    public static metadata: Lint.IRuleMetadata = {
        ruleName: "max-line-length",
        description: "Requires lines to be under a certain max length.",
        rationale: Lint.Utils.dedent`
            Limiting the length of a line of code improves code readability.
            It also makes comparing code side-by-side easier and improves compatibility with
            various editors, IDEs, and diff viewers.`,
        optionsDescription: Lint.Utils.dedent`
        It can take one argument, which can be any of the following:
        * integer indicating maximum length of lines.
        * object with keys:
          * \`limit\` - number greater than 0 defining the max line length
          * \`ignore-pattern\` - string defining ignore pattern for this rule, being parsed by \`new RegExp()\`.
            For example:
             * \`\/\/ \` pattern will ignore all in-line comments.
             * \`^import \` pattern will ignore all import statements.
             * \`^export \{(.*?)\}\` pattern will ignore all multiple export statements.
             * \`class [a-zA-Z]+ implements \` pattern will ignore all class declarations implementing interfaces.
             * \`^import |^export \{(.*?)\}|class [a-zA-Z]+ implements |// \` pattern will ignore all the cases listed above.
         `,
        options: {
            type: "array",
            items: {
                oneOf: [
                    {
                        type: "number",
                    },
                    {
                        type: "object",
                        properties: {
                            limit: { type: "number" },
                            "ignore-pattern": { type: "string" },
                        },
                        additionalProperties: false,
                    },
                ],
            },
            minLength: 1,
            maxLength: 2,
        },
<<<<<<< HEAD
        optionExamples: [[true, 120], [true, {
            "limit": 120,
            "ignore-pattern": "^import |^export \{(.*?)\}"}]],
        type: "format",
=======
        optionExamples: [
            [true, 120],
            [
                true,
                {
                    limit: 120,
                    "ignore-pattern": "^import |^export {(.*?)}",
                },
            ],
        ],
        type: "maintainability",
>>>>>>> 9000479b
        typescriptOnly: false,
    };
    /* tslint:enable:object-literal-sort-keys */

    public static FAILURE_STRING_FACTORY(lineLimit: number) {
        return `Exceeds maximum line length of ${lineLimit}`;
    }

    public isEnabled(): boolean {
        const limit = this.getRuleOptions().limit;
        return super.isEnabled() && limit > 0;
    }

    public apply(sourceFile: ts.SourceFile): Lint.RuleFailure[] {
        return this.applyWithFunction(sourceFile, walk, this.getRuleOptions());
    }

    private getRuleOptions(): MaxLineLengthRuleOptions {
        const argument = this.ruleArguments[0];
        let options: MaxLineLengthRuleOptions = { limit: 0 };
        if (typeof argument === "number") {
            options.limit = argument;
        } else {
            options = argument as MaxLineLengthRuleOptions;
            const ignorePattern = (argument as { [key: string]: string })["ignore-pattern"];
            options.ignorePattern =
                typeof ignorePattern === "string" ? new RegExp(ignorePattern) : undefined;
        }
        options.limit = Number(options.limit); // user can pass a string instead of number
        return options;
    }
}

function walk(ctx: Lint.WalkContext<MaxLineLengthRuleOptions>) {
    const limit = ctx.options.limit;
    const ignorePattern = ctx.options.ignorePattern;
    for (const line of getLineRanges(ctx.sourceFile)) {
        if (line.contentLength <= limit) {
            continue;
        }
        const lineContent = ctx.sourceFile.text.substr(line.pos, line.contentLength);
        if (ignorePattern !== undefined && ignorePattern.test(lineContent)) {
            continue;
        }
        ctx.addFailureAt(line.pos, line.contentLength, Rule.FAILURE_STRING_FACTORY(limit));
    }
}<|MERGE_RESOLUTION|>--- conflicted
+++ resolved
@@ -67,12 +67,6 @@
             minLength: 1,
             maxLength: 2,
         },
-<<<<<<< HEAD
-        optionExamples: [[true, 120], [true, {
-            "limit": 120,
-            "ignore-pattern": "^import |^export \{(.*?)\}"}]],
-        type: "format",
-=======
         optionExamples: [
             [true, 120],
             [
@@ -83,8 +77,7 @@
                 },
             ],
         ],
-        type: "maintainability",
->>>>>>> 9000479b
+        type: "format",
         typescriptOnly: false,
     };
     /* tslint:enable:object-literal-sort-keys */
