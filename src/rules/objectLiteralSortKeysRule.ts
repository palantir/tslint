--- conflicted
+++ resolved
@@ -62,7 +62,6 @@
                 const obj: I = { foo: 1, bar: 2 };
                 \`\`\`
 
-<<<<<<< HEAD
             If a contextual type is not found, alphabetical ordering will be used instead.
             * "${OPTION_MATCH_DECLARATION_ORDER_ONLY}" exactly like "${OPTION_MATCH_DECLARATION_ORDER}",
                 but don't fall back to alphabetical if a contextual type is not found.
@@ -70,11 +69,7 @@
                 Note: If both ${OPTION_MATCH_DECLARATION_ORDER_ONLY} and ${OPTION_MATCH_DECLARATION_ORDER} options are present,
                       ${OPTION_MATCH_DECLARATION_ORDER_ONLY} will take precedence and alphabetical fallback will not occur.
 
-            * "${OPTION_SHORTHAND_FIRST}" will enforce shorthand properties to appear first, as in:
-=======
-                If a contextual type is not found, alphabetical ordering will be used instead.
             * \`${OPTION_SHORTHAND_FIRST}\` will enforce shorthand properties to appear first, as in:
->>>>>>> a43cfdc4
 
                 \`\`\`
                 const obj = { a, c, b: true };
