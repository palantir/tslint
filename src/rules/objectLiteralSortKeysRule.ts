--- conflicted
+++ resolved
@@ -81,18 +81,11 @@
             `,
         options: {
             type: "string",
-<<<<<<< HEAD
-            enum: [OPTION_IGNORE_CASE, OPTION_MATCH_DECLARATION_ORDER, OPTION_MATCH_DECLARATION_ORDER_ONLY, OPTION_SHORTHAND_FIRST],
-        },
-        optionExamples: [
-            true,
-            [true, OPTION_IGNORE_CASE, OPTION_MATCH_DECLARATION_ORDER, OPTION_SHORTHAND_FIRST],
-            [true, OPTION_IGNORE_CASE, OPTION_MATCH_DECLARATION_ORDER_ONLY, OPTION_SHORTHAND_FIRST],
-=======
             enum: [
                 OPTION_IGNORE_CASE,
                 OPTION_LOCALE_COMPARE,
                 OPTION_MATCH_DECLARATION_ORDER,
+                OPTION_MATCH_DECLARATION_ORDER_ONLY,
                 OPTION_SHORTHAND_FIRST,
             ],
         },
@@ -105,7 +98,6 @@
                 OPTION_MATCH_DECLARATION_ORDER,
                 OPTION_SHORTHAND_FIRST,
             ],
->>>>>>> c3aec075
         ],
         type: "maintainability",
         typescriptOnly: false,
@@ -182,11 +174,7 @@
 function walk(ctx: Lint.WalkContext<Options>, checker?: ts.TypeChecker): void {
     const {
         sourceFile,
-<<<<<<< HEAD
-        options: { ignoreCase, matchDeclarationOrder, matchDeclarationOrderOnly, shorthandFirst },
-=======
-        options: { ignoreCase, localeCompare, matchDeclarationOrder, shorthandFirst },
->>>>>>> c3aec075
+        options: { ignoreCase, localeCompare, matchDeclarationOrder, matchDeclarationOrderOnly, shorthandFirst },
     } = ctx;
 
     ts.forEachChild(sourceFile, function cb(node): void {
