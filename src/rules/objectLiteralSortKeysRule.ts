--- conflicted
+++ resolved
@@ -20,11 +20,7 @@
     isObjectLiteralExpression,
     isSameLine,
     isTypeAliasDeclaration,
-<<<<<<< HEAD
-    isTypeLiteralNode
-=======
     isTypeLiteralNode,
->>>>>>> 85aa8a70
 } from "tsutils";
 import * as ts from "typescript";
 
@@ -101,11 +97,7 @@
 
     public static FAILURE_STRING_USE_DECLARATION_ORDER(
         propName: string,
-<<<<<<< HEAD
-        typeName: string | undefined
-=======
         typeName: string | undefined,
->>>>>>> 85aa8a70
     ): string {
         const type = typeName === undefined ? "its type declaration" : `'${typeName}'`;
         return `The key '${propName}' is not in the same order as it is in ${type}.`;
@@ -119,11 +111,7 @@
         const options = parseOptions(this.ruleArguments);
         if (options.matchDeclarationOrder) {
             throw new Error(
-<<<<<<< HEAD
-                `${this.ruleName} needs type info to use "${OPTION_MATCH_DECLARATION_ORDER}".`
-=======
                 `${this.ruleName} needs type info to use "${OPTION_MATCH_DECLARATION_ORDER}".`,
->>>>>>> 85aa8a70
             );
         }
         return this.applyWithFunction(sourceFile, walk, options);
@@ -175,11 +163,7 @@
                 type.members.every(
                     m =>
                         m.kind === ts.SyntaxKind.PropertySignature ||
-<<<<<<< HEAD
-                        m.kind === ts.SyntaxKind.MethodSignature
-=======
                         m.kind === ts.SyntaxKind.MethodSignature,
->>>>>>> 85aa8a70
                 )
             ) {
                 checkMatchesDeclarationOrder(node, type, type.members as ReadonlyArray<
@@ -211,11 +195,7 @@
                             if (lastPropertyWasShorthand === false) {
                                 ctx.addFailureAtNode(
                                     property.name,
-<<<<<<< HEAD
-                                    Rule.FAILURE_STRING_SHORTHAND_FIRST(property.name.text)
-=======
                                     Rule.FAILURE_STRING_SHORTHAND_FIRST(property.name.text),
->>>>>>> 85aa8a70
                                 );
                                 return; // only show warning on first out-of-order property
                             }
@@ -238,7 +218,6 @@
                             ? property.name.text.toLowerCase()
                             : property.name.text;
                         // comparison with undefined is expected
-<<<<<<< HEAD
                         const keyOrderDescending =
                             lastKey === undefined
                                 ? false
@@ -249,12 +228,6 @@
                             ctx.addFailureAtNode(
                                 property.name,
                                 Rule.FAILURE_STRING_ALPHABETICAL(property.name.text)
-=======
-                        if (lastKey! > key && !hasBlankLineBefore(ctx.sourceFile, property)) {
-                            ctx.addFailureAtNode(
-                                property.name,
-                                Rule.FAILURE_STRING_ALPHABETICAL(property.name.text),
->>>>>>> 85aa8a70
                             );
                             return; // only show warning on first out-of-order property
                         }
@@ -296,11 +269,7 @@
             // so it must have come before it and is therefore out of order.
             ctx.addFailureAtNode(
                 prop.name,
-<<<<<<< HEAD
-                Rule.FAILURE_STRING_USE_DECLARATION_ORDER(propName, getTypeName(type))
-=======
                 Rule.FAILURE_STRING_USE_DECLARATION_ORDER(propName, getTypeName(type)),
->>>>>>> 85aa8a70
             );
             // Don't bother with multiple errors.
             break;
@@ -326,11 +295,7 @@
             const commentLineStartPosition = ts.getPositionOfLineAndCharacter(
                 sourceFile,
                 commentLine,
-<<<<<<< HEAD
-                0
-=======
                 0,
->>>>>>> 85aa8a70
             );
 
             return hasDoubleNewLine(sourceFile, commentLineStartPosition - 4);
