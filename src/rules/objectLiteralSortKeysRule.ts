--- conflicted
+++ resolved
@@ -54,14 +54,9 @@
             By default, this rule checks that keys are in alphabetical order.
             The following may optionally be passed:
 
-<<<<<<< HEAD
-            * "${OPTION_IGNORE_CASE}" will compare keys in a case insensitive way.
-            * "${OPTION_LOCALE_COMPARE}" will compare keys using the expected sort order of special characters, such as accents.
-            * "${OPTION_MATCH_DECLARATION_ORDER}" will prefer to use the key ordering of the contextual type of the object literal, as in:
-=======
             * \`${OPTION_IGNORE_CASE}\` will compare keys in a case insensitive way.
+            * \`${OPTION_LOCALE_COMPARE}\` will compare keys using the expected sort order of special characters, such as accents.
             * \`${OPTION_MATCH_DECLARATION_ORDER}\` will prefer to use the key ordering of the contextual type of the object literal, as in:
->>>>>>> 78f7bc2c
 
                 \`\`\`
                 interface I { foo: number; bar: number; }
