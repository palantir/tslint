--- conflicted
+++ resolved
@@ -19,9 +19,6 @@
 import * as Lint from "../lint";
 
 export class Rule extends Lint.Rules.AbstractRule {
-<<<<<<< HEAD
-    public static FAILURE_STRING_FACTORY = (name: string) => `The key '${name}' is not sorted alphabetically`;
-=======
     /* tslint:disable:object-literal-sort-keys */
     public static metadata: Lint.IRuleMetadata = {
         ruleName: "object-literal-sort-keys",
@@ -34,9 +31,7 @@
     };
     /* tslint:enable:object-literal-sort-keys */
 
-    public static FAILURE_STRING_PREFIX = "The key '";
-    public static FAILURE_STRING_POSTFIX = "' is not sorted alphabetically";
->>>>>>> 53fbb13c
+    public static FAILURE_STRING_FACTORY = (name: string) => `The key '${name}' is not sorted alphabetically`;
 
     public apply(sourceFile: ts.SourceFile): Lint.RuleFailure[] {
         return this.applyWithWalker(new ObjectLiteralSortKeysWalker(sourceFile, this.getOptions()));
