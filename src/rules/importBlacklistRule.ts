--- conflicted
+++ resolved
@@ -15,18 +15,7 @@
  * limitations under the License.
  */
 
-<<<<<<< HEAD
-import {
-    isCallExpression,
-    isExternalModuleReference,
-    isIdentifier,
-    isImportDeclaration,
-    isImportEqualsDeclaration,
-    isTextualLiteral,
-} from "tsutils";
-=======
 import { findImports, ImportKind } from "tsutils";
->>>>>>> c55e3c86
 import * as ts from "typescript";
 import * as Lint from "../index";
 
