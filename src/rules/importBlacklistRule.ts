/**
 * @license
 * Copyright 2016 Palantir Technologies, Inc.
 *
 * Licensed under the Apache License, Version 2.0 (the "License");
 * you may not use this file except in compliance with the License.
 * You may obtain a copy of the License at
 *
 *     http://www.apache.org/licenses/LICENSE-2.0
 *
 * Unless required by applicable law or agreed to in writing, software
 * distributed under the License is distributed on an "AS IS" BASIS,
 * WITHOUT WARRANTIES OR CONDITIONS OF ANY KIND, either express or implied.
 * See the License for the specific language governing permissions and
 * limitations under the License.
 */

import * as ts from "typescript";
import * as Lint from "../index";

export class Rule extends Lint.Rules.AbstractRule {
    /* tslint:disable:object-literal-sort-keys */
    public static metadata: Lint.IRuleMetadata = {
        ruleName: "import-blacklist",
        description: Lint.Utils.dedent`
            Disallows importing the specified modules directly via \`import\` and \`require\`.
            Instead only sub modules may be imported from that module.`,
        rationale: Lint.Utils.dedent`
            Some libraries allow importing their submodules instead of the entire module.
            This is good practise as it avoids loading unused modules.`,
        optionsDescription: "A list of blacklisted modules.",
        options: {
            type: "array",
            items: {
                type: "string",
            },
            minLength: 1,
        },
        optionExamples: ["true", '[true, "rxjs", "lodash"]'],
        type: "functionality",
        typescriptOnly: false,
    };

    public static FAILURE_STRING = "This import is blacklisted, import a submodule instead";

    public isEnabled(): boolean {
        const ruleArguments = this.getOptions().ruleArguments;
        return super.isEnabled() && ruleArguments.length > 0;
    }

    public apply(sourceFile: ts.SourceFile): Lint.RuleFailure[] {
        const options = this.getOptions();
        return this.applyWithWalker(
            new NoRequireFullLibraryWalker(sourceFile, options, options.ruleArguments),
        );
    }
}

class NoRequireFullLibraryWalker extends Lint.RuleWalker {
    private blacklist: string[];
    constructor (sourceFile: ts.SourceFile, options: Lint.IOptions, blacklist: string[]) {
        super(sourceFile, options);
        this.blacklist = blacklist;
    }

    public visitCallExpression(node: ts.CallExpression) {
        if (
            node.expression.getText() === "require" &&
            node.arguments &&
            node.arguments[0] &&
            this.isModuleBlacklisted(node.arguments[0].getText())
        ) {
            this.reportFailure(node.arguments[0]);
        }
        super.visitCallExpression(node);
    }

    public visitImportEqualsDeclaration(node: ts.ImportEqualsDeclaration) {
<<<<<<< HEAD
        const moduleReference = <ts.ExternalModuleReference> node.moduleReference;
=======
        const moduleReference = node.moduleReference as ts.ExternalModuleReference;
>>>>>>> 7c841c03
        // If it's an import require and not an import alias
        if (moduleReference.expression) {
            if (this.isModuleBlacklisted(moduleReference.expression.getText())) {
                this.reportFailure(moduleReference.expression);
            }
        }
        super.visitImportEqualsDeclaration(node);
    }

    public visitImportDeclaration(node: ts.ImportDeclaration) {
        if (this.isModuleBlacklisted(node.moduleSpecifier.getText())) {
            this.reportFailure(node.moduleSpecifier);
        }
        super.visitImportDeclaration(node);
    }

    private isModuleBlacklisted(text: string): boolean {
        return this.blacklist.some((entry) => {
            return text.substring(1, text.length - 1) === entry;
        });
    }

    private reportFailure (node: ts.Expression): void {
        this.addFailureAt(
            node.getStart() + 1, // take quotes into account
            node.getWidth() - 2,
            Rule.FAILURE_STRING,
        );
    }
}<|MERGE_RESOLUTION|>--- conflicted
+++ resolved
@@ -76,11 +76,7 @@
     }
 
     public visitImportEqualsDeclaration(node: ts.ImportEqualsDeclaration) {
-<<<<<<< HEAD
-        const moduleReference = <ts.ExternalModuleReference> node.moduleReference;
-=======
         const moduleReference = node.moduleReference as ts.ExternalModuleReference;
->>>>>>> 7c841c03
         // If it's an import require and not an import alias
         if (moduleReference.expression) {
             if (this.isModuleBlacklisted(moduleReference.expression.getText())) {
@@ -105,7 +101,8 @@
 
     private reportFailure (node: ts.Expression): void {
         this.addFailureAt(
-            node.getStart() + 1, // take quotes into account
+            // take quotes into account
+            node.getStart() + 1,
             node.getWidth() - 2,
             Rule.FAILURE_STRING,
         );
