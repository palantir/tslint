/**
 * @license
 * Copyright 2017 Palantir Technologies, Inc.
 *
 * Licensed under the Apache License, Version 2.0 (the "License");
 * you may not use this file except in compliance with the License.
 * You may obtain a copy of the License at
 *
 *     http://www.apache.org/licenses/LICENSE-2.0
 *
 * Unless required by applicable law or agreed to in writing, software
 * distributed under the License is distributed on an "AS IS" BASIS,
 * WITHOUT WARRANTIES OR CONDITIONS OF ANY KIND, either express or implied.
 * See the License for the specific language governing permissions and
 * limitations under the License.
 */

import { isImportDeclaration, isImportEqualsDeclaration, isModuleDeclaration, isStringLiteral } from "tsutils";
import * as ts from "typescript";

import * as Lint from "../index";
import { moduleDeclarationBody } from "../language/utils";

export class Rule extends Lint.Rules.AbstractRule {
    /* tslint:disable:object-literal-sort-keys */
    public static metadata: Lint.IRuleMetadata = {
        ruleName: "no-reference-import",
        description: 'Don\'t <reference types="foo" /> if you import "foo" anyway.',
        optionsDescription: "Not configurable.",
        options: null,
        type: "style",
        typescriptOnly: true,
    };
    /* tslint:enable:object-literal-sort-keys */

    public static FAILURE_STRING(moduleReference: string): string {
        return `No need to reference "${moduleReference}", since it is imported.`;
    }

    public apply(sourceFile: ts.SourceFile): Lint.RuleFailure[] {
        return this.applyWithWalker(new NoReferenceImportWalker(sourceFile, this.ruleName, undefined));
    }
}

class NoReferenceImportWalker extends Lint.AbstractWalker<void> {
    private imports = new Set<string>();
    public walk(sourceFile: ts.SourceFile) {
        if (sourceFile.typeReferenceDirectives.length === 0) {
            return;
        }
        this.findImports(sourceFile.statements);
        for (const ref of sourceFile.typeReferenceDirectives) {
            if (this.imports.has(ref.fileName)) {
                this.addFailure(ref.pos, ref.end, Rule.FAILURE_STRING(ref.fileName));
            }
        }
    }

    private findImports(statements: ts.Statement[]) {
        for (const statement of statements) {
            if (isImportDeclaration(statement)) {
                this.addImport(statement.moduleSpecifier);
            } else if (isImportEqualsDeclaration(statement)) {
                if (statement.moduleReference.kind === ts.SyntaxKind.ExternalModuleReference &&
                    statement.moduleReference.expression !== undefined) {
                    this.addImport(statement.moduleReference.expression);
                }
            } else if (isModuleDeclaration(statement) && statement.body !== undefined && this.sourceFile.isDeclarationFile) {
                // There can't be any imports in a module augmentation or namespace
                this.findImportsInModule(statement.body);
            }
        }
    }

    private findImportsInModule(body: ts.ModuleBody): void {
        if (body.kind === ts.SyntaxKind.ModuleBlock) {
            return this.findImports(body.statements);
        } else if (body.kind === ts.SyntaxKind.ModuleDeclaration && body.body !== undefined) {
            return this.findImportsInModule(body.body);
        }
    }
<<<<<<< HEAD
=======

    private addImport(specifier: ts.Expression) {
        if (isStringLiteral(specifier)) {
            this.imports.add(specifier.text);
        }
    }
>>>>>>> 8b0ef1e5
}<|MERGE_RESOLUTION|>--- conflicted
+++ resolved
@@ -19,7 +19,6 @@
 import * as ts from "typescript";
 
 import * as Lint from "../index";
-import { moduleDeclarationBody } from "../language/utils";
 
 export class Rule extends Lint.Rules.AbstractRule {
     /* tslint:disable:object-literal-sort-keys */
@@ -79,13 +78,10 @@
             return this.findImportsInModule(body.body);
         }
     }
-<<<<<<< HEAD
-=======
 
     private addImport(specifier: ts.Expression) {
         if (isStringLiteral(specifier)) {
             this.imports.add(specifier.text);
         }
     }
->>>>>>> 8b0ef1e5
 }