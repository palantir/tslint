/**
 * @license
 * Copyright 2013 Palantir Technologies, Inc.
 *
 * Licensed under the Apache License, Version 2.0 (the "License");
 * you may not use this file except in compliance with the License.
 * You may obtain a copy of the License at
 *
 *     http://www.apache.org/licenses/LICENSE-2.0
 *
 * Unless required by applicable law or agreed to in writing, software
 * distributed under the License is distributed on an "AS IS" BASIS,
 * WITHOUT WARRANTIES OR CONDITIONS OF ANY KIND, either express or implied.
 * See the License for the specific language governing permissions and
 * limitations under the License.
 */

import * as ts from "typescript";
import * as Lint from "../lint";

export class Rule extends Lint.Rules.AbstractRule {
<<<<<<< HEAD
    public static FAILURE_STRING = "Class name must be in pascal case";
=======
    /* tslint:disable:object-literal-sort-keys */
    public static metadata: Lint.IRuleMetadata = {
        ruleName: "class-name",
        description: "Enforces PascalCased class and interface names.",
        rationale: "Makes it easy to differentitate classes from regular variables at a glance.",
        optionsDescription: "Not configurable.",
        options: null,
        optionExamples: ["true"],
        type: "style",
    };
    /* tslint:enable:object-literal-sort-keys */

    public static FAILURE_STRING = "name must be in pascal case";
>>>>>>> 53fbb13c

    public apply(sourceFile: ts.SourceFile): Lint.RuleFailure[] {
        return this.applyWithWalker(new NameWalker(sourceFile, this.getOptions()));
    }
}

class NameWalker extends Lint.RuleWalker {
    public visitClassDeclaration(node: ts.ClassDeclaration) {
        // classes declared as default exports will be unnamed
        if (node.name != null) {
            const className = node.name.getText();
            if (!this.isPascalCased(className)) {
                this.addFailureAt(node.name.getStart(), node.name.getWidth());
            }
        }

        super.visitClassDeclaration(node);
    }

    public visitInterfaceDeclaration(node: ts.InterfaceDeclaration) {
        const interfaceName = node.name.getText();
        if (!this.isPascalCased(interfaceName)) {
            this.addFailureAt(node.name.getStart(), node.name.getWidth());
        }

        super.visitInterfaceDeclaration(node);
    }

    private isPascalCased(name: string) {
        if (name.length <= 0) {
            return true;
        }

        const firstCharacter = name.charAt(0);
        return ((firstCharacter === firstCharacter.toUpperCase()) && name.indexOf("_") === -1);
    }

    private addFailureAt(position: number, width: number) {
        const failure = this.createFailure(position, width, Rule.FAILURE_STRING);
        this.addFailure(failure);
    }
}<|MERGE_RESOLUTION|>--- conflicted
+++ resolved
@@ -19,9 +19,6 @@
 import * as Lint from "../lint";
 
 export class Rule extends Lint.Rules.AbstractRule {
-<<<<<<< HEAD
-    public static FAILURE_STRING = "Class name must be in pascal case";
-=======
     /* tslint:disable:object-literal-sort-keys */
     public static metadata: Lint.IRuleMetadata = {
         ruleName: "class-name",
@@ -34,8 +31,7 @@
     };
     /* tslint:enable:object-literal-sort-keys */
 
-    public static FAILURE_STRING = "name must be in pascal case";
->>>>>>> 53fbb13c
+    public static FAILURE_STRING = "Class name must be in pascal case";
 
     public apply(sourceFile: ts.SourceFile): Lint.RuleFailure[] {
         return this.applyWithWalker(new NameWalker(sourceFile, this.getOptions()));
