/**
 * @license
 * Copyright 2016 Palantir Technologies, Inc.
 *
 * Licensed under the Apache License, Version 2.0 (the "License");
 * you may not use this file except in compliance with the License.
 * You may obtain a copy of the License at
 *
 *     http://www.apache.org/licenses/LICENSE-2.0
 *
 * Unless required by applicable law or agreed to in writing, software
 * distributed under the License is distributed on an "AS IS" BASIS,
 * WITHOUT WARRANTIES OR CONDITIONS OF ANY KIND, either express or implied.
 * See the License for the specific language governing permissions and
 * limitations under the License.
 */

import { isClassLikeDeclaration } from "tsutils";
import * as ts from "typescript";
import * as Lint from "../index";

export class Rule extends Lint.Rules.AbstractRule {

    /* tslint:disable:object-literal-sort-keys */
    public static metadata: Lint.IRuleMetadata = {
        ruleName: "max-classes-per-file",
        description: Lint.Utils.dedent`
            A file may not contain more than the specified number of classes`,
        rationale: Lint.Utils.dedent`
            Ensures that files have a single responsibility so that that classes each exist in their own files`,
        optionsDescription: Lint.Utils.dedent`
            The one required argument is an integer indicating the maximum number of classes that can appear in a file.`,
        options: {
            type: "array",
            items: [
                {
                    type: "number",
                    minimum: 1,
                },
            ],
            additionalItems: false,
            minLength: 1,
            maxLength: 2,
        },
        optionExamples: [[true, 1], [true, 5]],
        type: "maintainability",
        typescriptOnly: false,
    };
    /* tslint:enable:object-literal-sort-keys */

    public static FAILURE_STRING(maxCount: number): string {
        const maxClassWord = maxCount === 1 ? "class per file is" : "classes per file are";
        return `A maximum of ${maxCount} ${maxClassWord} allowed.`;
    }

    public apply(sourceFile: ts.SourceFile): Lint.RuleFailure[] {
        const argument = this.ruleArguments[0];
        const maxClasses = isNaN(argument) || (argument as number) > 0 ? argument : 1;
        return this.applyWithFunction(sourceFile, walk, { maxClasses });
    }
}

<<<<<<< HEAD
class MaxClassesPerFileWalker extends Lint.RuleWalker {
    private classCount = 0;
    private maxClassCount: number;

    constructor(sourceFile: ts.SourceFile, options: Lint.IOptions) {
        super(sourceFile, options);

        const option = options.ruleArguments[0] as number | undefined;
        if (option === undefined || isNaN(option) || option < 1) {
            this.maxClassCount = 1;
        } else {
            this.maxClassCount = option;
        }
    }

    public visitClassDeclaration(node: ts.ClassDeclaration) {
        this.increaseClassCount(node);
        super.visitClassDeclaration(node);
    }

    public visitClassExpression(node: ts.ClassExpression) {
        this.increaseClassCount(node);
        super.visitClassExpression(node);
    }
=======
interface Options {
    maxClasses: number;
}
>>>>>>> 39e3f206

function walk(ctx: Lint.WalkContext<Options>): void {
    const { sourceFile, options: { maxClasses } } = ctx;
    let classes = 0;
    return ts.forEachChild(sourceFile, function cb(node: ts.Node): void {
        if (isClassLikeDeclaration(node)) {
            classes++;
            if (classes > maxClasses) {
                ctx.addFailureAtNode(node, Rule.FAILURE_STRING(maxClasses));
            }
        }
        return ts.forEachChild(node, cb);
    });
}<|MERGE_RESOLUTION|>--- conflicted
+++ resolved
@@ -54,42 +54,15 @@
     }
 
     public apply(sourceFile: ts.SourceFile): Lint.RuleFailure[] {
-        const argument = this.ruleArguments[0];
-        const maxClasses = isNaN(argument) || (argument as number) > 0 ? argument : 1;
+        const argument = this.ruleArguments[0] as number;
+        const maxClasses = isNaN(argument) || argument > 0 ? argument : 1;
         return this.applyWithFunction(sourceFile, walk, { maxClasses });
     }
 }
 
-<<<<<<< HEAD
-class MaxClassesPerFileWalker extends Lint.RuleWalker {
-    private classCount = 0;
-    private maxClassCount: number;
-
-    constructor(sourceFile: ts.SourceFile, options: Lint.IOptions) {
-        super(sourceFile, options);
-
-        const option = options.ruleArguments[0] as number | undefined;
-        if (option === undefined || isNaN(option) || option < 1) {
-            this.maxClassCount = 1;
-        } else {
-            this.maxClassCount = option;
-        }
-    }
-
-    public visitClassDeclaration(node: ts.ClassDeclaration) {
-        this.increaseClassCount(node);
-        super.visitClassDeclaration(node);
-    }
-
-    public visitClassExpression(node: ts.ClassExpression) {
-        this.increaseClassCount(node);
-        super.visitClassExpression(node);
-    }
-=======
 interface Options {
     maxClasses: number;
 }
->>>>>>> 39e3f206
 
 function walk(ctx: Lint.WalkContext<Options>): void {
     const { sourceFile, options: { maxClasses } } = ctx;
