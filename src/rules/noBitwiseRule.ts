--- conflicted
+++ resolved
@@ -19,9 +19,6 @@
 import * as Lint from "../lint";
 
 export class Rule extends Lint.Rules.AbstractRule {
-<<<<<<< HEAD
-    public static FAILURE_STRING = "Forbidden bitwise operation";
-=======
     /* tslint:disable:object-literal-sort-keys */
     public static metadata: Lint.IRuleMetadata = {
         ruleName: "no-bitwise",
@@ -42,8 +39,7 @@
     };
     /* tslint:enable:object-literal-sort-keys */
 
-    public static FAILURE_STRING = "forbidden bitwise operation";
->>>>>>> 53fbb13c
+    public static FAILURE_STRING = "Forbidden bitwise operation";
 
     public apply(sourceFile: ts.SourceFile): Lint.RuleFailure[] {
         return this.applyWithWalker(new NoBitwiseWalker(sourceFile, this.getOptions()));
