--- conflicted
+++ resolved
@@ -49,15 +49,8 @@
         return this.applyWithFunction(sourceFile, (ctx) => walk(ctx, program.getTypeChecker()));
     }
 
-<<<<<<< HEAD
     public apply(sourceFile: ts.SourceFile): Lint.RuleFailure[] {
         return this.applyWithFunction(sourceFile, walk);
-=======
-// tslint:disable-next-line:deprecation
-class NoVarRequiresWalker extends Lint.ScopeAwareRuleWalker<{}> {
-    public createScope(): {} {
-        return {};
->>>>>>> 5af26e2c
     }
 }
 
@@ -76,7 +69,7 @@
     });
 
     function isShadowedRequire(node: ts.Identifier): boolean {
-        const sym = checker && checker.getSymbolAtLocation(node);
-        return !!sym && !!sym.declarations && sym.declarations.every((d) => d.getSourceFile() === ctx.sourceFile);
+        const sym = checker === undefined ? undefined : checker.getSymbolAtLocation(node);
+        return sym !== undefined && sym.declarations !== undefined && sym.declarations.every((d) => d.getSourceFile() === ctx.sourceFile);
     }
 }