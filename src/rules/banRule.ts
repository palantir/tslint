/**
 * @license
 * Copyright 2013 Palantir Technologies, Inc.
 *
 * Licensed under the Apache License, Version 2.0 (the "License");
 * you may not use this file except in compliance with the License.
 * You may obtain a copy of the License at
 *
 *     http://www.apache.org/licenses/LICENSE-2.0
 *
 * Unless required by applicable law or agreed to in writing, software
 * distributed under the License is distributed on an "AS IS" BASIS,
 * WITHOUT WARRANTIES OR CONDITIONS OF ANY KIND, either express or implied.
 * See the License for the specific language governing permissions and
 * limitations under the License.
 */

import * as ts from "typescript";

import * as Lint from "../index";

export class Rule extends Lint.Rules.AbstractRule {
    /* tslint:disable:object-literal-sort-keys */
    public static metadata: Lint.IRuleMetadata = {
        ruleName: "ban",
        description: "Bans the use of specific functions or global methods.",
        optionsDescription: Lint.Utils.dedent`
            A list of \`['object', 'method', 'optional explanation here']\` or \`['globalMethod']\` which ban \`object.method()\`
            or respectively \`globalMethod()\`.`,
        options: {
            type: "list",
            listType: {
                type: "array",
                items: {type: "string"},
                minLength: 1,
                maxLength: 3,
            },
        },
        optionExamples: [
            [
                true,
                ["someGlobalMethod"],
                ["someObject", "someFunction"],
                ["someObject", "otherFunction", "Optional explanation"],
            ],
        ],
        type: "functionality",
        typescriptOnly: false,
    };
    /* tslint:enable:object-literal-sort-keys */

<<<<<<< HEAD
    public static FAILURE_STRING_FACTORY = (expression: string, messageAddition?: string) => {
        return `Calls to '${expression}' are not allowed.${messageAddition !== undefined ? " " + messageAddition : ""}`;
=======
    public static FAILURE_STRING_FACTORY(expression: string, messageAddition?: string) {
        return `Calls to '${expression}' are not allowed.${messageAddition ? " " + messageAddition : ""}`;
>>>>>>> dcc73b52
    }

    public apply(sourceFile: ts.SourceFile): Lint.RuleFailure[] {
        const options = this.getOptions();
        const banFunctionWalker = new BanFunctionWalker(sourceFile, options);
        const functionsToBan = options.ruleArguments as string[][];
        if (functionsToBan !== undefined) {
            functionsToBan.forEach((f) => banFunctionWalker.addBannedFunction(f));
        }
        return this.applyWithWalker(banFunctionWalker);
    }
}

export class BanFunctionWalker extends Lint.RuleWalker {
    private bannedGlobalFunctions: string[] = [];
    private bannedFunctions: string[][] = [];

    public addBannedFunction(bannedFunction: string[]) {
        if (bannedFunction.length === 1) {
            this.bannedGlobalFunctions.push(bannedFunction[0]);
        } else if (bannedFunction.length >= 2) {
            this.bannedFunctions.push(bannedFunction);
        }
    }

    public visitCallExpression(node: ts.CallExpression) {
        const expression = node.expression;

        this.checkForObjectMethodBan(expression);
        this.checkForGlobalBan(expression);

        super.visitCallExpression(node);
    }

    private checkForObjectMethodBan(expression: ts.LeftHandSideExpression) {
        if (expression.kind === ts.SyntaxKind.PropertyAccessExpression
            && expression.getChildCount() >= 3) {

            const firstToken = expression.getFirstToken();
            const firstChild = expression.getChildAt(0);
            const secondChild = expression.getChildAt(1);
            const thirdChild = expression.getChildAt(2);

            const rightSideExpression = thirdChild.getFullText();

            let leftSideExpression: string;

            if (firstChild.getChildCount() > 0) {
                leftSideExpression = firstChild.getLastToken().getText();
            } else {
                leftSideExpression = firstToken.getText();
            }

            if (secondChild.kind === ts.SyntaxKind.DotToken) {
                for (const bannedFunction of this.bannedFunctions) {
                    if (leftSideExpression === bannedFunction[0] && rightSideExpression === bannedFunction[1]) {
                        const failure = Rule.FAILURE_STRING_FACTORY(`${leftSideExpression}.${rightSideExpression}`, bannedFunction[2]);
                        this.addFailureAtNode(expression, failure);
                    }
                }
            }
        }
    }

    private checkForGlobalBan(expression: ts.LeftHandSideExpression) {
        if (expression.kind === ts.SyntaxKind.Identifier) {
            const identifierName = (expression as ts.Identifier).text;
            if (this.bannedGlobalFunctions.indexOf(identifierName) !== -1) {
                this.addFailureAtNode(expression, Rule.FAILURE_STRING_FACTORY(`${identifierName}`));
            }

        }
    }
}<|MERGE_RESOLUTION|>--- conflicted
+++ resolved
@@ -49,13 +49,8 @@
     };
     /* tslint:enable:object-literal-sort-keys */
 
-<<<<<<< HEAD
-    public static FAILURE_STRING_FACTORY = (expression: string, messageAddition?: string) => {
+    public static FAILURE_STRING_FACTORY(expression: string, messageAddition?: string) {
         return `Calls to '${expression}' are not allowed.${messageAddition !== undefined ? " " + messageAddition : ""}`;
-=======
-    public static FAILURE_STRING_FACTORY(expression: string, messageAddition?: string) {
-        return `Calls to '${expression}' are not allowed.${messageAddition ? " " + messageAddition : ""}`;
->>>>>>> dcc73b52
     }
 
     public apply(sourceFile: ts.SourceFile): Lint.RuleFailure[] {
