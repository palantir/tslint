--- conflicted
+++ resolved
@@ -128,13 +128,8 @@
             const nameNode = node.kind === ts.SyntaxKind.Constructor
                 ? getChildOfKind(node, ts.SyntaxKind.ConstructorKeyword, ctx.sourceFile)!
                 : node.name !== undefined ? node.name : node;
-<<<<<<< HEAD
-            const memberName = node.name !== undefined && isIdentifier(node.name) ? node.name.text : undefined;
+            const memberName = node.name !== undefined && node.name.kind === ts.SyntaxKind.Identifier ? node.name.text : undefined;
             ctx.addFailureAtNode(nameNode, Rule.FAILURE_STRING_FACTORY(typeToString(node), memberName));
-=======
-            const memberName = node.name !== undefined && node.name.kind === ts.SyntaxKind.Identifier ? node.name.text : undefined;
-            ctx.addFailureAtNode(nameNode, Rule.FAILURE_STRING_FACTORY(memberType(node), memberName));
->>>>>>> 8e846851
         }
     }
 }
