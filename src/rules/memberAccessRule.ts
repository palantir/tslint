/**
 * @license
 * Copyright 2013 Palantir Technologies, Inc.
 *
 * Licensed under the Apache License, Version 2.0 (the "License");
 * you may not use this file except in compliance with the License.
 * You may obtain a copy of the License at
 *
 *     http://www.apache.org/licenses/LICENSE-2.0
 *
 * Unless required by applicable law or agreed to in writing, software
 * distributed under the License is distributed on an "AS IS" BASIS,
 * WITHOUT WARRANTIES OR CONDITIONS OF ANY KIND, either express or implied.
 * See the License for the specific language governing permissions and
 * limitations under the License.
 */

import * as ts from "typescript";
import * as Lint from "../lint";

export class Rule extends Lint.Rules.AbstractRule {
<<<<<<< HEAD
    /* tslint:disable:object-literal-sort-keys */
    public static metadata: Lint.IRuleMetadata = {
        ruleName: "member-access",
        description: "Requires explicit visibility declarations for class members.",
        rationale: "Explicit visibility declarations can make code more readable and accessible for those new to TS.",
        optionsDescription: Lint.Utils.dedent`
            Two arguments may be optionally provided:

            * \`"check-accessor"\` enforces explicit visibility on get/set accessors (can only be public)
            * \`"check-constructor"\`  enforces explicit visibility on constructors (can only be public)`,
        options: {
            type: "array",
            items: {
                type: "string",
                enum: ["check-accessor", "check-constructor"],
            },
            minLength: 0,
            maxLength: 2,
        },
        optionExamples: ["true", '[true, "check-accessor"]'],
        type: "typescript",
    };
    /* tslint:enable:object-literal-sort-keys */

    public static FAILURE_STRING = "default access modifier on member/method not allowed";
=======
    public static FAILURE_STRING_FACTORY = (memberType: string, memberName: string, publicOnly: boolean) => {
        memberName = memberName == null ? "" : ` '${memberName}'`;
        if (publicOnly) {
            return `The ${memberType}${memberName} must be marked as 'public'`;
        }
        return `The ${memberType}${memberName} must be marked either 'private', 'public', or 'protected'`;
    }
>>>>>>> a1d5eab5

    public apply(sourceFile: ts.SourceFile): Lint.RuleFailure[] {
        return this.applyWithWalker(new MemberAccessWalker(sourceFile, this.getOptions()));
    }
}

export class MemberAccessWalker extends Lint.RuleWalker {
    constructor(sourceFile: ts.SourceFile, options: Lint.IOptions) {
        super(sourceFile, options);
    }

    public visitConstructorDeclaration(node: ts.ConstructorDeclaration) {
        if (this.hasOption("check-constructor")) {
            // constructor is only allowed to have public or nothing, but the compiler will catch this
            this.validateVisibilityModifiers(node);
        }

        super.visitConstructorDeclaration(node);
    }

    public visitMethodDeclaration(node: ts.MethodDeclaration) {
        this.validateVisibilityModifiers(node);
        super.visitMethodDeclaration(node);
    }

    public visitPropertyDeclaration(node: ts.PropertyDeclaration) {
        this.validateVisibilityModifiers(node);
        super.visitPropertyDeclaration(node);
    }

    public visitGetAccessor(node: ts.AccessorDeclaration) {
        if (this.hasOption("check-accessor")) {
            this.validateVisibilityModifiers(node);
        }
        super.visitGetAccessor(node);
    }

    public visitSetAccessor(node: ts.AccessorDeclaration) {
        if (this.hasOption("check-accessor")) {
            this.validateVisibilityModifiers(node);
        }
        super.visitSetAccessor(node);
    }

    private validateVisibilityModifiers(node: ts.Node) {
        if (node.parent.kind === ts.SyntaxKind.ObjectLiteralExpression) {
            return;
        }

        const hasAnyVisibilityModifiers = Lint.hasModifier(
            node.modifiers,
            ts.SyntaxKind.PublicKeyword,
            ts.SyntaxKind.PrivateKeyword,
            ts.SyntaxKind.ProtectedKeyword
        );

        if (!hasAnyVisibilityModifiers) {
            let memberType: string;
            let publicOnly = false;

            if (node.kind === ts.SyntaxKind.MethodDeclaration) {
                memberType = "class method";
            } else if (node.kind === ts.SyntaxKind.PropertyDeclaration) {
                memberType = "class property";
            } else if (node.kind === ts.SyntaxKind.Constructor) {
                memberType = "class constructor";
                publicOnly = true;
            } else if (node.kind === ts.SyntaxKind.GetAccessor) {
                memberType = "get property accessor";
            } else if (node.kind === ts.SyntaxKind.SetAccessor) {
                memberType = "set property accessor";
            }

            // look for the identifier and get it's text
            let memberName: string;
            node.getChildren().forEach((n: ts.Node) => {
                if (n.kind === ts.SyntaxKind.Identifier) {
                    memberName = n.getText();
                }
            });

            const failureString = Rule.FAILURE_STRING_FACTORY(memberType, memberName, publicOnly);
            this.addFailure(this.createFailure(node.getStart(), node.getWidth(), failureString));
        }
    }
}<|MERGE_RESOLUTION|>--- conflicted
+++ resolved
@@ -19,7 +19,6 @@
 import * as Lint from "../lint";
 
 export class Rule extends Lint.Rules.AbstractRule {
-<<<<<<< HEAD
     /* tslint:disable:object-literal-sort-keys */
     public static metadata: Lint.IRuleMetadata = {
         ruleName: "member-access",
@@ -44,8 +43,6 @@
     };
     /* tslint:enable:object-literal-sort-keys */
 
-    public static FAILURE_STRING = "default access modifier on member/method not allowed";
-=======
     public static FAILURE_STRING_FACTORY = (memberType: string, memberName: string, publicOnly: boolean) => {
         memberName = memberName == null ? "" : ` '${memberName}'`;
         if (publicOnly) {
@@ -53,7 +50,6 @@
         }
         return `The ${memberType}${memberName} must be marked either 'private', 'public', or 'protected'`;
     }
->>>>>>> a1d5eab5
 
     public apply(sourceFile: ts.SourceFile): Lint.RuleFailure[] {
         return this.applyWithWalker(new MemberAccessWalker(sourceFile, this.getOptions()));
