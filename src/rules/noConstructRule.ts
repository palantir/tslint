--- conflicted
+++ resolved
@@ -19,9 +19,6 @@
 import * as Lint from "../lint";
 
 export class Rule extends Lint.Rules.AbstractRule {
-<<<<<<< HEAD
-    public static FAILURE_STRING = "Forbidden constructor, use a literal instead";
-=======
     /* tslint:disable:object-literal-sort-keys */
     public static metadata: Lint.IRuleMetadata = {
         ruleName: "no-construct",
@@ -38,8 +35,7 @@
     };
     /* tslint:enable:object-literal-sort-keys */
 
-    public static FAILURE_STRING = "undesirable constructor use";
->>>>>>> 53fbb13c
+    public static FAILURE_STRING = "Forbidden constructor, use a literal or simple function call instead";
 
     public apply(sourceFile: ts.SourceFile): Lint.RuleFailure[] {
         return this.applyWithWalker(new NoConstructWalker(sourceFile, this.getOptions()));
