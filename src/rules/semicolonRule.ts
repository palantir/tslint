/**
 * @license
 * Copyright 2013 Palantir Technologies, Inc.
 *
 * Licensed under the Apache License, Version 2.0 (the "License");
 * you may not use this file except in compliance with the License.
 * You may obtain a copy of the License at
 *
 *     http://www.apache.org/licenses/LICENSE-2.0
 *
 * Unless required by applicable law or agreed to in writing, software
 * distributed under the License is distributed on an "AS IS" BASIS,
 * WITHOUT WARRANTIES OR CONDITIONS OF ANY KIND, either express or implied.
 * See the License for the specific language governing permissions and
 * limitations under the License.
 */

import * as utils from "tsutils";
import * as ts from "typescript";

import * as Lint from "../index";

const OPTION_ALWAYS = "always";
const OPTION_NEVER = "never";
const OPTION_IGNORE_BOUND_CLASS_METHODS = "ignore-bound-class-methods";
const OPTION_IGNORE_INTERFACES = "ignore-interfaces";

interface Options {
    always: boolean;
    boundClassMethods: boolean;
    interfaces: boolean;
}

export class Rule extends Lint.Rules.AbstractRule {
    /* tslint:disable:object-literal-sort-keys */
    public static metadata: Lint.IRuleMetadata = {
        ruleName: "semicolon",
        description: "Enforces consistent semicolon usage at the end of every statement.",
        hasFix: true,
        optionsDescription: Lint.Utils.dedent`
            One of the following arguments must be provided:

            * \`"${OPTION_ALWAYS}"\` enforces semicolons at the end of every statement.
            * \`"${OPTION_NEVER}"\` disallows semicolons at the end of every statement except for when they are necessary.

            The following arguments may be optionally provided:

            * \`"${OPTION_IGNORE_INTERFACES}"\` skips checking semicolons at the end of interface members.
            * \`"${OPTION_IGNORE_BOUND_CLASS_METHODS}"\` skips checking semicolons at the end of bound class methods.`,
        options: {
            type: "array",
            items: [{
                type: "string",
                enum: [OPTION_ALWAYS, OPTION_NEVER],
            }, {
                type: "string",
                enum: [OPTION_IGNORE_INTERFACES],
            }],
            additionalItems: false,
        },
        optionExamples: [
            [true, OPTION_ALWAYS],
            [true, OPTION_NEVER],
            [true, OPTION_ALWAYS, OPTION_IGNORE_INTERFACES],
            [true, OPTION_ALWAYS, OPTION_IGNORE_BOUND_CLASS_METHODS],
        ],
        type: "style",
        typescriptOnly: false,
    };
    /* tslint:enable:object-literal-sort-keys */

    public static FAILURE_STRING_MISSING = "Missing semicolon";
    public static FAILURE_STRING_COMMA = "Properties should be separated by semicolons";
    public static FAILURE_STRING_UNNECESSARY = "Unnecessary semicolon";

    public apply(sourceFile: ts.SourceFile): Lint.RuleFailure[] {
        const options: Options = {
            always: this.ruleArguments.indexOf(OPTION_NEVER) === -1,
            boundClassMethods: this.ruleArguments.indexOf(OPTION_IGNORE_BOUND_CLASS_METHODS) === -1,
            interfaces: this.ruleArguments.indexOf(OPTION_IGNORE_INTERFACES) === -1,
        };
        return this.applyWithWalker(new SemicolonWalker(sourceFile, this.ruleName, options));
    }
}

class SemicolonWalker extends Lint.AbstractWalker<Options> {
    private scanner?: ts.Scanner = undefined;
    public walk(sourceFile: ts.SourceFile) {
        const cb = (node: ts.Node): void => {
            switch (node.kind) {
                case ts.SyntaxKind.VariableStatement:
                case ts.SyntaxKind.ExpressionStatement:
                case ts.SyntaxKind.ReturnStatement:
                case ts.SyntaxKind.BreakStatement:
                case ts.SyntaxKind.ContinueStatement:
                case ts.SyntaxKind.ThrowStatement:
                case ts.SyntaxKind.ImportEqualsDeclaration:
                case ts.SyntaxKind.DoStatement:
                case ts.SyntaxKind.ExportAssignment:
                    this.checkSemicolonAt(node as ts.Statement);
                    break;
                case ts.SyntaxKind.TypeAliasDeclaration:
                case ts.SyntaxKind.ImportDeclaration:
                case ts.SyntaxKind.ExportDeclaration:
                case ts.SyntaxKind.DebuggerStatement:
                    this.checkSemicolonOrLineBreak(node);
                    break;
                case ts.SyntaxKind.ModuleDeclaration:
                    // shorthand module declaration
                    if ((node as ts.ModuleDeclaration).body === undefined) {
                        this.checkSemicolonOrLineBreak(node);
                    }
                    break;
                case ts.SyntaxKind.PropertyDeclaration:
                    this.visitPropertyDeclaration(node as ts.PropertyDeclaration);
                    break;
                case ts.SyntaxKind.MethodDeclaration:
                case ts.SyntaxKind.FunctionDeclaration:
                    if ((node as ts.FunctionLikeDeclaration).body === undefined) {
                        this.checkSemicolonOrLineBreak(node);
                    }
                    break;
                case ts.SyntaxKind.InterfaceDeclaration:
                    if (this.options.interfaces) {
                        this.checkInterface(node as ts.InterfaceDeclaration);
                    }
                    break;
                case ts.SyntaxKind.SemicolonClassElement:
                    return this.reportUnnecessary(node.end - 1);
                case ts.SyntaxKind.EmptyStatement:
                    return this.checkEmptyStatement(node);
                default:
            }
            return ts.forEachChild(node, cb);
        };
        return ts.forEachChild(sourceFile, cb);
    }

    private visitPropertyDeclaration(node: ts.PropertyDeclaration) {
        // check if this is a multi-line arrow function
        if (node.initializer !== undefined &&
            node.initializer.kind === ts.SyntaxKind.ArrowFunction &&
            ts.getLineAndCharacterOfPosition(this.sourceFile, node.getStart(this.sourceFile)).line
                !== ts.getLineAndCharacterOfPosition(this.sourceFile, node.getEnd()).line) {
            if (this.options.boundClassMethods) {
                if (this.sourceFile.text[node.end - 1] === ";" &&
                    this.isFollowedByLineBreak(node.end)) {
                    this.reportUnnecessary(node.end - 1);
                }
            }
        } else {
            this.checkSemicolonOrLineBreak(node);
        }
    }

    private isFollowedByLineBreak(pos: number) {
        const scanner = this.scanner !== undefined ? this.scanner :
            (this.scanner = ts.createScanner(this.sourceFile.languageVersion, true, this.sourceFile.languageVariant, this.sourceFile.text));
        scanner.setTextPos(pos);
        return scanner.scan() === ts.SyntaxKind.EndOfFileToken || scanner.hasPrecedingLineBreak();
    }

    private checkSemicolonOrLineBreak(node: ts.Node) {
        const hasSemicolon = this.sourceFile.text[node.end - 1] === ";";
        if (this.options.always && !hasSemicolon) {
            this.reportMissing(node.end);
        } else if (!this.options.always && hasSemicolon && this.isFollowedByLineBreak(node.end)) {
            // semicolon can be removed if followed by line break;
            this.reportUnnecessary(node.end - 1);
        }
    }

    private checkEmptyStatement(node: ts.Node) {
        // An empty statement is only ever useful when it is the only statement inside a loop
        if (!utils.isIterationStatement(node.parent!)) {
            const parentKind = node.parent!.kind;
            // don't remove empty statement if it is a direct child of if, with or a LabeledStatement
            // otherwise this would unintentionally change control flow
            const noFix = parentKind === ts.SyntaxKind.IfStatement ||
                          parentKind === ts.SyntaxKind.LabeledStatement ||
                          parentKind === ts.SyntaxKind.WithStatement;
            this.reportUnnecessary(node.end - 1, noFix);
        }
    }

    private checkInterface(node: ts.InterfaceDeclaration) {
        for (const member of node.members) {
            const lastChar = this.sourceFile.text[member.end - 1];
            const hasSemicolon = lastChar === ";";
            if (this.options.always && !hasSemicolon) {
                if (lastChar === ",") {
                    this.addFailureAt(member.end - 1, 1, Rule.FAILURE_STRING_COMMA, new Lint.Replacement(member.end - 1, 1, ";"));
                } else {
                    this.reportMissing(member.end);
                }
            } else if (!this.options.always && hasSemicolon &&
                       (member === node.members[node.members.length - 1] || this.isFollowedByLineBreak(member.end))) {
                this.reportUnnecessary(member.end - 1);
            }
        }
    }

    private reportMissing(pos: number) {
        this.addFailureAt(pos, 0, Rule.FAILURE_STRING_MISSING, Lint.Replacement.appendText(pos, ";"));
    }

<<<<<<< HEAD
    private reportUnnecessary(pos: number, noFix = false) {
        this.addFailureAt(pos, 1, Rule.FAILURE_STRING_UNNECESSARY, noFix ? undefined : this.createFix(
            Lint.Replacement.deleteText(pos, 1),
        ));
=======
    private reportUnnecessary(pos: number, noFix?: boolean) {
        this.addFailureAt(pos, 1, Rule.FAILURE_STRING_UNNECESSARY, noFix ? undefined : Lint.Replacement.deleteText(pos, 1));
>>>>>>> dcc73b52
    }

    private checkSemicolonAt(node: ts.Statement) {
        const hasSemicolon = this.sourceFile.text[node.end - 1] === ";";

        if (this.options.always && !hasSemicolon) {
            this.reportMissing(node.end);
        } else if (!this.options.always && hasSemicolon) {
            switch (utils.getNextToken(node, this.sourceFile)!.kind) {
                case ts.SyntaxKind.OpenParenToken:
                case ts.SyntaxKind.OpenBracketToken:
                case ts.SyntaxKind.PlusToken:
                case ts.SyntaxKind.MinusToken:
                case ts.SyntaxKind.RegularExpressionLiteral:
                    break;
                default:
                    if (!this.isFollowedByStatement(node)) {
                        this.reportUnnecessary(node.end - 1);
                    }
            }
        }
    }

    private isFollowedByStatement(node: ts.Statement): boolean {
        const nextStatement = utils.getNextStatement(node);
        if (nextStatement === undefined) {
            return false;
        }
        return ts.getLineAndCharacterOfPosition(this.sourceFile, node.end).line
            === ts.getLineAndCharacterOfPosition(this.sourceFile, nextStatement.getStart(this.sourceFile)).line;
    }
}<|MERGE_RESOLUTION|>--- conflicted
+++ resolved
@@ -204,15 +204,8 @@
         this.addFailureAt(pos, 0, Rule.FAILURE_STRING_MISSING, Lint.Replacement.appendText(pos, ";"));
     }
 
-<<<<<<< HEAD
-    private reportUnnecessary(pos: number, noFix = false) {
-        this.addFailureAt(pos, 1, Rule.FAILURE_STRING_UNNECESSARY, noFix ? undefined : this.createFix(
-            Lint.Replacement.deleteText(pos, 1),
-        ));
-=======
     private reportUnnecessary(pos: number, noFix?: boolean) {
-        this.addFailureAt(pos, 1, Rule.FAILURE_STRING_UNNECESSARY, noFix ? undefined : Lint.Replacement.deleteText(pos, 1));
->>>>>>> dcc73b52
+        this.addFailureAt(pos, 1, Rule.FAILURE_STRING_UNNECESSARY, noFix === true ? undefined : Lint.Replacement.deleteText(pos, 1));
     }
 
     private checkSemicolonAt(node: ts.Statement) {
