/**
 * @license
 * Copyright 2017 Palantir Technologies, Inc.
 *
 * Licensed under the Apache License, Version 2.0 (the "License");
 * you may not use this file except in compliance with the License.
 * You may obtain a copy of the License at
 *
 *     http://www.apache.org/licenses/LICENSE-2.0
 *
 * Unless required by applicable law or agreed to in writing, software
 * distributed under the License is distributed on an "AS IS" BASIS,
 * WITHOUT WARRANTIES OR CONDITIONS OF ANY KIND, either express or implied.
 * See the License for the specific language governing permissions and
 * limitations under the License.
 */

import { getPreviousStatement } from "tsutils";
import * as ts from "typescript";
import * as Lint from "../index";

export class Rule extends Lint.Rules.AbstractRule {
    /* tslint:disable:object-literal-sort-keys */
    public static metadata: Lint.IRuleMetadata = {
        ruleName: "newline-before-return",
        description: "Enforces blank line before return when not the only line in the block.",
        rationale: "Helps maintain a readable style in your codebase.",
        optionsDescription: "Not configurable.",
        options: {},
        optionExamples: ["true"],
        type: "style",
        typescriptOnly: false,
    };
    /* tslint:enable:object-literal-sort-keys */

<<<<<<< HEAD
    public static FAILURE_STRING_FACTORY() {
        return "Missing blank line before return";
    }
=======
    public static FAILURE_STRING = "Missing blank line before return";
>>>>>>> a142d538

    public apply(sourceFile: ts.SourceFile): Lint.RuleFailure[] {
        return this.applyWithWalker(new NewlineBeforeReturnWalker(sourceFile, this.ruleName, undefined));
    }
}

class NewlineBeforeReturnWalker extends Lint.AbstractWalker<void> {
    public walk(sourceFile: ts.SourceFile) {
        const cb = (node: ts.Node): void => {
            if (node.kind === ts.SyntaxKind.ReturnStatement) {
                this.visitReturnStatement(node as ts.ReturnStatement);
            }
            return ts.forEachChild(node, cb);
        };
        return ts.forEachChild(sourceFile, cb);
    }

    private visitReturnStatement(node: ts.ReturnStatement) {
        const prev = getPreviousStatement(node);
        if (prev === undefined) {
            // return is not within a block (e.g. the only child of an IfStatement) or the first statement of the block
            // no need to check for preceding newline
            return;
        }

        let start = node.getStart(this.sourceFile);
        let line = ts.getLineAndCharacterOfPosition(this.sourceFile, start).line;
        const comments = ts.getLeadingCommentRanges(this.sourceFile.text, node.pos);
        if (comments) {
            // check for blank lines between comments
            for (let i = comments.length - 1; i >= 0; --i) {
                const endLine = ts.getLineAndCharacterOfPosition(this.sourceFile, comments[i].end).line;
                if (endLine < line - 1) {
                    return;
                }
                start = comments[i].pos;
                line = ts.getLineAndCharacterOfPosition(this.sourceFile, start).line;
            }
        }
        const prevLine = ts.getLineAndCharacterOfPosition(this.sourceFile, prev.end).line;

        if (prevLine >= line - 1) {
            // Previous statement is on the same or previous line
            this.addFailure(start, start, Rule.FAILURE_STRING);
        }
    }
}<|MERGE_RESOLUTION|>--- conflicted
+++ resolved
@@ -33,13 +33,7 @@
     };
     /* tslint:enable:object-literal-sort-keys */
 
-<<<<<<< HEAD
-    public static FAILURE_STRING_FACTORY() {
-        return "Missing blank line before return";
-    }
-=======
     public static FAILURE_STRING = "Missing blank line before return";
->>>>>>> a142d538
 
     public apply(sourceFile: ts.SourceFile): Lint.RuleFailure[] {
         return this.applyWithWalker(new NewlineBeforeReturnWalker(sourceFile, this.ruleName, undefined));
