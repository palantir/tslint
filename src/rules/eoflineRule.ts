--- conflicted
+++ resolved
@@ -41,22 +41,8 @@
             return [];
         }
 
-<<<<<<< HEAD
-        const eofToken = sourceFile.endOfFileToken;
-        const eofTokenFullText = eofToken.getFullText();
-        if (eofTokenFullText.length === 0 || eofTokenFullText.charAt(eofTokenFullText.length - 1) !== "\n") {
-            const start = eofToken.getStart();
-            return [
-                new Lint.RuleFailure(sourceFile, start, start, Rule.FAILURE_STRING,
-                  this.getOptions().ruleLevel, this.getOptions().ruleName),
-            ];
-        }
-
-        return [];
-=======
         return this.filterFailures([
-            new Lint.RuleFailure(sourceFile, length, length, Rule.FAILURE_STRING, this.getOptions().ruleName),
+            new Lint.RuleFailure(sourceFile, length, length, Rule.FAILURE_STRING, this.getOptions().ruleLevel, this.getOptions().ruleName),
         ]);
->>>>>>> a8ab2a78
     }
 }