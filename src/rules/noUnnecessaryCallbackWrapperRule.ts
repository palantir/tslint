/**
 * @license
 * Copyright 2017 Palantir Technologies, Inc.
 *
 * Licensed under the Apache License, Version 2.0 (the "License");
 * you may not use this file except in compliance with the License.
 * You may obtain a copy of the License at
 *
 *     http://www.apache.org/licenses/LICENSE-2.0
 *
 * Unless required by applicable law or agreed to in writing, software
 * distributed under the License is distributed on an "AS IS" BASIS,
 * WITHOUT WARRANTIES OR CONDITIONS OF ANY KIND, either express or implied.
 * See the License for the specific language governing permissions and
 * limitations under the License.
 */

import { hasModifier, isArrowFunction, isCallExpression, isIdentifier, isSpreadElement } from "tsutils";
import * as ts from "typescript";

import * as Lint from "../index";

export class Rule extends Lint.Rules.AbstractRule {
    /* tslint:disable:object-literal-sort-keys */
    public static metadata: Lint.IRuleMetadata = {
        ruleName: "no-unnecessary-callback-wrapper",
        description: Lint.Utils.dedent`
            Replaces \`x => f(x)\` with just \`f\`.
            To catch more cases, enable \`only-arrow-functions\` and \`arrow-return-shorthand\` too.`,
        optionsDescription: "Not configurable.",
        options: null,
        optionExamples: [true],
        type: "style",
        typescriptOnly: false,
    };
    /* tslint:enable:object-literal-sort-keys */

    public static FAILURE_STRING(cbText: string): string {
        return `No need to wrap '${cbText}' in another function. Just use it directly.`;
    }

    public apply(sourceFile: ts.SourceFile): Lint.RuleFailure[] {
        return this.applyWithFunction(sourceFile, walk);
    }
}

function walk(ctx: Lint.WalkContext<void>) {
    return ts.forEachChild(ctx.sourceFile, cb);
    function cb(node: ts.Node): void {
<<<<<<< HEAD
        const fn = detectRedundantCallback(node);
        if (fn !== undefined) {
            const fix = ctx.createFix(
                Lint.Replacement.deleteFromTo(node.getStart(), fn.getStart()),
                Lint.Replacement.deleteFromTo(fn.getEnd(), node.getEnd()));
            ctx.addFailureAtNode(node, Rule.FAILURE_STRING(fn.getText()), fix);
=======
        if (isArrowFunction(node) && !hasModifier(node.modifiers, ts.SyntaxKind.AsyncKeyword) &&
            isCallExpression(node.body) && isIdentifier(node.body.expression) &&
            isRedundantCallback(node.parameters, node.body.arguments, node.body.expression)) {
            const start = node.getStart(ctx.sourceFile);
            ctx.addFailure(start, node.end, Rule.FAILURE_STRING(node.body.expression.text), [
                Lint.Replacement.deleteFromTo(start, node.body.getStart(ctx.sourceFile)),
                Lint.Replacement.deleteFromTo(node.body.expression.end, node.end),
            ]);
>>>>>>> dcc73b52
        } else {
            return ts.forEachChild(node, cb);
        }
    }

}

function isRedundantCallback(
        parameters: ts.NodeArray<ts.ParameterDeclaration>,
        args: ts.NodeArray<ts.Node>,
        expression: ts.Identifier,
        ): boolean {
    if (parameters.length !== args.length) {
        return false;
    }
<<<<<<< HEAD

    const { body, parameters } = node;
    if (!isCallExpression(body)) {
        return undefined;
    }

    const { arguments: args, expression } = body;

    if (expression.kind === ts.SyntaxKind.PropertyAccessExpression) {
        // Allow `x => obj.f(x)`
        return undefined;
    }

    // Bug in `strict-boolean-expressions` fixed in TSLint 5.0, remove this disable then.
    // tslint:disable strict-boolean-expressions
    const argumentsSameAsParameters = parameters.length === args.length && parameters.every(({dotDotDotToken, name}, i) => {
        let arg = args[i];
        if (dotDotDotToken !== undefined) {
            // Use SpreadElementExpression for ts2.0 compatibility
            if (!(isSpreadElement(arg) || arg.kind === (ts.SyntaxKind as any).SpreadElementExpression)) {
=======
    for (let i = 0; i < parameters.length; ++i) {
        const {dotDotDotToken, name} = parameters[i];
        let arg = args[i];
        if (dotDotDotToken !== undefined) {
            if (!isSpreadElement(arg)) {
>>>>>>> dcc73b52
                return false;
            }
            arg = arg.expression;
        }
        if (!isIdentifier(name) || !isIdentifier(arg) || name.text !== arg.text
                // If the invoked expression is one of the parameters, bail.
                || expression.text === name.text) {
            return false;
        }
    }
    return true;
}<|MERGE_RESOLUTION|>--- conflicted
+++ resolved
@@ -47,14 +47,6 @@
 function walk(ctx: Lint.WalkContext<void>) {
     return ts.forEachChild(ctx.sourceFile, cb);
     function cb(node: ts.Node): void {
-<<<<<<< HEAD
-        const fn = detectRedundantCallback(node);
-        if (fn !== undefined) {
-            const fix = ctx.createFix(
-                Lint.Replacement.deleteFromTo(node.getStart(), fn.getStart()),
-                Lint.Replacement.deleteFromTo(fn.getEnd(), node.getEnd()));
-            ctx.addFailureAtNode(node, Rule.FAILURE_STRING(fn.getText()), fix);
-=======
         if (isArrowFunction(node) && !hasModifier(node.modifiers, ts.SyntaxKind.AsyncKeyword) &&
             isCallExpression(node.body) && isIdentifier(node.body.expression) &&
             isRedundantCallback(node.parameters, node.body.arguments, node.body.expression)) {
@@ -63,7 +55,6 @@
                 Lint.Replacement.deleteFromTo(start, node.body.getStart(ctx.sourceFile)),
                 Lint.Replacement.deleteFromTo(node.body.expression.end, node.end),
             ]);
->>>>>>> dcc73b52
         } else {
             return ts.forEachChild(node, cb);
         }
@@ -79,34 +70,11 @@
     if (parameters.length !== args.length) {
         return false;
     }
-<<<<<<< HEAD
-
-    const { body, parameters } = node;
-    if (!isCallExpression(body)) {
-        return undefined;
-    }
-
-    const { arguments: args, expression } = body;
-
-    if (expression.kind === ts.SyntaxKind.PropertyAccessExpression) {
-        // Allow `x => obj.f(x)`
-        return undefined;
-    }
-
-    // Bug in `strict-boolean-expressions` fixed in TSLint 5.0, remove this disable then.
-    // tslint:disable strict-boolean-expressions
-    const argumentsSameAsParameters = parameters.length === args.length && parameters.every(({dotDotDotToken, name}, i) => {
-        let arg = args[i];
-        if (dotDotDotToken !== undefined) {
-            // Use SpreadElementExpression for ts2.0 compatibility
-            if (!(isSpreadElement(arg) || arg.kind === (ts.SyntaxKind as any).SpreadElementExpression)) {
-=======
     for (let i = 0; i < parameters.length; ++i) {
         const {dotDotDotToken, name} = parameters[i];
         let arg = args[i];
         if (dotDotDotToken !== undefined) {
             if (!isSpreadElement(arg)) {
->>>>>>> dcc73b52
                 return false;
             }
             arg = arg.expression;
