--- conflicted
+++ resolved
@@ -34,14 +34,8 @@
 
     public static FAILURE_STRING = "Expected a 'for-of' loop instead of a 'for' loop with this simple iteration";
 
-<<<<<<< HEAD
     public apply(sourceFile: ts.SourceFile): Lint.RuleViolation[] {
-        const languageService = Lint.createLanguageService(sourceFile.fileName, sourceFile.getFullText());
-        return this.applyWithWalker(new PreferForOfWalker(sourceFile, this.getOptions(), languageService));
-=======
-    public apply(sourceFile: ts.SourceFile): Lint.RuleFailure[] {
         return this.applyWithWalker(new PreferForOfWalker(sourceFile, this.getOptions()));
->>>>>>> 35315631
     }
 }
 
