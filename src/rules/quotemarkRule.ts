/**
 * @license
 * Copyright 2013 Palantir Technologies, Inc.
 *
 * Licensed under the Apache License, Version 2.0 (the "License");
 * you may not use this file except in compliance with the License.
 * You may obtain a copy of the License at
 *
 *     http://www.apache.org/licenses/LICENSE-2.0
 *
 * Unless required by applicable law or agreed to in writing, software
 * distributed under the License is distributed on an "AS IS" BASIS,
 * WITHOUT WARRANTIES OR CONDITIONS OF ANY KIND, either express or implied.
 * See the License for the specific language governing permissions and
 * limitations under the License.
 */

import { lt } from "semver";
import {
    isEnumMember,
    isExportDeclaration,
    isExpressionStatement,
    isImportDeclaration,
    isIndexedAccessTypeNode,
    isLiteralTypeNode,
    isNoSubstitutionTemplateLiteral,
    isSameLine,
    isStringLiteral,
} from "tsutils";
import * as ts from "typescript";

import * as Lint from "../index";
import { getNormalizedTypescriptVersion } from "../verify/parse";

const OPTION_SINGLE = "single";
const OPTION_DOUBLE = "double";
const OPTION_BACKTICK = "backtick";
const OPTION_JSX_SINGLE = "jsx-single";
const OPTION_JSX_DOUBLE = "jsx-double";
const OPTION_AVOID_TEMPLATE = "avoid-template";
const OPTION_AVOID_ESCAPE = "avoid-escape";

type QUOTEMARK = "'" | '"' | "`";
type JSX_QUOTEMARK = "'" | '"';
type StringLiteralLike = ts.StringLiteral | ts.NoSubstitutionTemplateLiteral;

interface Options {
    quotemark: QUOTEMARK;
    jsxQuotemark: JSX_QUOTEMARK;
    avoidEscape: boolean;
    avoidTemplate: boolean;
}

function isQuoteMark(value: QUOTE_MARK | string): value is QUOTE_MARK {
    return ["'", '"', "`"].indexOf(value) > -1;
}

export class Rule extends Lint.Rules.AbstractRule {
    /* tslint:disable:object-literal-sort-keys */
    public static metadata: Lint.IRuleMetadata = {
        ruleName: "quotemark",
        description: "Enforces quote character for string literals.",
        hasFix: true,
        optionsDescription: Lint.Utils.dedent`
            Five arguments may be optionally provided:

            * \`"${OPTION_SINGLE}"\` enforces single quotes.
            * \`"${OPTION_DOUBLE}"\` enforces double quotes.
            * \`"${OPTION_BACKTICK}"\` enforces backticks.
            * \`"${OPTION_JSX_SINGLE}"\` enforces single quotes for JSX attributes.
            * \`"${OPTION_JSX_DOUBLE}"\` enforces double quotes for JSX attributes.
            * \`"${OPTION_AVOID_TEMPLATE}"\` forbids single-line untagged template strings that do not contain string interpolations.
                Note that backticks may still be used if \`"${OPTION_AVOID_ESCAPE}"\` is enabled and both single and double quotes are
                present in the string (the latter option takes precedence).
            * \`"${OPTION_AVOID_ESCAPE}"\` allows you to use the "other" quotemark in cases where escaping would normally be required.
                For example, \`[true, "${OPTION_DOUBLE}", "${OPTION_AVOID_ESCAPE}"]\` would not report a failure on the string literal
                \`'Hello "World"'\`.`,
        options: {
            type: "array",
            items: {
                type: "string",
                enum: [
                    OPTION_SINGLE,
                    OPTION_DOUBLE,
                    OPTION_BACKTICK,
                    OPTION_JSX_SINGLE,
                    OPTION_JSX_DOUBLE,
                    OPTION_AVOID_ESCAPE,
                    OPTION_AVOID_TEMPLATE,
                ],
            },
            minLength: 0,
            maxLength: 5,
        },
        optionExamples: [
            [true, OPTION_SINGLE, OPTION_AVOID_ESCAPE, OPTION_AVOID_TEMPLATE],
            [true, OPTION_SINGLE, OPTION_JSX_DOUBLE],
        ],
        type: "formatting",
        typescriptOnly: false,
    };
    /* tslint:enable:object-literal-sort-keys */

    public static FAILURE_STRING(actual: string, expected: string) {
        return `${actual} should be ${expected}`;
    }

    public apply(sourceFile: ts.SourceFile): Lint.RuleFailure[] {
        const args = this.ruleArguments;
        const quotemark = getQuotemarkPreference(args);
        const jsxQuotemark = getJSXQuotemarkPreference(args, quotemark);

        return this.applyWithFunction(sourceFile, walk, {
            avoidEscape: hasArg(OPTION_AVOID_ESCAPE),
            avoidTemplate: hasArg(OPTION_AVOID_TEMPLATE),
            jsxQuotemark,
            quotemark,
        });

        function hasArg(name: string): boolean {
            return args.indexOf(name) !== -1;
        }
    }
}

function walk(ctx: Lint.WalkContext<Options>) {
    const { sourceFile, options } = ctx;
    ts.forEachChild(sourceFile, function cb(node) {
        if (
            isStringLiteral(node) ||
            (options.avoidTemplate &&
                isNoSubstitutionTemplateLiteral(node) &&
                node.parent.kind !== ts.SyntaxKind.TaggedTemplateExpression &&
                isSameLine(sourceFile, node.getStart(sourceFile), node.end))
        ) {
            const expectedQuotemark =
                node.parent.kind === ts.SyntaxKind.JsxAttribute
                    ? options.jsxQuotemark
                    : options.quotemark;
            const actualQuotemark = sourceFile.text[node.end - 1];

            // Don't use backticks instead of single/double quotes when it breaks TypeScript syntax.
            if (expectedQuotemark === "`" && isNotValidToUseBackticksInNode(node, sourceFile)) {
                return;
            }

<<<<<<< HEAD
            if (actualQuoteMark === expectedQuoteMark || !isQuoteMark(actualQuoteMark)) {
=======
            // We already have the expected quotemark. Done.
            if (actualQuotemark === expectedQuotemark) {
>>>>>>> 5d135e8c
                return;
            }

            /** The quotemark we intend to use to fix this node. */
            let fixQuotemark = expectedQuotemark;

            /**
             * Whether this node needs to be escaped (because
             *   it contains the expected quotemark).
             */
            const needsToBeEscaped = node.text.includes(expectedQuotemark);

            // This string requires escapes to use the expected quote mark, but `avoid-escape` was passed
            if (needsToBeEscaped && options.avoidEscape) {
                if (node.kind === ts.SyntaxKind.StringLiteral) {
                    return;
                }

                // If we are expecting double quotes, use single quotes to avoid escaping.
                // Otherwise, just use double quotes.
                const alternativeFixQuotemark = expectedQuotemark === '"' ? "'" : '"';

                if (node.text.includes(alternativeFixQuotemark)) {
                    // It also includes the alternative fix quotemark. Let's try to use single quotes instead,
                    // unless we originally expected single quotes, in which case we will try to use backticks.
                    // This means that we may use backtick even with avoid-template in trying to avoid escaping.
                    fixQuotemark = expectedQuotemark === "'" ? "`" : "'";

                    if (fixQuotemark === actualQuotemark) {
                        // We were already using the best quote mark for this scenario
                        return;
                    } else if (node.text.includes(fixQuotemark)) {
                        // It contains all of the other kinds of quotes. Escaping is unavoidable, sadly.
                        return;
                    }
                } else {
                    fixQuotemark = alternativeFixQuotemark;
                }
            }

            const start = node.getStart(sourceFile);
            let text = sourceFile.text.substring(start + 1, node.end - 1);

            if (needsToBeEscaped) {
                text = text.replace(new RegExp(fixQuotemark, "g"), `\\${fixQuotemark}`);
            }

            text = text.replace(new RegExp(`\\\\${actualQuotemark}`, "g"), actualQuotemark);

            return ctx.addFailure(
                start,
                node.end,
                Rule.FAILURE_STRING(actualQuotemark, fixQuotemark),
                new Lint.Replacement(start, node.end - start, fixQuotemark + text + fixQuotemark),
            );
        }

        ts.forEachChild(node, cb);
    });
}

function getQuotemarkPreference(ruleArguments: any[]): QUOTEMARK {
    for (const arg of ruleArguments) {
        switch (arg) {
            case OPTION_SINGLE:
                return "'";
            case OPTION_DOUBLE:
                return '"';
            case OPTION_BACKTICK:
                return "`";
            default:
                continue;
        }
    }

    // Default to double quotes if no pref is found.
    return '"';
}

function getJSXQuotemarkPreference(
    ruleArguments: any[],
    regularQuotemarkPreference: QUOTEMARK,
): JSX_QUOTEMARK {
    for (const arg of ruleArguments) {
        switch (arg) {
            case OPTION_JSX_SINGLE:
                return "'";
            case OPTION_JSX_DOUBLE:
                return '"';
            default:
                continue;
        }
    }

    // The JSX preference was not found, so try to use the regular preference.
    //   If the regular pref is backtick, use double quotes instead.
    return regularQuotemarkPreference !== "`" ? regularQuotemarkPreference : '"';
}

function isNotValidToUseBackticksInNode(node: StringLiteralLike, sourceFile: ts.SourceFile) {
    return (
        // This captures `export blah from "package"`
        isExportDeclaration(node.parent) ||
        // This captures `import blah from "package"`
        isImportDeclaration(node.parent) ||
        // This captures quoted names in object literal keys
        isNameInAssignment(node) ||
        // This captures quoted signatures (property or method)
        isSignature(node) ||
        // This captures literal types in generic type constraints
        isTypeConstraint(node) ||
        // Older TS doesn't narrow a type when backticks are used to compare typeof
        isTypeCheckWithOldTsc(node) ||
        // Enum members can't use backticks
        isEnumMember(node.parent) ||
        // Typescript converts old octal escape sequences to just the numbers therein
        containsOctalEscapeSequence(node, sourceFile) ||
        // Use strict declarations have to be single or double quoted
        isUseStrictDeclaration(node) ||
        // Lookup type parameters must be single/double quoted
        isLookupTypeParameter(node)
    );
}

/**
 * Whether this node is a type constraint in a generic type.
 * @param  node The node to check
 * @return Whether this node is a type constraint
 */
function isTypeConstraint(node: StringLiteralLike) {
    let parent = node.parent.parent;

    // If this node doesn't have a grandparent, it's not a type constraint
    if (parent == undefined) {
        return false;
    }

    // Iterate through all levels of union, intersection, or parethesized types
    while (
        parent.kind === ts.SyntaxKind.UnionType ||
        parent.kind === ts.SyntaxKind.IntersectionType ||
        parent.kind === ts.SyntaxKind.ParenthesizedType
    ) {
        parent = parent.parent;
    }

    return (
        // If the next level is a type reference, the node is a type constraint
        parent.kind === ts.SyntaxKind.TypeReference ||
        // If the next level is a type parameter, the node is a type constraint
        parent.kind === ts.SyntaxKind.TypeParameter
    );
}

/**
 * Whether this node is the signature of a property or method in a type.
 * @param  node The node to check
 * @return Whether this node is a property/method signature.
 */
function isSignature(node: StringLiteralLike) {
    let parent = node.parent;

    if (hasOldTscBacktickBehavior() && node.parent.kind === ts.SyntaxKind.LastTypeNode) {
        // In older versions, there's a "LastTypeNode" here
        parent = parent.parent;
    }

    return (
        // This captures the kebab-case property names in type definitions
        parent.kind === ts.SyntaxKind.PropertySignature ||
        // This captures the kebab-case method names in type definitions
        parent.kind === ts.SyntaxKind.MethodSignature
    );
}

/**
 * Whether this node is the method or property name in an assignment/declaration.
 * @param  node The node to check
 * @return Whether this node is the name in an assignment/decleration.
 */
function isNameInAssignment(node: StringLiteralLike) {
    if (
        node.parent.kind !== ts.SyntaxKind.PropertyAssignment &&
        node.parent.kind !== ts.SyntaxKind.MethodDeclaration
    ) {
        // If the node is neither a property assignment or method declaration, it's not a name in an assignment
        return false;
    }

    return (
        // In old typescript versions, don't change values either
        hasOldTscBacktickBehavior() ||
        // If this node is not at the end of the parent
        node.end !== node.parent.end
    );
}

function isTypeCheckWithOldTsc(node: StringLiteralLike) {
    if (!hasOldTscBacktickBehavior()) {
        // This one only affects older typescript versions
        return false;
    }

    if (node.parent.kind !== ts.SyntaxKind.BinaryExpression) {
        // If this isn't in a binary expression
        return false;
    }

    // If this node has a sibling that is a TypeOf
    return node.parent.getChildren().some(n => n.kind === ts.SyntaxKind.TypeOfExpression);
}

function containsOctalEscapeSequence(node: StringLiteralLike, sourceFile: ts.SourceFile) {
    // Octal sequences can go from 1-377 (255 in octal), but let's match the prefix, which will at least be \1-\77
    // Using node.getText here strips the backslashes from the string. We also need to make sure there isn't an even
    // number of backslashes (then it would not be an escape sequence, but a literal backslash followed by numbers).
    const matches = node.getText(sourceFile).match(/(\\)+[1-7][0-7]?/g);

    if (matches != undefined) {
        for (const match of matches) {
            const numBackslashes = match.match(/\\/g)!.length;

            if (numBackslashes % 2 === 1) {
                // There was an odd number of backslashes preceeding this node – it's an octal escape sequence
                return true;
            }
        }
    }

    return false;
}

function isUseStrictDeclaration(node: StringLiteralLike) {
    return node.text === "use strict" && isExpressionStatement(node.parent);
}

function isLookupTypeParameter(node: StringLiteralLike) {
    return isLiteralTypeNode(node.parent) && isIndexedAccessTypeNode(node.parent.parent);
}

/** Versions of typescript below 2.7.1 treat backticks differently */
function hasOldTscBacktickBehavior() {
    return lt(getNormalizedTypescriptVersion(), "2.7.1");
}<|MERGE_RESOLUTION|>--- conflicted
+++ resolved
@@ -144,12 +144,8 @@
                 return;
             }
 
-<<<<<<< HEAD
-            if (actualQuoteMark === expectedQuoteMark || !isQuoteMark(actualQuoteMark)) {
-=======
-            // We already have the expected quotemark. Done.
-            if (actualQuotemark === expectedQuotemark) {
->>>>>>> 5d135e8c
+            // We already have the expected quotemark, or the quotemark is invalid. Done.
+            if (actualQuotemark === expectedQuotemark || !isQuoteMark(actualQuotemark)) {
                 return;
             }
 
