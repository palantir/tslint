/**
 * @license
 * Copyright 2013 Palantir Technologies, Inc.
 *
 * Licensed under the Apache License, Version 2.0 (the "License");
 * you may not use this file except in compliance with the License.
 * You may obtain a copy of the License at
 *
 *     http://www.apache.org/licenses/LICENSE-2.0
 *
 * Unless required by applicable law or agreed to in writing, software
 * distributed under the License is distributed on an "AS IS" BASIS,
 * WITHOUT WARRANTIES OR CONDITIONS OF ANY KIND, either express or implied.
 * See the License for the specific language governing permissions and
 * limitations under the License.
 */

import * as ts from "typescript";

import * as Lint from "../index";

const OPTION_SINGLE = "single";
const OPTION_DOUBLE = "double";
const OPTION_JSX_SINGLE = "jsx-single";
const OPTION_JSX_DOUBLE = "jsx-double";
const OPTION_AVOID_ESCAPE = "avoid-escape";

interface Options {
    quoteMark: string;
    jsxQuoteMark: string;
    avoidEscape: boolean;
}

export class Rule extends Lint.Rules.AbstractRule {
    /* tslint:disable:object-literal-sort-keys */
    public static metadata: Lint.IRuleMetadata = {
        ruleName: "quotemark",
        description: "Requires single or double quotes for string literals.",
        hasFix: true,
        optionsDescription: Lint.Utils.dedent`
            Five arguments may be optionally provided:

            * \`"${OPTION_SINGLE}"\` enforces single quotes.
            * \`"${OPTION_DOUBLE}"\` enforces double quotes.
            * \`"${OPTION_JSX_SINGLE}"\` enforces single quotes for JSX attributes.
            * \`"${OPTION_JSX_DOUBLE}"\` enforces double quotes for JSX attributes.
            * \`"${OPTION_AVOID_ESCAPE}"\` allows you to use the "other" quotemark in cases where escaping would normally be required.
            For example, \`[true, "${OPTION_DOUBLE}", "${OPTION_AVOID_ESCAPE}"]\` would not report a failure on the string literal
            \`'Hello "World"'\`.`,
        options: {
            type: "array",
            items: {
                type: "string",
                enum: [OPTION_SINGLE, OPTION_DOUBLE, OPTION_JSX_SINGLE, OPTION_JSX_DOUBLE, OPTION_AVOID_ESCAPE],
            },
            minLength: 0,
            maxLength: 5,
        },
        optionExamples: [
            [true, OPTION_SINGLE, OPTION_AVOID_ESCAPE],
            [true, OPTION_SINGLE, OPTION_JSX_DOUBLE],
        ],
        type: "style",
        typescriptOnly: false,
    };
    /* tslint:enable:object-literal-sort-keys */

    public static FAILURE_STRING(actual: string, expected: string) {
        return `${actual} should be ${expected}`;
    }

    public isEnabled(): boolean {
        return super.isEnabled() && (this.ruleArguments[0] === OPTION_SINGLE || this.ruleArguments[0] === OPTION_DOUBLE);
    }

    public apply(sourceFile: ts.SourceFile): Lint.RuleFailure[] {
        const args = this.ruleArguments;
        const quoteMark = args[0] === OPTION_SINGLE ? "'" : '"';
        return this.applyWithFunction(sourceFile, walk, {
            avoidEscape: args.indexOf(OPTION_AVOID_ESCAPE) !== -1,
            jsxQuoteMark: args.indexOf(OPTION_JSX_SINGLE) !== -1
                          ? "'"
<<<<<<< HEAD
                          : args.indexOf(OPTION_JSX_DOUBLE) ? '"' : quoteMark,
            quoteMark,
=======
                          : args.indexOf(OPTION_JSX_DOUBLE) !== -1 ? '"' : quoteMark,
>>>>>>> 39ceb6ce
        });
    }
}

function walk(ctx: Lint.WalkContext<Options>) {
    return ts.forEachChild(ctx.sourceFile, function cb(node: ts.Node): void {
        if (node.kind === ts.SyntaxKind.StringLiteral) {
            const expectedQuoteMark = node.parent!.kind === ts.SyntaxKind.JsxAttribute ? ctx.options.jsxQuoteMark : ctx.options.quoteMark;
            const actualQuoteMark = ctx.sourceFile.text[node.end - 1];
            if (actualQuoteMark === expectedQuoteMark) {
                return;
            }
            const start = node.getStart(ctx.sourceFile);
            let text = ctx.sourceFile.text.substring(start + 1, node.end - 1);
            if ((node as ts.StringLiteral).text.includes(expectedQuoteMark)) {
                if (ctx.options.avoidEscape) {
                    return;
                }
                text = text.replace(new RegExp(expectedQuoteMark, "g"), `\\${expectedQuoteMark}`);
            }
            text = text.replace(new RegExp(`\\\\${actualQuoteMark}`, "g"), actualQuoteMark);

            return ctx.addFailure(start, node.end, Rule.FAILURE_STRING(actualQuoteMark, expectedQuoteMark),
                new Lint.Replacement(start, node.end - start, expectedQuoteMark + text + expectedQuoteMark),
            );
        }
        return ts.forEachChild(node, cb);
    });
}<|MERGE_RESOLUTION|>--- conflicted
+++ resolved
@@ -80,12 +80,8 @@
             avoidEscape: args.indexOf(OPTION_AVOID_ESCAPE) !== -1,
             jsxQuoteMark: args.indexOf(OPTION_JSX_SINGLE) !== -1
                           ? "'"
-<<<<<<< HEAD
-                          : args.indexOf(OPTION_JSX_DOUBLE) ? '"' : quoteMark,
+                          : args.indexOf(OPTION_JSX_DOUBLE) !== -1 ? '"' : quoteMark,
             quoteMark,
-=======
-                          : args.indexOf(OPTION_JSX_DOUBLE) !== -1 ? '"' : quoteMark,
->>>>>>> 39ceb6ce
         });
     }
 }
