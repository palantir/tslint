/**
 * @license
 * Copyright 2017 Palantir Technologies, Inc.
 *
 * Licensed under the Apache License, Version 2.0 (the "License");
 * you may not use this file except in compliance with the License.
 * You may obtain a copy of the License at
 *
 *     http://www.apache.org/licenses/LICENSE-2.0
 *
 * Unless required by applicable law or agreed to in writing, software
 * distributed under the License is distributed on an "AS IS" BASIS,
 * WITHOUT WARRANTIES OR CONDITIONS OF ANY KIND, either express or implied.
 * See the License for the specific language governing permissions and
 * limitations under the License.
 */

import { isImportDeclaration } from "tsutils";
import * as ts from "typescript";

import * as Lint from "../index";

export class Rule extends Lint.Rules.TypedRule {
    /* tslint:disable:object-literal-sort-keys */
    public static metadata: Lint.IRuleMetadata = {
        ruleName: "match-default-export-name",
        description: Lint.Utils.dedent`
            Requires that a default import have the same name as the declaration it imports.
            Does nothing for anonymous default exports.`,
        optionsDescription: "Not configurable.",
        options: null,
        optionExamples: [true],
        type: "style",
        typescriptOnly: true,
        requiresTypeInfo: true,
    };
    /* tslint:enable:object-literal-sort-keys */

    public static FAILURE_STRING(importName: string, exportName: string): string {
        return `Expected import '${importName}' to match the default export '${exportName}'.`;
    }

    public applyWithProgram(sourceFile: ts.SourceFile, program: ts.Program): Lint.RuleFailure[] {
        return this.applyWithFunction(sourceFile, (ctx) => walk(ctx, program.getTypeChecker()));
    }
}

<<<<<<< HEAD
class Walker extends Lint.ProgramAwareRuleWalker {
    public visitSourceFile(node: ts.SourceFile) {
        for (const statement of node.statements) {
            if (statement.kind !== ts.SyntaxKind.ImportDeclaration) {
                continue;
            }

            const { importClause } = statement as ts.ImportDeclaration;
            if (importClause !== undefined && importClause.name !== undefined) {
                this.checkDefaultImport(importClause.name);
            }
        }
    }

    private checkDefaultImport(defaultImport: ts.Identifier) {
        const { declarations } = this.getTypeChecker().getAliasedSymbol(
            this.getTypeChecker().getSymbolAtLocation(defaultImport));
        if (declarations === undefined || declarations[0] === undefined) {
            return;
        }

        const name = declarations[0].name;
        if (name !== undefined && name.kind === ts.SyntaxKind.Identifier && defaultImport.text !== name.text) {
            this.addFailureAtNode(defaultImport, Rule.FAILURE_STRING(defaultImport.text, name.text));
=======
function walk(ctx: Lint.WalkContext<void>, tc: ts.TypeChecker) {
    for (const statement of ctx.sourceFile.statements) {
        if (!isImportDeclaration(statement) ||
            statement.importClause === undefined || statement.importClause.name === undefined) {
            continue;
        }
        const defaultImport = statement.importClause.name;
        const {declarations} = tc.getAliasedSymbol(tc.getSymbolAtLocation(defaultImport));
        if (declarations !== undefined && declarations.length !== 0) {
            const [{name}] = declarations;
            if (name !== undefined && name.kind === ts.SyntaxKind.Identifier && name.text !== defaultImport.text) {
                ctx.addFailureAtNode(defaultImport, Rule.FAILURE_STRING(defaultImport.text, name.text));
            }
>>>>>>> dcc73b52
        }
    }
}<|MERGE_RESOLUTION|>--- conflicted
+++ resolved
@@ -45,32 +45,6 @@
     }
 }
 
-<<<<<<< HEAD
-class Walker extends Lint.ProgramAwareRuleWalker {
-    public visitSourceFile(node: ts.SourceFile) {
-        for (const statement of node.statements) {
-            if (statement.kind !== ts.SyntaxKind.ImportDeclaration) {
-                continue;
-            }
-
-            const { importClause } = statement as ts.ImportDeclaration;
-            if (importClause !== undefined && importClause.name !== undefined) {
-                this.checkDefaultImport(importClause.name);
-            }
-        }
-    }
-
-    private checkDefaultImport(defaultImport: ts.Identifier) {
-        const { declarations } = this.getTypeChecker().getAliasedSymbol(
-            this.getTypeChecker().getSymbolAtLocation(defaultImport));
-        if (declarations === undefined || declarations[0] === undefined) {
-            return;
-        }
-
-        const name = declarations[0].name;
-        if (name !== undefined && name.kind === ts.SyntaxKind.Identifier && defaultImport.text !== name.text) {
-            this.addFailureAtNode(defaultImport, Rule.FAILURE_STRING(defaultImport.text, name.text));
-=======
 function walk(ctx: Lint.WalkContext<void>, tc: ts.TypeChecker) {
     for (const statement of ctx.sourceFile.statements) {
         if (!isImportDeclaration(statement) ||
@@ -84,7 +58,6 @@
             if (name !== undefined && name.kind === ts.SyntaxKind.Identifier && name.text !== defaultImport.text) {
                 ctx.addFailureAtNode(defaultImport, Rule.FAILURE_STRING(defaultImport.text, name.text));
             }
->>>>>>> dcc73b52
         }
     }
 }