--- conflicted
+++ resolved
@@ -304,16 +304,9 @@
     }
 }
 
-<<<<<<< HEAD
-class CompletedDocsWalker extends Lint.ProgramAwareRuleWalker {
-    private static readonly modifierAliases: { [i: string]: string } = {
-        export: "exported",
-    };
-=======
 const modifierAliases: { [i: string]: string } = {
     export: "exported",
 };
->>>>>>> cbdcfb5b
 
 function walk(context: Lint.WalkContext<ExclusionsMap>, typeChecker: ts.TypeChecker) {
     return ts.forEachChild(context.sourceFile, cb);
