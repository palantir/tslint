--- conflicted
+++ resolved
@@ -362,13 +362,8 @@
 
             case ts.SyntaxKind.GetAccessor:
             case ts.SyntaxKind.SetAccessor:
-<<<<<<< HEAD
-                if (node.parent!.kind !== ts.SyntaxKind.ObjectLiteralExpression) {
+                if (node.parent.kind !== ts.SyntaxKind.ObjectLiteralExpression) {
                     checkAccessorNode(node as ts.AccessorDeclaration);
-=======
-                if (node.parent.kind !== ts.SyntaxKind.ObjectLiteralExpression) {
-                    checkNode(node as ts.AccessorDeclaration, ARGUMENT_PROPERTIES);
->>>>>>> 735a392f
                 }
         }
 
