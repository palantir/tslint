--- conflicted
+++ resolved
@@ -415,17 +415,7 @@
             }
         }
 
-<<<<<<< HEAD
         return false;
-=======
-        const symbol = typeChecker.getSymbolAtLocation(name);
-        if (symbol === undefined) {
-            return;
-        }
-
-        const comments = symbol.getDocumentationComment(typeChecker);
-        checkComments(node, describeNode(nodeType), comments, requirementNode);
->>>>>>> a7be7261
     }
 
     function nodeHasDocs(node: ts.Node): boolean {
