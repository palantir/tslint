/**
 * @license
 * Copyright 2013 Palantir Technologies, Inc.
 *
 * Licensed under the Apache License, Version 2.0 (the "License");
 * you may not use this file except in compliance with the License.
 * You may obtain a copy of the License at
 *
 *     http://www.apache.org/licenses/LICENSE-2.0
 *
 * Unless required by applicable law or agreed to in writing, software
 * distributed under the License is distributed on an "AS IS" BASIS,
 * WITHOUT WARRANTIES OR CONDITIONS OF ANY KIND, either express or implied.
 * See the License for the specific language governing permissions and
 * limitations under the License.
 */

import * as ts from "typescript";
import * as Lint from "../index";
import {isAssignment, isCombinedModifierFlagSet, isCombinedNodeFlagSet, unwrapParentheses} from "../language/utils";

export class Rule extends Lint.Rules.AbstractRule {
    /* tslint:disable:object-literal-sort-keys */
    public static metadata: Lint.IRuleMetadata = {
        ruleName: "prefer-const",
        description: "Requires that variable declarations use `const` instead of `let` if possible.",
        descriptionDetails: Lint.Utils.dedent`
            If a variable is only assigned to once when it is declared, it should be declared using 'const'`,
        hasFix: true,
        optionsDescription: "Not configurable.",
        options: null,
        optionExamples: ["true"],
        type: "maintainability",
        typescriptOnly: false,
    };
    /* tslint:enable:object-literal-sort-keys */

    public static FAILURE_STRING_FACTORY = (identifier: string) => {
        return `Identifier '${identifier}' is never reassigned; use 'const' instead of 'let'.`;
    }

    public apply(sourceFile: ts.SourceFile): Lint.RuleFailure[] {
        const preferConstWalker = new PreferConstWalker(sourceFile, this.getOptions());
        return this.applyWithWalker(preferConstWalker);
    }
}

class PreferConstWalker extends Lint.BlockScopeAwareRuleWalker<{}, ScopeInfo> {
    private static collect(statements: ts.Statement[], scopeInfo: ScopeInfo) {
        for (const s of statements) {
            if (s.kind === ts.SyntaxKind.VariableStatement) {
                PreferConstWalker.collectInVariableDeclarationList((s as ts.VariableStatement).declarationList, scopeInfo);
            }
        }
    }

    private static collectInVariableDeclarationList(node: ts.VariableDeclarationList, scopeInfo: ScopeInfo) {
        let allowConst: boolean;
        if ((ts as any).getCombinedModifierFlags === undefined) {
            // for back-compat, TypeScript < 2.1
            allowConst = isCombinedNodeFlagSet(node, ts.NodeFlags.Let)
                && !Lint.hasModifier(node.parent!.modifiers, ts.SyntaxKind.ExportKeyword);
        } else {
            allowConst = isCombinedNodeFlagSet(node, ts.NodeFlags.Let) && !isCombinedModifierFlagSet(node, ts.ModifierFlags.Export);
        }
        if (allowConst) {
            for (const decl of node.declarations) {
                PreferConstWalker.addDeclarationName(decl.name, node, scopeInfo);
            }
        }
    }

    private static addDeclarationName(node: ts.BindingName, container: ts.VariableDeclarationList, scopeInfo: ScopeInfo) {
        if (node.kind === ts.SyntaxKind.Identifier) {
            scopeInfo.addVariable(node as ts.Identifier, container);
        } else {
            for (const el of (node as ts.BindingPattern).elements) {
                if (el.kind === ts.SyntaxKind.BindingElement) {
                    PreferConstWalker.addDeclarationName(el.name, container, scopeInfo);
                }
            }
        }
    }

    public createScope() {
        return {};
    }

    public createBlockScope(node: ts.Node) {
        const scopeInfo = new ScopeInfo();
        switch (node.kind) {
            case ts.SyntaxKind.SourceFile:
                PreferConstWalker.collect((node as ts.SourceFile).statements, scopeInfo);
                break;
            case ts.SyntaxKind.Block:
                PreferConstWalker.collect((node as ts.Block).statements, scopeInfo);
                break;
            case ts.SyntaxKind.ModuleDeclaration:
                const body = (node as ts.ModuleDeclaration).body;
                if (body && body.kind === ts.SyntaxKind.ModuleBlock) {
                    PreferConstWalker.collect((body as ts.ModuleBlock).statements, scopeInfo);
                }
                break;
            case ts.SyntaxKind.ForStatement:
            case ts.SyntaxKind.ForOfStatement:
            case ts.SyntaxKind.ForInStatement:
                const initializer = (node as ts.ForInStatement | ts.ForOfStatement | ts.ForStatement).initializer;
                if (initializer && initializer.kind === ts.SyntaxKind.VariableDeclarationList) {
                    PreferConstWalker.collectInVariableDeclarationList(initializer as ts.VariableDeclarationList, scopeInfo);
                }
                break;
            case ts.SyntaxKind.SwitchStatement:
                for (const caseClause of (node as ts.SwitchStatement).caseBlock.clauses) {
                    PreferConstWalker.collect(caseClause.statements, scopeInfo);
                }
                break;
            default:
                break;
        }
        return scopeInfo;
    }

    public onBlockScopeEnd() {
        const seenLetStatements = new Set<ts.VariableDeclarationList>();
        for (const usage of this.getCurrentBlockScope().getConstCandiates()) {
            let fix: Lint.Fix | undefined;
            if (!usage.reassignedSibling && !seenLetStatements.has(usage.letStatement)) {
                // only fix if all variables in the `let` statement can use `const`
<<<<<<< HEAD
                const replacement = new Lint.Replacement(usage.letStatement.getStart(), "let".length, "const");
                fix = new Lint.Fix(Rule.metadata.ruleName, [replacement]);
                seenLetStatements.add(usage.letStatement);
=======
                fix = this.createFix(this.createReplacement(usage.letStatement.getStart(), "let".length, "const"));
                seenLetStatements[usage.letStatement.getStart().toString()] = true;
>>>>>>> 85555fbd
            }
            this.addFailureAtNode(usage.identifier, Rule.FAILURE_STRING_FACTORY(usage.identifier.text), fix);
        }
    }

    protected visitBinaryExpression(node: ts.BinaryExpression) {
        if (isAssignment(node)) {
            this.handleLHSExpression(node.left);
        }
        super.visitBinaryExpression(node);
    }

    protected visitPrefixUnaryExpression(node: ts.PrefixUnaryExpression) {
        this.handleUnaryExpression(node);
        super.visitPrefixUnaryExpression(node);
    }

    protected visitPostfixUnaryExpression(node: ts.PostfixUnaryExpression) {
        this.handleUnaryExpression(node);
        super.visitPostfixUnaryExpression(node);
    }

    private handleLHSExpression(node: ts.Expression) {
        node = unwrapParentheses(node);
        if (node.kind === ts.SyntaxKind.Identifier) {
            this.markAssignment(node as ts.Identifier);
        } else if (node.kind === ts.SyntaxKind.ArrayLiteralExpression) {
            const deconstructionArray = node as ts.ArrayLiteralExpression;
            deconstructionArray.elements.forEach((child) => {
                // recursively unwrap destructuring arrays
                this.handleLHSExpression(child);
            });
        } else if (node.kind === ts.SyntaxKind.ObjectLiteralExpression) {
            for (const prop of (node as ts.ObjectLiteralExpression).properties) {
                switch (prop.kind) {
                    case ts.SyntaxKind.PropertyAssignment:
                        this.handleLHSExpression(prop.initializer);
                        break;
                    case ts.SyntaxKind.ShorthandPropertyAssignment:
                        this.handleLHSExpression(prop.name);
                        break;
                    case ts.SyntaxKind.SpreadAssignment:
                        this.handleLHSExpression(prop.expression);
                        break;
                    default:
                        break;
                }
            }
        }
    }

    private handleUnaryExpression(node: ts.PrefixUnaryExpression | ts.PostfixUnaryExpression) {
        if (node.operator === ts.SyntaxKind.PlusPlusToken || node.operator === ts.SyntaxKind.MinusMinusToken) {
            this.handleLHSExpression(node.operand);
        }
    }

    private markAssignment(identifier: ts.Identifier) {
        const allBlockScopes = this.getAllBlockScopes();
        // look through block scopes from local -> global
        for (let i = allBlockScopes.length - 1; i >= 0; i--) {
            if (allBlockScopes[i].incrementVariableUsage(identifier.text)) {
                break;
            }
        }
    }
}

interface IConstCandidate {
    letStatement: ts.VariableDeclarationList;
    identifier: ts.Identifier;
    // whether or not a different variable declaration that shares the same `let` statement is ever reassigned
    reassignedSibling: boolean;
}

interface UsageInfo {
    letStatement: ts.VariableDeclarationList;
    identifier: ts.Identifier;
    usageCount: number;
}

class ScopeInfo {
    public currentVariableDeclaration: ts.VariableDeclaration;
    private identifierUsages = new Map<string, UsageInfo>();
    // variable names grouped by common `let` statements
    private sharedLetSets = new Map<ts.VariableDeclarationList, string[]>();

    public addVariable(identifier: ts.Identifier, letStatement: ts.VariableDeclarationList) {
        this.identifierUsages.set(identifier.text, { letStatement, identifier, usageCount: 0 });
        let shared = this.sharedLetSets.get(letStatement);
        if (shared === undefined) {
            shared = [];
            this.sharedLetSets.set(letStatement, shared);
        }
        shared.push(identifier.text);
    }

    public getConstCandiates() {
        const constCandidates: IConstCandidate[] = [];
        this.sharedLetSets.forEach((variableNames) => {
            const anyReassigned = variableNames.some((key) => this.identifierUsages.get(key)!.usageCount > 0);
            for (const variableName of variableNames) {
                const usage = this.identifierUsages.get(variableName)!;
                if (usage.usageCount === 0) {
                    constCandidates.push({
                        identifier: usage.identifier,
                        letStatement: usage.letStatement,
                        reassignedSibling: anyReassigned,
                    });
                }
            }
        });
        return constCandidates;
    }

    public incrementVariableUsage(varName: string) {
        const usages = this.identifierUsages.get(varName);
        if (usages !== undefined) {
            usages.usageCount++;
            return true;
        }
        return false;
    }
}<|MERGE_RESOLUTION|>--- conflicted
+++ resolved
@@ -126,14 +126,8 @@
             let fix: Lint.Fix | undefined;
             if (!usage.reassignedSibling && !seenLetStatements.has(usage.letStatement)) {
                 // only fix if all variables in the `let` statement can use `const`
-<<<<<<< HEAD
-                const replacement = new Lint.Replacement(usage.letStatement.getStart(), "let".length, "const");
-                fix = new Lint.Fix(Rule.metadata.ruleName, [replacement]);
+                fix = this.createFix(this.createReplacement(usage.letStatement.getStart(), "let".length, "const"));
                 seenLetStatements.add(usage.letStatement);
-=======
-                fix = this.createFix(this.createReplacement(usage.letStatement.getStart(), "let".length, "const"));
-                seenLetStatements[usage.letStatement.getStart().toString()] = true;
->>>>>>> 85555fbd
             }
             this.addFailureAtNode(usage.identifier, Rule.FAILURE_STRING_FACTORY(usage.identifier.text), fix);
         }
