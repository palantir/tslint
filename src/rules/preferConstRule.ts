--- conflicted
+++ resolved
@@ -142,31 +142,6 @@
         super.visitPostfixUnaryExpression(node);
     }
 
-<<<<<<< HEAD
-    protected visitVariableDeclaration(node: ts.VariableDeclaration) {
-        this.getCurrentBlockScope().currentVariableDeclaration = node;
-        super.visitVariableDeclaration(node);
-        this.getCurrentBlockScope().currentVariableDeclaration = undefined;
-    }
-
-    protected visitIdentifier(node: ts.Identifier) {
-        const currentVariableDeclaration = this.getCurrentBlockScope().currentVariableDeclaration;
-        if (currentVariableDeclaration != null) {
-            const declarationList = currentVariableDeclaration.parent;
-            if (declarationList != null
-                && isNodeFlagSet(declarationList, ts.NodeFlags.Let)
-                && declarationList.parent != null
-                && !Lint.hasModifier(declarationList.parent.modifiers, ts.SyntaxKind.ExportKeyword)) {
-                if (this.isVariableDeclaration(node)) {
-                    this.getCurrentBlockScope().addVariable(node, declarationList);
-                }
-            }
-        }
-        super.visitIdentifier(node);
-    }
-
-=======
->>>>>>> be732955
     private handleLHSExpression(node: ts.Expression) {
         node = unwrapParentheses(node);
         if (node.kind === ts.SyntaxKind.Identifier) {
@@ -202,24 +177,6 @@
         }
     }
 
-<<<<<<< HEAD
-    private isVariableDeclaration(node: ts.Identifier) {
-        const currentVariableDeclaration = this.getCurrentBlockScope().currentVariableDeclaration;
-        if (currentVariableDeclaration != null && node.parent !== undefined) {
-            // `isBindingElementDeclaration` differentiates between non-variable binding elements and variable binding elements
-            // for example in `let {a: {b}} = {a: {b: 1}}`, `a` is a non-variable and the 1st `b` is a variable
-            const isBindingElementDeclaration = node.parent.kind === ts.SyntaxKind.BindingElement
-                && node.parent.getText() === node.getText();
-            const isSimpleVariableDeclaration = node.parent.kind === ts.SyntaxKind.VariableDeclaration;
-            // differentiates between the left and right hand side of a declaration
-            const inVariableDeclaration = currentVariableDeclaration.name.getEnd() >= node.getEnd();
-            return inVariableDeclaration && (isBindingElementDeclaration || isSimpleVariableDeclaration);
-        }
-        return false;
-    }
-
-=======
->>>>>>> be732955
     private markAssignment(identifier: ts.Identifier) {
         const allBlockScopes = this.getAllBlockScopes();
         // look through block scopes from local -> global
@@ -239,11 +196,7 @@
 }
 
 class ScopeInfo {
-<<<<<<< HEAD
-    public currentVariableDeclaration?: ts.VariableDeclaration;
-
-=======
->>>>>>> be732955
+    public currentVariableDeclaration: ts.VariableDeclaration;
     private identifierUsages: {
         [varName: string]: {
             letStatement: ts.VariableDeclarationList,
