--- conflicted
+++ resolved
@@ -15,7 +15,7 @@
  * limitations under the License.
  */
 
-import { isParameterProperty } from "tsutils";
+import { isParameterDeclaration, isParameterProperty } from "tsutils";
 import * as ts from "typescript";
 
 import * as Lint from "../index";
@@ -45,28 +45,10 @@
     }
 }
 
-<<<<<<< HEAD
-export class NoParameterPropertiesWalker extends Lint.RuleWalker {
-    public visitConstructorDeclaration(node: ts.ConstructorDeclaration) {
-        const parameters = node.parameters;
-        for (const parameter of parameters) {
-            if (parameter.modifiers === undefined || parameter.modifiers.length === 0) { continue; }
-
-            const errorMessage = Rule.FAILURE_STRING_FACTORY((parameter.name as ts.Identifier).text);
-            const lastModifier = parameter.modifiers[parameter.modifiers.length - 1];
-            this.addFailureFromStartToEnd(parameter.getStart(), lastModifier.getEnd(), errorMessage);
-=======
 function walk(ctx: Lint.WalkContext<void>) {
     return ts.forEachChild(ctx.sourceFile, function cb(node): void {
-        if (node.kind === ts.SyntaxKind.Constructor) {
-            for (const parameter of (node as ts.ConstructorDeclaration).parameters) {
-                if (isParameterProperty(parameter)) {
-                    ctx.addFailure(parameter.getStart(ctx.sourceFile),
-                                   parameter.name.pos,
-                                   Rule.FAILURE_STRING_FACTORY(parameter.name.getText(ctx.sourceFile)));
-                }
-            }
->>>>>>> cf4659ee
+        if (isParameterDeclaration(node) && isParameterProperty(node)) {
+            ctx.addFailureAtNode(node.getChildAt(0), Rule.FAILURE_STRING_FACTORY(node.name.getText(ctx.sourceFile)));
         }
         return ts.forEachChild(node, cb);
     });
