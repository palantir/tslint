--- conflicted
+++ resolved
@@ -43,14 +43,15 @@
         "This assertion is unnecessary since it does not change the type of the expression.";
 
     public applyWithProgram(sourceFile: ts.SourceFile, program: ts.Program): Lint.RuleFailure[] {
-<<<<<<< HEAD
-        return this.applyWithWalker(new Walker(
-            sourceFile, this.ruleName, this.ruleArguments, program.getTypeChecker(), !!program.getCompilerOptions().strictNullChecks));
-=======
         return this.applyWithWalker(
-            new Walker(sourceFile, this.ruleName, this.ruleArguments, program.getTypeChecker()),
+            new Walker(
+                sourceFile,
+                this.ruleName,
+                this.ruleArguments,
+                program.getTypeChecker(),
+                !!program.getCompilerOptions().strictNullChecks,
+            ),
         );
->>>>>>> 191f5e45
     }
 }
 
@@ -60,11 +61,8 @@
         ruleName: string,
         options: string[],
         private readonly checker: ts.TypeChecker,
-<<<<<<< HEAD
-        private readonly strictNullChecks: boolean) {
-=======
+        private readonly strictNullChecks: boolean,
     ) {
->>>>>>> 191f5e45
         super(sourceFile, ruleName, options);
     }
 
