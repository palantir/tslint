--- conflicted
+++ resolved
@@ -19,9 +19,6 @@
 import * as Lint from "../lint";
 
 export class Rule extends Lint.Rules.AbstractRule {
-<<<<<<< HEAD
-    public static FAILURE_STRING = "Forbidden 'var' keyword, use 'let' or 'const' instead";
-=======
     /* tslint:disable:object-literal-sort-keys */
     public static metadata: Lint.IRuleMetadata = {
         ruleName: "no-var-keyword",
@@ -34,8 +31,7 @@
     };
     /* tslint:enable:object-literal-sort-keys */
 
-    public static FAILURE_STRING = "forbidden 'var' keyword, use 'let' or 'const' instead";
->>>>>>> 53fbb13c
+    public static FAILURE_STRING = "Forbidden 'var' keyword, use 'let' or 'const' instead";
 
     public apply(sourceFile: ts.SourceFile): Lint.RuleFailure[] {
         const noVarKeywordWalker = new NoVarKeywordWalker(sourceFile, this.getOptions());
