--- conflicted
+++ resolved
@@ -57,36 +57,9 @@
             ctx.addFailureAt(start, width, Rule.FAILURE_STRING, fix);
         }
 
-<<<<<<< HEAD
-        super.visitVariableStatement(node);
-    }
-
-    public visitForStatement(node: ts.ForStatement) {
-        this.handleInitializerNode(node.initializer);
-        super.visitForStatement(node);
-    }
-
-    public visitForInStatement(node: ts.ForInStatement) {
-        this.handleInitializerNode(node.initializer);
-        super.visitForInStatement(node);
-    }
-
-    public visitForOfStatement(node: ts.ForOfStatement) {
-        this.handleInitializerNode(node.initializer);
-        super.visitForOfStatement(node);
-    }
-
-    private handleInitializerNode(node: ts.VariableDeclarationList | ts.Expression | undefined) {
-        if (node !== undefined && node.kind === ts.SyntaxKind.VariableDeclarationList &&
-                !(Lint.isNodeFlagSet(node, ts.NodeFlags.Let) || Lint.isNodeFlagSet(node, ts.NodeFlags.Const))) {
-            this.reportFailure(node);
-        }
-    }
-=======
         return ts.forEachChild(node, cb);
     });
 }
->>>>>>> dcc73b52
 
 // Allow `declare var x: number;` or `declare global { var x: number; }`
 function isGlobalVarDeclaration(node: ts.VariableStatement): boolean {
