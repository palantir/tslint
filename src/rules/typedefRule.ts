--- conflicted
+++ resolved
@@ -194,22 +194,6 @@
         this.checkTypeAnnotation(option, name, type, name);
     }
 
-<<<<<<< HEAD
-    private handleCallSignature(node: ts.SignatureDeclaration) {
-        const location = (node.parameters != null) ? node.parameters.end : null;
-        // set accessors can't have a return type.
-        if (location != null && node.kind !== ts.SyntaxKind.SetAccessor && node.kind !== ts.SyntaxKind.ArrowFunction) {
-            this.checkTypeAnnotation("call-signature", location, node.type, node.name);
-        }
-    }
-
-    private checkTypeAnnotation(option: string,
-                                location: number,
-                                typeAnnotation: ts.TypeNode | undefined,
-                                name?: ts.PropertyName | ts.BindingName) {
-        if (this.hasOption(option) && typeAnnotation === undefined) {
-            this.addFailureAt(location, 1, `expected ${option}${name === undefined ? "" : `: '${name.getText()}'`} to have a typedef`);
-=======
     private checkTypeAnnotation(
             option: Option,
             location: ts.Node | ts.NodeArray<ts.Node>,
@@ -222,7 +206,6 @@
             } else {
                 this.addFailureAtNode(location, failure);
             }
->>>>>>> 8b0ef1e5
         }
     }
 }
