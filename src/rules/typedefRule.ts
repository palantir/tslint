/**
 * @license
 * Copyright 2013 Palantir Technologies, Inc.
 *
 * Licensed under the Apache License, Version 2.0 (the "License");
 * you may not use this file except in compliance with the License.
 * You may obtain a copy of the License at
 *
 *     http://www.apache.org/licenses/LICENSE-2.0
 *
 * Unless required by applicable law or agreed to in writing, software
 * distributed under the License is distributed on an "AS IS" BASIS,
 * WITHOUT WARRANTIES OR CONDITIONS OF ANY KIND, either express or implied.
 * See the License for the specific language governing permissions and
 * limitations under the License.
 */

import * as utils from "tsutils";
import * as ts from "typescript";

import * as Lint from "../index";

interface Options {
    "call-signature"?: boolean;
    "arrow-call-signature"?: boolean;
    parameter?: boolean;
    "arrow-parameter"?: boolean;
    "property-declaration"?: boolean;
    "variable-declaration"?: boolean;
    "member-variable-declaration"?: boolean;
    "object-destructuring"?: boolean;
    "array-destructuring"?: boolean;
}
type Option = keyof Options;

const OPTION_CALL_SIGNATURE: Option = "call-signature";
const OPTION_ARROW_CALL_SIGNATURE: Option = "arrow-call-signature";
const OPTION_PARAMETER: Option = "parameter";
const OPTION_ARROW_PARAMETER: Option = "arrow-parameter";
const OPTION_PROPERTY_DECLARATION: Option = "property-declaration";
const OPTION_VARIABLE_DECLARATION: Option = "variable-declaration";
const OPTION_MEMBER_VARIABLE_DECLARATION: Option = "member-variable-declaration";
const OPTION_OBJECT_DESTRUCTURING: Option = "object-destructuring";
const OPTION_ARRAY_DESTRUCTURING: Option = "array-destructuring";

function parseOptions(ruleArguments: Option[]) {
    const options: Options = {};
    for (const arg of ruleArguments) {
        options[arg] = true;
    }
    return options;
}

export class Rule extends Lint.Rules.AbstractRule {
    /* tslint:disable:object-literal-sort-keys */
    public static metadata: Lint.IRuleMetadata = {
        ruleName: "typedef",
        description: "Requires type definitions to exist.",
        optionsDescription: Lint.Utils.dedent`
            Several arguments may be optionally provided:

            * \`"${OPTION_CALL_SIGNATURE}"\` checks return type of functions.
            * \`"${OPTION_ARROW_CALL_SIGNATURE}"\` checks return type of arrow functions.
            * \`"${OPTION_PARAMETER}"\` checks type specifier of function parameters for non-arrow functions.
            * \`"${OPTION_ARROW_PARAMETER}"\` checks type specifier of function parameters for arrow functions.
            * \`"${OPTION_PROPERTY_DECLARATION}"\` checks return types of interface properties.
            * \`"${OPTION_VARIABLE_DECLARATION}"\` checks non-binding variable declarations.
            * \`"${OPTION_MEMBER_VARIABLE_DECLARATION}"\` checks member variable declarations.
            * \`"${OPTION_OBJECT_DESTRUCTURING}"\` checks object destructuring declarations.
            * \`"${OPTION_ARRAY_DESTRUCTURING}"\` checks array destructuring declarations.`,
        options: {
            type: "array",
            items: {
                type: "string",
                enum: [
                    OPTION_CALL_SIGNATURE,
                    OPTION_ARROW_CALL_SIGNATURE,
                    OPTION_PARAMETER,
                    OPTION_ARROW_PARAMETER,
                    OPTION_PROPERTY_DECLARATION,
                    OPTION_VARIABLE_DECLARATION,
                    OPTION_MEMBER_VARIABLE_DECLARATION,
                    OPTION_OBJECT_DESTRUCTURING,
                    OPTION_ARRAY_DESTRUCTURING,
                ],
            },
            minLength: 0,
            maxLength: 7,
        },
        optionExamples: [[true, OPTION_CALL_SIGNATURE, OPTION_PARAMETER, OPTION_MEMBER_VARIABLE_DECLARATION]],
        type: "typescript",
        typescriptOnly: true,
    };
    /* tslint:enable:object-literal-sort-keys */

    public apply(sourceFile: ts.SourceFile): Lint.RuleFailure[] {
        return this.applyWithWalker(new TypedefWalker(sourceFile, this.ruleName, parseOptions(this.ruleArguments)));
    }
}

<<<<<<< HEAD
class TypedefWalker extends Lint.RuleWalker {
    public visitFunctionDeclaration(node: ts.FunctionDeclaration) {
        this.handleCallSignature(node);
        super.visitFunctionDeclaration(node);
    }

    public visitFunctionExpression(node: ts.FunctionExpression) {
        this.handleCallSignature(node);
        super.visitFunctionExpression(node);
    }

    public visitArrowFunction(node: ts.ArrowFunction) {
        const location = (node.parameters != null) ? node.parameters.end : null;

        if (location != null
            && node.parent !== undefined
            && node.parent.kind !== ts.SyntaxKind.CallExpression
            && !isTypedPropertyDeclaration(node.parent)) {

            this.checkTypeAnnotation("arrow-call-signature", location, node.type, node.name);
        }
        super.visitArrowFunction(node);
    }

    public visitGetAccessor(node: ts.AccessorDeclaration) {
        this.handleCallSignature(node);
        super.visitGetAccessor(node);
    }

    public visitMethodDeclaration(node: ts.MethodDeclaration) {
        this.handleCallSignature(node);
        super.visitMethodDeclaration(node);
    }

    public visitMethodSignature(node: ts.SignatureDeclaration) {
        this.handleCallSignature(node);
        super.visitMethodSignature(node);
    }

    public visitObjectLiteralExpression(node: ts.ObjectLiteralExpression) {
        for (const property of node.properties) {
            switch (property.kind) {
                case ts.SyntaxKind.PropertyAssignment:
                    this.visitPropertyAssignment(property);
                    break;
                case ts.SyntaxKind.MethodDeclaration:
                    this.visitMethodDeclaration(property);
                    break;
                case ts.SyntaxKind.GetAccessor:
                    this.visitGetAccessor(property);
                    break;
                case ts.SyntaxKind.SetAccessor:
                    this.visitSetAccessor(property);
=======
class TypedefWalker extends Lint.AbstractWalker<Options> {
    public walk(sourceFile: ts.SourceFile): void {
        const cb = (node: ts.Node): void => {
            switch (node.kind) {
                case ts.SyntaxKind.FunctionDeclaration:
                case ts.SyntaxKind.FunctionExpression:
                case ts.SyntaxKind.GetAccessor:
                case ts.SyntaxKind.MethodDeclaration:
                case ts.SyntaxKind.MethodSignature: {
                    const { name, parameters, type } = node as ts.CallSignatureDeclaration;
                    this.checkTypeAnnotation("call-signature", name !== undefined ? name : parameters, type, name);
                    break;
                }
                case ts.SyntaxKind.ArrowFunction:
                    this.checkArrowFunction(node as ts.ArrowFunction);
                    break;
                case ts.SyntaxKind.Parameter:
                    this.checkParameter(node as ts.ParameterDeclaration);
>>>>>>> cf4659ee
                    break;
                case ts.SyntaxKind.PropertyDeclaration:
                    this.checkPropertyDeclaration(node as ts.PropertyDeclaration);
                    break;
                case ts.SyntaxKind.PropertySignature: {
                    const { name, type } = node as ts.PropertySignature;
                    this.checkTypeAnnotation("property-declaration", name, type, name);
                    break;
                }
                case ts.SyntaxKind.VariableDeclaration:
                    this.checkVariableDeclaration(node as ts.VariableDeclaration);
            }

            return ts.forEachChild(node, cb);
        };

        return ts.forEachChild(sourceFile, cb);
    }

    private checkArrowFunction({ parent, parameters, type }: ts.ArrowFunction): void {
        if (parent!.kind !== ts.SyntaxKind.CallExpression && !isTypedPropertyDeclaration(parent!)) {
            this.checkTypeAnnotation("arrow-call-signature", parameters, type);
        }
    }

    private checkParameter({ parent, name, type }: ts.ParameterDeclaration): void {
        const isArrowFunction = parent!.kind === ts.SyntaxKind.ArrowFunction;

        const option = (() => {
            if (!isArrowFunction) {
                return "parameter";
            } else if (isTypedPropertyDeclaration(parent!.parent!)) {
                return undefined;
            } else if (utils.isPropertyDeclaration(parent!.parent!)) {
                return "member-variable-declaration";
            } else {
                return "arrow-parameter";
            }
        })();

        if (option !== undefined) {
            this.checkTypeAnnotation(option, name, type, name);
        }
    }

    private checkPropertyDeclaration({ initializer, name, type }: ts.PropertyDeclaration): void {
        // If this is an arrow function, it doesn't need to have a typedef on the property declaration
        // as the typedefs can be on the function's parameters instead
        if (initializer === undefined || initializer.kind !== ts.SyntaxKind.ArrowFunction) {
            this.checkTypeAnnotation("member-variable-declaration", name, type, name);
        }
    }

    private checkVariableDeclaration({ parent, name, type }: ts.VariableDeclaration): void {
        // variable declarations should always have a grandparent, but check that to be on the safe side.
        // catch statements will be the parent of the variable declaration
        // for-in/for-of loops will be the gradparent of the variable declaration
        if (parent!.kind === ts.SyntaxKind.CatchClause
                || parent!.parent!.kind === ts.SyntaxKind.ForInStatement
                || parent!.parent!.kind === ts.SyntaxKind.ForOfStatement) {
            return;
        }

        const option = (() => {
            switch (name.kind) {
                case ts.SyntaxKind.ObjectBindingPattern:
                    return "object-destructuring";
                case ts.SyntaxKind.ArrayBindingPattern:
                    return "array-destructuring";
                default:
                    return "variable-declaration";
            }
        })();

        this.checkTypeAnnotation(option, name, type, name);
    }

    private checkTypeAnnotation(
            option: Option,
            location: ts.Node | ts.NodeArray<ts.Node>,
            typeAnnotation: ts.TypeNode | undefined,
            name?: ts.Node): void {
        if (this.options[option] === true && typeAnnotation === undefined) {
            const failure = `expected ${option}${name === undefined ? "" : `: '${name.getText()}'`} to have a typedef`;
            if (Array.isArray(location)) {
                this.addFailure(location.pos - 1, location.end + 1, failure);
            } else {
                this.addFailureAtNode(location, failure);
            }
        }
    }
}

function isTypedPropertyDeclaration(node: ts.Node): boolean {
    return utils.isPropertyDeclaration(node) && node.type !== undefined;
}<|MERGE_RESOLUTION|>--- conflicted
+++ resolved
@@ -98,61 +98,6 @@
     }
 }
 
-<<<<<<< HEAD
-class TypedefWalker extends Lint.RuleWalker {
-    public visitFunctionDeclaration(node: ts.FunctionDeclaration) {
-        this.handleCallSignature(node);
-        super.visitFunctionDeclaration(node);
-    }
-
-    public visitFunctionExpression(node: ts.FunctionExpression) {
-        this.handleCallSignature(node);
-        super.visitFunctionExpression(node);
-    }
-
-    public visitArrowFunction(node: ts.ArrowFunction) {
-        const location = (node.parameters != null) ? node.parameters.end : null;
-
-        if (location != null
-            && node.parent !== undefined
-            && node.parent.kind !== ts.SyntaxKind.CallExpression
-            && !isTypedPropertyDeclaration(node.parent)) {
-
-            this.checkTypeAnnotation("arrow-call-signature", location, node.type, node.name);
-        }
-        super.visitArrowFunction(node);
-    }
-
-    public visitGetAccessor(node: ts.AccessorDeclaration) {
-        this.handleCallSignature(node);
-        super.visitGetAccessor(node);
-    }
-
-    public visitMethodDeclaration(node: ts.MethodDeclaration) {
-        this.handleCallSignature(node);
-        super.visitMethodDeclaration(node);
-    }
-
-    public visitMethodSignature(node: ts.SignatureDeclaration) {
-        this.handleCallSignature(node);
-        super.visitMethodSignature(node);
-    }
-
-    public visitObjectLiteralExpression(node: ts.ObjectLiteralExpression) {
-        for (const property of node.properties) {
-            switch (property.kind) {
-                case ts.SyntaxKind.PropertyAssignment:
-                    this.visitPropertyAssignment(property);
-                    break;
-                case ts.SyntaxKind.MethodDeclaration:
-                    this.visitMethodDeclaration(property);
-                    break;
-                case ts.SyntaxKind.GetAccessor:
-                    this.visitGetAccessor(property);
-                    break;
-                case ts.SyntaxKind.SetAccessor:
-                    this.visitSetAccessor(property);
-=======
 class TypedefWalker extends Lint.AbstractWalker<Options> {
     public walk(sourceFile: ts.SourceFile): void {
         const cb = (node: ts.Node): void => {
@@ -171,7 +116,6 @@
                     break;
                 case ts.SyntaxKind.Parameter:
                     this.checkParameter(node as ts.ParameterDeclaration);
->>>>>>> cf4659ee
                     break;
                 case ts.SyntaxKind.PropertyDeclaration:
                     this.checkPropertyDeclaration(node as ts.PropertyDeclaration);
