--- conflicted
+++ resolved
@@ -19,8 +19,6 @@
 import * as Lint from "../lint";
 
 export class Rule extends Lint.Rules.AbstractRule {
-<<<<<<< HEAD
-=======
     /* tslint:disable:object-literal-sort-keys */
     public static metadata: Lint.IRuleMetadata = {
         ruleName: "typedef",
@@ -57,7 +55,6 @@
 
     public static FAILURE_STRING = "missing type declaration";
 
->>>>>>> 53fbb13c
     public apply(sourceFile: ts.SourceFile): Lint.RuleFailure[] {
         return this.applyWithWalker(new TypedefWalker(sourceFile, this.getOptions()));
     }
