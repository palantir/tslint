/**
 * @license
 * Copyright 2017 Palantir Technologies, Inc.
 *
 * Licensed under the Apache License, Version 2.0 (the "License");
 * you may not use this file except in compliance with the License.
 * You may obtain a copy of the License at
 *
 *     http://www.apache.org/licenses/LICENSE-2.0
 *
 * Unless required by applicable law or agreed to in writing, software
 * distributed under the License is distributed on an "AS IS" BASIS,
 * WITHOUT WARRANTIES OR CONDITIONS OF ANY KIND, either express or implied.
 * See the License for the specific language governing permissions and
 * limitations under the License.
 */

import {isExpression} from "tsutils";
import * as ts from "typescript";
import * as Lint from "../index";

export class Rule extends Lint.Rules.TypedRule {
    /* tslint:disable:object-literal-sort-keys */
    public static metadata: Lint.IRuleMetadata = {
        ruleName: "no-unsafe-any",
        description: Lint.Utils.dedent`
            Warns when using an expression of type 'any' in a dynamic way.
            Uses are only allowed if they would work for \`{} | null | undefined\`.
            Type casts and tests are allowed.
            Expressions that work on all values (such as \`"" + x\`) are allowed.`,
        optionsDescription: "Not configurable.",
        options: null,
        optionExamples: [true],
        type: "functionality",
        typescriptOnly: true,
        requiresTypeInfo: true,
    };
    /* tslint:enable:object-literal-sort-keys */

    public static FAILURE_STRING = "Unsafe use of expression of type 'any'.";

    public applyWithProgram(sourceFile: ts.SourceFile, program: ts.Program): Lint.RuleFailure[] {
        return this.applyWithFunction(sourceFile, (ctx) => walk(ctx, program.getTypeChecker()));
    }
}

function walk(ctx: Lint.WalkContext<void>, checker: ts.TypeChecker): void {
    if (ctx.sourceFile.isDeclarationFile) {
        // Not possible in a declaration file.
        return;
    }
    return ts.forEachChild(ctx.sourceFile, cb);

    /** @param anyOk If true, this node will be allowed to be of type *any*. (But its children might not.) */
    function cb(node: ts.Node, anyOk?: boolean): void {
        switch (node.kind) {
            case ts.SyntaxKind.ParenthesizedExpression:
                // Don't warn on a parenthesized expression, warn on its contents.
                return cb((node as ts.ParenthesizedExpression).expression, anyOk);

            case ts.SyntaxKind.Parameter: {
                const { type, initializer } = node as ts.ParameterDeclaration;
                if (initializer !== undefined) {
                    return cb(initializer, /*anyOk*/ type !== undefined && type.kind === ts.SyntaxKind.AnyKeyword);
                }
                return;
            }

            case ts.SyntaxKind.LabeledStatement:
                // Ignore label
                return cb((node as ts.LabeledStatement).statement);

            case ts.SyntaxKind.BreakStatement: // Ignore label
            case ts.SyntaxKind.ContinueStatement:
            // Ignore types
            case ts.SyntaxKind.InterfaceDeclaration:
            case ts.SyntaxKind.TypeAliasDeclaration:
            case ts.SyntaxKind.QualifiedName:
            case ts.SyntaxKind.TypePredicate:
            case ts.SyntaxKind.TypeOfExpression:
            // Ignore imports
            case ts.SyntaxKind.ImportEqualsDeclaration:
            case ts.SyntaxKind.ImportDeclaration:
            case ts.SyntaxKind.ExportDeclaration:
            // These show as type "any" if in type position.
            case ts.SyntaxKind.NumericLiteral:
            case ts.SyntaxKind.StringLiteral:
                return;

            // Recurse through these, but ignore the immediate child because it is allowed to be 'any'.
            case ts.SyntaxKind.DeleteExpression:
            case ts.SyntaxKind.ExpressionStatement:
            case ts.SyntaxKind.TypeAssertionExpression:
            case ts.SyntaxKind.AsExpression:
            case ts.SyntaxKind.TemplateSpan: // Allow stringification (works on all values). Note: tagged templates handled differently.
            case ts.SyntaxKind.ThrowStatement: {
                const { expression } =
                    node as ts.ExpressionStatement | ts.TypeAssertion | ts.AsExpression | ts.TemplateSpan | ts.ThrowStatement;
                return cb(expression, /*anyOk*/ true);
            }

            case ts.SyntaxKind.PropertyAssignment: {
                // Only check RHS.
                const { name, initializer } = node as ts.PropertyAssignment;
                // The LHS will be 'any' if the RHS is, so just handle the RHS.
                // Still need to check the LHS in case it is a computed key.
                cb(name, /*anyOk*/ true);
                cb(initializer);
                return;
            }

            case ts.SyntaxKind.PropertyDeclaration: {
                const { name, initializer } = node as ts.PropertyDeclaration;
                if (initializer !== undefined) {
                    return cb(initializer, /*anyOk*/ isNodeAny(name, checker));
                }
                return;
            }

            case ts.SyntaxKind.TaggedTemplateExpression: {
                const { tag, template } = node as ts.TaggedTemplateExpression;
                cb(tag);
                if (template.kind === ts.SyntaxKind.TemplateExpression) {
                    for (const { expression } of template.templateSpans) {
                        checkContextual(expression);
                    }
                }
                // Also check the template expression itself
                check();
                return;
            }

            case ts.SyntaxKind.CallExpression:
            case ts.SyntaxKind.NewExpression: {
                const { expression, arguments: args } = node as ts.CallExpression | ts.NewExpression;
                cb(expression);
                if (args !== undefined) {
                    for (const arg of args) {
                        checkContextual(arg);
                    }
                }
                // Also check the call expression itself
                check();
                return;
            }

            case ts.SyntaxKind.PropertyAccessExpression:
                // Don't warn for right hand side; this is redundant if we warn for the access itself.
                cb((node as ts.PropertyAccessExpression).expression);
                check();
                return;

            case ts.SyntaxKind.VariableDeclaration:
                return checkVariableDeclaration(node as ts.VariableDeclaration);

            case ts.SyntaxKind.BinaryExpression:
                return checkBinaryExpression(node);

            case ts.SyntaxKind.ReturnStatement: {
                const { expression } = node as ts.ReturnStatement;
                if (expression !== undefined) {
                    return checkContextual(expression);
                }
                return;
            }

<<<<<<< HEAD
            case ts.SyntaxKind.ModuleDeclaration: {
                // In `declare global { ... }`, don't mark `global` as unsafe any.
                const { body } = node as ts.ModuleDeclaration;
                if (body !== undefined) { cb(body); }
                return;
=======
            case ts.SyntaxKind.SwitchStatement: {
                const { expression, caseBlock: { clauses } } = node as ts.SwitchStatement;
                // Allow `switch (x) {}` where `x` is any
                cb(expression, /*anyOk*/ true);
                for (const clause of clauses) {
                    if (clause.kind === ts.SyntaxKind.CaseClause) {
                        // Allow `case x:` where `x` is any
                        cb(clause.expression, /*anyOk*/ true);
                    }
                    for (const statement of clause.statements) {
                        cb(statement);
                    }
                }
                break;
>>>>>>> a5101501
            }

            default:
                if (!(isExpression(node) && check())) {
                    return ts.forEachChild(node, cb);
                }
                return;
        }

        function check(): boolean {
            const isUnsafe = anyOk !== true && isNodeAny(node, checker);
            if (isUnsafe) {
                ctx.addFailureAtNode(node, Rule.FAILURE_STRING);
            }
            return isUnsafe;
        }
    }

    /** OK for this value to be 'any' if that's its contextual type. */
    function checkContextual(arg: ts.Expression): void {
        return cb(arg, /*anyOk*/ isAny(checker.getContextualType(arg)));
    }

    // Allow `const x = foo;` and `const x: any = foo`, but not `const x: Foo = foo;`.
    function checkVariableDeclaration({ type, initializer }: ts.VariableDeclaration): void {
        // Always allow the LHS to be `any`. Just don't allow RHS to be `any` when LHS isn't.
        // TODO: handle destructuring
        if (initializer !== undefined) {
            return cb(initializer, /*anyOk*/ type === undefined || type.kind === ts.SyntaxKind.AnyKeyword);
        }
        return;
    }

    function checkBinaryExpression(node: ts.Node): void {
        const { left, right, operatorToken } = node as ts.BinaryExpression;
        // Allow equality since all values support equality.
        if (Lint.getEqualsKind(operatorToken) !== undefined) {
            return;
        }

        switch (operatorToken.kind) {
            case ts.SyntaxKind.InstanceOfKeyword: // Allow test
                return cb(right);

            case ts.SyntaxKind.CommaToken: // Allow `any, any`
                cb(left, /*anyOk*/ true);
                return cb(right, /*anyOk*/ true);

            case ts.SyntaxKind.EqualsToken:
                // Allow assignment if the lhs is also *any*.
                // TODO: handle destructuring
                cb(right, /*anyOk*/ isNodeAny(left, checker));
                return;

            case ts.SyntaxKind.PlusToken: // Allow implicit stringification
            case ts.SyntaxKind.PlusEqualsToken:
                const anyOk = isStringLike(left, checker)
                    || (isStringLike(right, checker) && operatorToken.kind === ts.SyntaxKind.PlusToken);
                cb(left, anyOk);
                return cb(right, anyOk);

            default:
                cb(left);
                return cb(right);
        }
    }
}

function isNodeAny(node: ts.Node, checker: ts.TypeChecker): boolean {
    return isAny(checker.getTypeAtLocation(node));
}

function isStringLike(expr: ts.Expression, checker: ts.TypeChecker): boolean {
    return Lint.isTypeFlagSet(checker.getTypeAtLocation(expr), ts.TypeFlags.StringLike);
}

function isAny(type: ts.Type | undefined): boolean {
    return type !== undefined && Lint.isTypeFlagSet(type, ts.TypeFlags.Any);
}<|MERGE_RESOLUTION|>--- conflicted
+++ resolved
@@ -164,13 +164,6 @@
                 return;
             }
 
-<<<<<<< HEAD
-            case ts.SyntaxKind.ModuleDeclaration: {
-                // In `declare global { ... }`, don't mark `global` as unsafe any.
-                const { body } = node as ts.ModuleDeclaration;
-                if (body !== undefined) { cb(body); }
-                return;
-=======
             case ts.SyntaxKind.SwitchStatement: {
                 const { expression, caseBlock: { clauses } } = node as ts.SwitchStatement;
                 // Allow `switch (x) {}` where `x` is any
@@ -185,7 +178,13 @@
                     }
                 }
                 break;
->>>>>>> a5101501
+            }
+
+            case ts.SyntaxKind.ModuleDeclaration: {
+                // In `declare global { ... }`, don't mark `global` as unsafe any.
+                const { body } = node as ts.ModuleDeclaration;
+                if (body !== undefined) { cb(body); }
+                return;
             }
 
             default:
