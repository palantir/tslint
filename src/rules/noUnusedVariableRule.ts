--- conflicted
+++ resolved
@@ -27,9 +27,6 @@
 const MODULE_SPECIFIER_MATCH = /^["'](.+)['"]$/;
 
 export class Rule extends Lint.Rules.AbstractRule {
-<<<<<<< HEAD
-    public static FAILURE_STRING_FACTORY = (name: string) => `Unused variable: '${name}'`;
-=======
     /* tslint:disable:object-literal-sort-keys */
     public static metadata: Lint.IRuleMetadata = {
         ruleName: "no-unused-variable",
@@ -68,8 +65,7 @@
     };
     /* tslint:enable:object-literal-sort-keys */
 
-    public static FAILURE_STRING = "unused variable: ";
->>>>>>> 53fbb13c
+    public static FAILURE_STRING_FACTORY = (name: string) => `Unused variable: '${name}'`;
 
     public apply(sourceFile: ts.SourceFile): Lint.RuleFailure[] {
         const languageService = Lint.createLanguageService(sourceFile.fileName, sourceFile.getFullText());
