/**
 * @license
 * Copyright 2014 Palantir Technologies, Inc.
 *
 * Licensed under the Apache License, Version 2.0 (the "License");
 * you may not use this file except in compliance with the License.
 * You may obtain a copy of the License at
 *
 *     http://www.apache.org/licenses/LICENSE-2.0
 *
 * Unless required by applicable law or agreed to in writing, software
 * distributed under the License is distributed on an "AS IS" BASIS,
 * WITHOUT WARRANTIES OR CONDITIONS OF ANY KIND, either express or implied.
 * See the License for the specific language governing permissions and
 * limitations under the License.
 */

import * as ts from "typescript";

import * as Lint from "../index";

const OPTION_REACT = "react";
const OPTION_CHECK_PARAMETERS = "check-parameters";

const REACT_MODULES = ["react", "react/addons"];
const REACT_NAMESPACE_IMPORT_NAME = "React";

const MODULE_SPECIFIER_MATCH = /^["'](.+)['"]$/;

export class Rule extends Lint.Rules.AbstractRule {
    /* tslint:disable:object-literal-sort-keys */
    public static metadata: Lint.IRuleMetadata = {
        ruleName: "no-unused-variable",
        deprecationMessage: "Use the tsc compiler options --noUnusedParameters and --noUnusedLocals instead.",
        description: "Disallows unused imports, variables, functions and private class members.",
        hasFix: true,
        optionsDescription: Lint.Utils.dedent`
            Three optional arguments may be optionally provided:

            * \`"check-parameters"\` disallows unused function and constructor parameters.
                * NOTE: this option is experimental and does not work with classes
                that use abstract method declarations, among other things.
            * \`"react"\` relaxes the rule for a namespace import named \`React\`
            (from either the module \`"react"\` or \`"react/addons"\`).
            Any JSX expression in the file will be treated as a usage of \`React\`
            (because it expands to \`React.createElement \`).
            * \`{"ignore-pattern": "pattern"}\` where pattern is a case-sensitive regexp.
            Variable names that match the pattern will be ignored.`,
        options: {
            type: "array",
            items: {
                oneOf: [{
                    type: "string",
                    enum: ["check-parameters", "react"],
                }, {
                    type: "object",
                    properties: {
                        "ignore-pattern": {type: "string"},
                    },
                    additionalProperties: false,
                }],
            },
            minLength: 0,
            maxLength: 3,
        },
        optionExamples: ['[true, "react"]', '[true, {"ignore-pattern": "^_"}]'],
        type: "functionality",
        typescriptOnly: true,
    };
    /* tslint:enable:object-literal-sort-keys */

    public static FAILURE_TYPE_FUNC = "function";
    public static FAILURE_TYPE_IMPORT = "import";
    public static FAILURE_TYPE_METHOD = "method";
    public static FAILURE_TYPE_PARAM = "parameter";
    public static FAILURE_TYPE_PROP = "property";
    public static FAILURE_TYPE_VAR = "variable";
    public static FAILURE_STRING_FACTORY = (type: string, name: string) => {
        return `Unused ${type}: '${name}'`;
    }

    public apply(sourceFile: ts.SourceFile, languageService: ts.LanguageService): Lint.RuleFailure[] {
        return this.applyWithWalker(new NoUnusedVariablesWalker(sourceFile, this.getOptions(), languageService));
    }
}

interface Failure {
    start: number;
    width: number;
    message: string;
    fix?: Lint.Fix;
}

class NoUnusedVariablesWalker extends Lint.RuleWalker {
    private skipBindingElement: boolean;
    private skipParameterDeclaration: boolean;
    private skipVariableDeclaration: boolean;

    private hasSeenJsxElement: boolean;
    private ignorePattern: RegExp;
    private isReactUsed: boolean;
    private reactImport: ts.NamespaceImport;
    private possibleFailures: Failure[] = [];

    constructor(sourceFile: ts.SourceFile, options: Lint.IOptions,
                private languageService: ts.LanguageService) {
        super(sourceFile, options);
        this.skipVariableDeclaration = false;
        this.skipParameterDeclaration = false;
        this.hasSeenJsxElement = false;
        this.isReactUsed = false;

        const ignorePatternOption = this.getOptions().filter((option: any) => {
            return typeof option === "object" && option["ignore-pattern"] != null;
        })[0];
        if (ignorePatternOption != null) {
            this.ignorePattern = new RegExp(ignorePatternOption["ignore-pattern"]);
        }
    }

    public visitSourceFile(node: ts.SourceFile) {
        super.visitSourceFile(node);

        /*
         * After super.visitSourceFile() is completed, this.reactImport will be set to a NamespaceImport iff:
         *
         * - a react option has been provided to the rule and
         * - an import of a module that matches one of OPTION_REACT_MODULES is found, to a
         *   NamespaceImport named OPTION_REACT_NAMESPACE_IMPORT_NAME
         *
         * e.g.
         *
         * import * as React from "react/addons";
         *
         * If reactImport is defined when a walk is completed, we need to have:
         *
         * a) seen another usage of React and/or
         * b) seen a JSX identifier
         *
         * otherwise a a variable usage failure will will be reported
         */
        if (this.hasOption(OPTION_REACT)
                && this.reactImport != null
                && !this.isReactUsed
                && !this.hasSeenJsxElement) {
            const nameText = this.reactImport.name.getText();
            if (!this.isIgnored(nameText)) {
                const start = this.reactImport.name.getStart();
                const msg = Rule.FAILURE_STRING_FACTORY(Rule.FAILURE_TYPE_IMPORT, nameText);
                this.possibleFailures.push({ start, width: nameText.length, message: msg });
            }
        }

        let someFixBrokeIt = false;
        // Performance optimization: type-check the whole file before verifying individual fixes
<<<<<<< HEAD
        if (this.possibleFailures.some((f) => !!f.fix)) {
            let newText = Lint.Fix.applyAll(this.getSourceFile().getFullText(),
                this.possibleFailures.map((f) => f.fix).filter((f) => !!f));
=======
        if (this.possibleFailures.some((f) => f.hasFix())) {
            const newText = Lint.Fix.applyAll(this.getSourceFile().getFullText(),
                this.possibleFailures.map((f) => f.getFix()).filter((f) => !!f) as Lint.Fix[]);
>>>>>>> a6d33847

            // If we have the program, we can verify that the fix doesn't introduce failures
            if (Lint.checkEdit(this.languageService, this.getSourceFile(), newText).length > 0) {
                console.error(`Fixes caused errors in ${this.getSourceFile().fileName}`);
                someFixBrokeIt = true;
            }
        }

        this.possibleFailures.forEach((f) => {
<<<<<<< HEAD
            if (!someFixBrokeIt || !f.fix) {
                this.addFailureAt(f.start, f.width, f.message, f.fix);
            } else {
                let newText = f.fix.apply(this.getSourceFile().getFullText());
=======
            const fix = f.getFix();
            if (!someFixBrokeIt || fix === undefined) {
                this.addFailure(f);
            } else {
                const newText = fix.apply(this.getSourceFile().getFullText());
>>>>>>> a6d33847
                if (Lint.checkEdit(this.languageService, this.getSourceFile(), newText).length === 0) {
                    this.addFailureAt(f.start, f.width, f.message, f.fix);
                }
            }
        });
    }

    public visitBindingElement(node: ts.BindingElement) {
        const isSingleVariable = node.name.kind === ts.SyntaxKind.Identifier;

        if (isSingleVariable && !this.skipBindingElement) {
            const variableIdentifier = node.name as ts.Identifier;
            this.validateReferencesForVariable(Rule.FAILURE_TYPE_VAR, variableIdentifier.text, variableIdentifier.getStart());
        }

        super.visitBindingElement(node);
    }

    public visitCatchClause(node: ts.CatchClause) {
        // don't visit the catch clause variable declaration, just visit the block
        // the catch clause variable declaration needs to be there but doesn't need to be used
        this.visitBlock(node.block);
    }

    // skip exported and declared functions
    public visitFunctionDeclaration(node: ts.FunctionDeclaration) {
        if (!Lint.hasModifier(node.modifiers, ts.SyntaxKind.ExportKeyword, ts.SyntaxKind.DeclareKeyword) && node.name !== undefined) {
            const variableName = node.name.text;
            this.validateReferencesForVariable(Rule.FAILURE_TYPE_FUNC, variableName, node.name.getStart());
        }

        super.visitFunctionDeclaration(node);
    }

    public visitFunctionType(node: ts.FunctionOrConstructorTypeNode) {
        this.skipParameterDeclaration = true;
        super.visitFunctionType(node);
        this.skipParameterDeclaration = false;
    }

    public visitImportDeclaration(node: ts.ImportDeclaration) {
        const importClause = node.importClause;

        // If the imports are exported, they may be used externally
        if (Lint.hasModifier(node.modifiers, ts.SyntaxKind.ExportKeyword) ||
            // importClause will be null for bare imports
            importClause == null) {
            super.visitImportDeclaration(node);
            return;
        }

        // Two passes: first collect what's unused, then produce failures. This allows the fix to lookahead.
        let usesDefaultImport = false;
        let usedNamedImports: boolean[] = [];
        if (importClause.name != null) {
            const variableIdentifier = importClause.name;
            usesDefaultImport = this.isUsed(variableIdentifier.text, variableIdentifier.getStart());
        }
        if (importClause.namedBindings != null) {
            if (importClause.namedBindings.kind === ts.SyntaxKind.NamedImports && node.importClause !== undefined) {
                const imports = node.importClause.namedBindings as ts.NamedImports;
                usedNamedImports = imports.elements.map((e) => this.isUsed(e.name.text, e.name.getStart()));
            }
            // Avoid deleting the whole statement if there's an import * inside
            if (importClause.namedBindings.kind === ts.SyntaxKind.NamespaceImport) {
                usesDefaultImport = true;
            }
        }

        // Delete the entire import statement if named and default imports all unused
        if (!usesDefaultImport && usedNamedImports.every((e) => !e)) {
            this.fail(Rule.FAILURE_TYPE_IMPORT, node.getText(), node.getStart(), this.deleteImportStatement(node));
            super.visitImportDeclaration(node);
            return;
        }

        // Delete the default import and trailing comma if unused
        if (importClause.name != null && !usesDefaultImport && importClause.namedBindings !== undefined) {
            // There must be some named imports or we would have been in case 1
            const end = importClause.namedBindings.getStart();
            this.fail(Rule.FAILURE_TYPE_IMPORT, importClause.name.text, importClause.name.getStart(), [
                this.deleteText(importClause.name.getStart(), end - importClause.name.getStart()),
            ]);
        }
        if (importClause.namedBindings != null &&
            importClause.namedBindings.kind === ts.SyntaxKind.NamedImports) {
            // Delete the entire named imports if all unused, including curly braces.
            if (usedNamedImports.every((e) => !e)) {
                const start = importClause.name != null ? importClause.name.getEnd() : importClause.namedBindings.getStart();
                this.fail(Rule.FAILURE_TYPE_IMPORT, importClause.namedBindings.getText(), importClause.namedBindings.getStart(), [
                    this.deleteText(start, importClause.namedBindings.getEnd() - start),
                ]);
            } else {
                const imports = importClause.namedBindings as ts.NamedImports;
                let priorElementUsed = false;
                for (let idx = 0; idx < imports.elements.length; idx++) {
                    const namedImport = imports.elements[idx];
                    if (usedNamedImports[idx]) {
                        priorElementUsed = true;
                    } else {
                        const isLast = idx === imports.elements.length - 1;
                        // Before the first used import, consume trailing commas.
                        // Afterward, consume leading commas instead.
                        const start = priorElementUsed ? imports.elements[idx - 1].getEnd() : namedImport.getStart();
                        const end = priorElementUsed || isLast ? namedImport.getEnd() : imports.elements[idx + 1].getStart();
                        this.fail(Rule.FAILURE_TYPE_IMPORT, namedImport.name.text, namedImport.name.getStart(), [
                            this.deleteText(start, end - start),
                        ]);
                    }
                }
            }
        }

        // import x = 'y' & import * as x from 'y' handled by other walker methods
        // because they only have one identifier that might be unused
        super.visitImportDeclaration(node);
    }

    public visitImportEqualsDeclaration(node: ts.ImportEqualsDeclaration) {
        if (!Lint.hasModifier(node.modifiers, ts.SyntaxKind.ExportKeyword)) {
            const name = node.name;
            this.validateReferencesForVariable(Rule.FAILURE_TYPE_IMPORT, name.text, name.getStart(), this.deleteImportStatement(node));
        }
        super.visitImportEqualsDeclaration(node);
    }

    // skip parameters in index signatures (stuff like [key: string]: string)
    public visitIndexSignatureDeclaration(node: ts.IndexSignatureDeclaration) {
        this.skipParameterDeclaration = true;
        super.visitIndexSignatureDeclaration(node);
        this.skipParameterDeclaration = false;
    }

    // skip parameters in interfaces
    public visitInterfaceDeclaration(node: ts.InterfaceDeclaration) {
        this.skipParameterDeclaration = true;
        super.visitInterfaceDeclaration(node);
        this.skipParameterDeclaration = false;
    }

    public visitJsxElement(node: ts.JsxElement) {
        this.hasSeenJsxElement = true;
        super.visitJsxElement(node);
    }

    public visitJsxSelfClosingElement(node: ts.JsxSelfClosingElement) {
        this.hasSeenJsxElement = true;
        super.visitJsxSelfClosingElement(node);
    }

    // check private member functions
    public visitMethodDeclaration(node: ts.MethodDeclaration) {
        if (node.name != null && node.name.kind === ts.SyntaxKind.Identifier) {
            const modifiers = node.modifiers;
            const variableName = (node.name as ts.Identifier).text;

            if (Lint.hasModifier(modifiers, ts.SyntaxKind.PrivateKeyword)) {
                this.validateReferencesForVariable(Rule.FAILURE_TYPE_METHOD, variableName, node.name.getStart());
            }
        }

        // abstract methods can't have a body so their parameters are always unused
        if (Lint.hasModifier(node.modifiers, ts.SyntaxKind.AbstractKeyword)) {
            this.skipParameterDeclaration = true;
        }
        super.visitMethodDeclaration(node);
        this.skipParameterDeclaration = false;
    }

    public visitNamespaceImport(node: ts.NamespaceImport) {
        if (node.parent !== undefined) {
            const importDeclaration = node.parent.parent as ts.ImportDeclaration;
            const moduleSpecifier = importDeclaration.moduleSpecifier.getText();

            // extract the unquoted module being imported
            const moduleNameMatch = moduleSpecifier.match(MODULE_SPECIFIER_MATCH);
            const isReactImport = (moduleNameMatch != null) && (REACT_MODULES.indexOf(moduleNameMatch[1]) !== -1);

            if (this.hasOption(OPTION_REACT) && isReactImport && node.name.text === REACT_NAMESPACE_IMPORT_NAME) {
                this.reactImport = node;
                const fileName = this.getSourceFile().fileName;
                const position = node.name.getStart();
                const highlights = this.languageService.getDocumentHighlights(fileName, position, [fileName]);
                if (highlights != null && highlights[0].highlightSpans.length > 1) {
                    this.isReactUsed = true;
                }
            } else {
                this.validateReferencesForVariable(Rule.FAILURE_TYPE_IMPORT, node.name.text, node.name.getStart(),
                    this.deleteImportStatement(importDeclaration));
            }
        }
        super.visitNamespaceImport(node);
    }

    public visitParameterDeclaration(node: ts.ParameterDeclaration) {
        const isSingleVariable = node.name.kind === ts.SyntaxKind.Identifier;
        const isPropertyParameter = Lint.hasModifier(
            node.modifiers,
            ts.SyntaxKind.PublicKeyword,
            ts.SyntaxKind.PrivateKeyword,
            ts.SyntaxKind.ProtectedKeyword,
        );

        if (!isSingleVariable && isPropertyParameter) {
            // tsc error: a parameter property may not be a binding pattern
            this.skipBindingElement = true;
        }

        if (this.hasOption(OPTION_CHECK_PARAMETERS)
                && isSingleVariable
                && !this.skipParameterDeclaration
                && !Lint.hasModifier(node.modifiers, ts.SyntaxKind.PublicKeyword)) {
            const nameNode = node.name as ts.Identifier;
            this.validateReferencesForVariable(Rule.FAILURE_TYPE_PARAM, nameNode.text, node.name.getStart());
        }

        super.visitParameterDeclaration(node);
        this.skipBindingElement = false;
    }

    // check private member variables
    public visitPropertyDeclaration(node: ts.PropertyDeclaration) {
        if (node.name != null && node.name.kind === ts.SyntaxKind.Identifier) {
            const modifiers = node.modifiers;
            const variableName = (node.name as ts.Identifier).text;

            // check only if an explicit 'private' modifier is specified
            if (Lint.hasModifier(modifiers, ts.SyntaxKind.PrivateKeyword)) {
                this.validateReferencesForVariable(Rule.FAILURE_TYPE_PROP, variableName, node.name.getStart());
            }
        }

        super.visitPropertyDeclaration(node);
    }

    public visitVariableDeclaration(node: ts.VariableDeclaration) {
        const isSingleVariable = node.name.kind === ts.SyntaxKind.Identifier;

        if (isSingleVariable && !this.skipVariableDeclaration) {
            const variableIdentifier = node.name as ts.Identifier;
            this.validateReferencesForVariable(Rule.FAILURE_TYPE_VAR, variableIdentifier.text, variableIdentifier.getStart());
        }

        super.visitVariableDeclaration(node);
    }

    // skip exported and declared variables
    public visitVariableStatement(node: ts.VariableStatement) {
        if (Lint.hasModifier(node.modifiers, ts.SyntaxKind.ExportKeyword, ts.SyntaxKind.DeclareKeyword)) {
            this.skipBindingElement = true;
            this.skipVariableDeclaration = true;
        }

        super.visitVariableStatement(node);
        this.skipBindingElement = false;
        this.skipVariableDeclaration = false;
    }

    /**
     * Delete the statement along with leading trivia.
     * BUT since imports are typically at the top of the file, the leading trivia is often a license.
     * So when the leading trivia includes a block comment, delete the statement without leading trivia instead.
     */
    private deleteImportStatement(node: ts.Statement): Lint.Replacement[] {
        if (node.getFullText().substr(0, node.getLeadingTriviaWidth()).indexOf("/*") >= 0) {
            return [this.deleteText(node.getStart(), node.getWidth())];
        }
        return [this.deleteText(node.getFullStart(), node.getFullWidth())];
    }

    private validateReferencesForVariable(type: string, name: string, position: number, replacements?: Lint.Replacement[]) {
        if (!this.isUsed(name, position)) {
            this.fail(type, name, position, replacements);
        }
    }

    private isUsed(name: string, position: number): boolean {
        const fileName = this.getSourceFile().fileName;
        const highlights = this.languageService.getDocumentHighlights(fileName, position, [fileName]);
        return (highlights != null && highlights[0].highlightSpans.length > 1) || this.isIgnored(name);
    }

    private fail(type: string, name: string, position: number, replacements?: Lint.Replacement[]) {
        let fix: Lint.Fix | undefined = undefined;
        if (replacements && replacements.length) {
            fix = new Lint.Fix(Rule.metadata.ruleName, replacements);
        }
        this.possibleFailures.push({ start: position, width: name.length, message: Rule.FAILURE_STRING_FACTORY(type, name), fix });
    }

    private isIgnored(name: string) {
        return this.ignorePattern != null && this.ignorePattern.test(name);
    }
}<|MERGE_RESOLUTION|>--- conflicted
+++ resolved
@@ -153,15 +153,9 @@
 
         let someFixBrokeIt = false;
         // Performance optimization: type-check the whole file before verifying individual fixes
-<<<<<<< HEAD
-        if (this.possibleFailures.some((f) => !!f.fix)) {
+        if (this.possibleFailures.some((f) => f.fix !== undefined)) {
             let newText = Lint.Fix.applyAll(this.getSourceFile().getFullText(),
-                this.possibleFailures.map((f) => f.fix).filter((f) => !!f));
-=======
-        if (this.possibleFailures.some((f) => f.hasFix())) {
-            const newText = Lint.Fix.applyAll(this.getSourceFile().getFullText(),
-                this.possibleFailures.map((f) => f.getFix()).filter((f) => !!f) as Lint.Fix[]);
->>>>>>> a6d33847
+                this.possibleFailures.map((f) => f.fix).filter((f) => f !== undefined));
 
             // If we have the program, we can verify that the fix doesn't introduce failures
             if (Lint.checkEdit(this.languageService, this.getSourceFile(), newText).length > 0) {
@@ -171,18 +165,10 @@
         }
 
         this.possibleFailures.forEach((f) => {
-<<<<<<< HEAD
-            if (!someFixBrokeIt || !f.fix) {
+            if (!someFixBrokeIt || f.fix !== undefined) {
                 this.addFailureAt(f.start, f.width, f.message, f.fix);
             } else {
                 let newText = f.fix.apply(this.getSourceFile().getFullText());
-=======
-            const fix = f.getFix();
-            if (!someFixBrokeIt || fix === undefined) {
-                this.addFailure(f);
-            } else {
-                const newText = fix.apply(this.getSourceFile().getFullText());
->>>>>>> a6d33847
                 if (Lint.checkEdit(this.languageService, this.getSourceFile(), newText).length === 0) {
                     this.addFailureAt(f.start, f.width, f.message, f.fix);
                 }
