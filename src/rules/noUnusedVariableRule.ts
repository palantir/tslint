--- conflicted
+++ resolved
@@ -397,18 +397,8 @@
 }
 
 function makeUnusedCheckedProgram(program: ts.Program, checkParameters: boolean): ts.Program {
-<<<<<<< HEAD
+    const originalOptions = program.getCompilerOptions();
     const options: ts.CompilerOptions = {
-        ...program.getCompilerOptions(),
-        noUnusedLocals: true,
-    };
-    if (checkParameters) {
-        options.noUnusedParameters = true;
-    }
-    const sourceFilesByName = new Map<string, ts.SourceFile>(program.getSourceFiles().map<[string, ts.SourceFile]>((s) => [s.fileName, s]));
-=======
-    const originalOptions = program.getCompilerOptions();
-    const options = {
         ...originalOptions,
         noEmit: true,
         noUnusedLocals: true,
@@ -417,7 +407,6 @@
     const sourceFilesByName = new Map<string, ts.SourceFile>(
         program.getSourceFiles().map<[string, ts.SourceFile]>((s) => [getCanonicalFileName(s.fileName), s]));
 
->>>>>>> 306c1c66
     // tslint:disable object-literal-sort-keys
     return ts.createProgram(Array.from(sourceFilesByName.keys()), options, {
         fileExists: (f) => sourceFilesByName.has(getCanonicalFileName(f)),
