--- conflicted
+++ resolved
@@ -19,9 +19,6 @@
 import * as Lint from "../lint";
 
 export class Rule extends Lint.Rules.AbstractRule {
-<<<<<<< HEAD
-    public static FAILURE_STRING = "Access to the arguments property is forbidden";
-=======
     /* tslint:disable:object-literal-sort-keys */
     public static metadata: Lint.IRuleMetadata = {
         ruleName: "no-arg",
@@ -37,8 +34,7 @@
     };
     /* tslint:enable:object-literal-sort-keys */
 
-    public static FAILURE_STRING = "access forbidden to arguments property";
->>>>>>> 53fbb13c
+    public static FAILURE_STRING = "Access to arguments.callee is forbidden";
 
     public apply(sourceFile: ts.SourceFile): Lint.RuleFailure[] {
         return this.applyWithWalker(new NoArgWalker(sourceFile, this.getOptions()));
