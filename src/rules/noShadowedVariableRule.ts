--- conflicted
+++ resolved
@@ -19,9 +19,6 @@
 import * as Lint from "../lint";
 
 export class Rule extends Lint.Rules.AbstractRule {
-<<<<<<< HEAD
-    public static FAILURE_STRING_FACTORY = (name: string) => `Shadowed variable: '${name}'`;
-=======
     /* tslint:disable:object-literal-sort-keys */
     public static metadata: Lint.IRuleMetadata = {
         ruleName: "no-shadowed-variable",
@@ -34,8 +31,7 @@
     };
     /* tslint:enable:object-literal-sort-keys */
 
-    public static FAILURE_STRING = "shadowed variable: '";
->>>>>>> 53fbb13c
+    public static FAILURE_STRING_FACTORY = (name: string) => `Shadowed variable: '${name}'`;
 
     public apply(sourceFile: ts.SourceFile): Lint.RuleFailure[] {
         return this.applyWithWalker(new NoShadowedVariableWalker(sourceFile, this.getOptions()));
