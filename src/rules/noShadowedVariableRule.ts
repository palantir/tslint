/**
 * @license
 * Copyright 2013 Palantir Technologies, Inc.
 *
 * Licensed under the Apache License, Version 2.0 (the "License");
 * you may not use this file except in compliance with the License.
 * You may obtain a copy of the License at
 *
 *     http://www.apache.org/licenses/LICENSE-2.0
 *
 * Unless required by applicable law or agreed to in writing, software
 * distributed under the License is distributed on an "AS IS" BASIS,
 * WITHOUT WARRANTIES OR CONDITIONS OF ANY KIND, either express or implied.
 * See the License for the specific language governing permissions and
 * limitations under the License.
 */

import {
    isBlockScopedVariableDeclarationList, isFunctionExpression, isFunctionWithBody, isScopeBoundary, isThisParameter, ScopeBoundary,
} from "tsutils";
import * as ts from "typescript";

import * as Lint from "../index";

export class Rule extends Lint.Rules.AbstractRule {
    /* tslint:disable:object-literal-sort-keys */
    public static metadata: Lint.IRuleMetadata = {
        ruleName: "no-shadowed-variable",
        description: "Disallows shadowing variable declarations.",
        rationale: "Shadowing a variable masks access to it and obscures to what value an identifier actually refers.",
        optionsDescription: "Not configurable.",
        options: null,
        optionExamples: [true],
        type: "functionality",
        typescriptOnly: false,
    };
    /* tslint:enable:object-literal-sort-keys */

    public static FAILURE_STRING_FACTORY(name: string) {
        return `Shadowed name: '${name}'`;
    }

    public apply(sourceFile: ts.SourceFile): Lint.RuleFailure[] {
        return this.applyWithWalker(new NoShadowedVariableWalker(sourceFile, this.ruleName, undefined));
    }
}

class Scope {
    public functionScope: Scope;
    public variables = new Map<string, ts.Identifier[]>();
    public variablesSeen = new Map<string, ts.Identifier[]>();
    public reassigned = new Set<string>();
    constructor(functionScope?: Scope) {
        // if no functionScope is provided we are in the process of creating a new function scope, which for consistency links to itself
        this.functionScope = functionScope !== undefined ? functionScope : this;
    }

    public addVariable(identifier: ts.Identifier, blockScoped = true) {
        // block scoped variables go to the block scope, function scoped variables to the containing function scope
        const scope = blockScoped ? this : this.functionScope;
        const list = scope.variables.get(identifier.text);
        if (list === undefined) {
            scope.variables.set(identifier.text, [identifier]);
        } else {
            list.push(identifier);
        }
    }
}

class NoShadowedVariableWalker extends Lint.AbstractWalker<void> {
    private scope: Scope;
    public walk(sourceFile: ts.SourceFile) {
        this.scope = new Scope();

        const cb = (node: ts.Node): void => {
            const parentScope = this.scope;
            if (isFunctionExpression(node) && node.name !== undefined) {
                /* special handling for named function expressions:
                   technically the name of the function is only visible inside of it,
                   but variables with the same name declared inside don't cause compiler errors.
                   Therefore we add an additional function scope only for the function name to avoid merging with other declarations */
                const functionScope = new Scope();
                functionScope.addVariable(node.name, false);
                this.scope = new Scope();
                ts.forEachChild(node, cb);
                this.onScopeEnd(functionScope);
                this.scope = functionScope;
                this.onScopeEnd(parentScope);
                this.scope = parentScope;
                return;
            }
            const boundary = isScopeBoundary(node);
            if (boundary === ScopeBoundary.Block) {
                this.scope = new Scope(parentScope.functionScope);
            } else if (boundary === ScopeBoundary.Function) {
                this.scope = new Scope();
            }
            switch (node.kind) {
                case ts.SyntaxKind.VariableDeclarationList:
                    this.handleVariableDeclarationList(node as ts.VariableDeclarationList);
                    break;
                case ts.SyntaxKind.ClassExpression:
                    if ((node as ts.ClassExpression).name !== undefined) {
                        this.scope.addVariable((node as ts.ClassExpression).name!);
                    }
                    break;
                case ts.SyntaxKind.TypeParameter:
                    this.scope.addVariable((node as ts.TypeParameterDeclaration).name);
                    break;
                case ts.SyntaxKind.FunctionDeclaration:
                case ts.SyntaxKind.ClassDeclaration:
                    if ((node as ts.FunctionDeclaration | ts.ClassDeclaration).name !== undefined) {
                        parentScope.addVariable((node as ts.FunctionDeclaration | ts.ClassDeclaration).name!,
                                                node.kind !== ts.SyntaxKind.FunctionDeclaration);
                    }
                    break;
                case ts.SyntaxKind.TypeAliasDeclaration:
                case ts.SyntaxKind.EnumDeclaration:
                case ts.SyntaxKind.InterfaceDeclaration:
                    parentScope.addVariable((node as ts.TypeAliasDeclaration | ts.EnumDeclaration | ts.InterfaceDeclaration).name);
                    break;
                case ts.SyntaxKind.Parameter:
                    if (!isThisParameter(node as ts.ParameterDeclaration) && isFunctionWithBody(node.parent!)) {
                        this.handleBindingName((node as ts.ParameterDeclaration).name, false);
                    }
                    break;
                case ts.SyntaxKind.ModuleDeclaration:
                    if (node.parent!.kind !== ts.SyntaxKind.ModuleDeclaration &&
                        (node as ts.ModuleDeclaration).name.kind === ts.SyntaxKind.Identifier) {
                        parentScope.addVariable((node as ts.NamespaceDeclaration).name, false);
                    }
                    break;
                case ts.SyntaxKind.ImportClause:
                    if ((node as ts.ImportClause).name !== undefined) {
                        this.scope.addVariable((node as ts.ImportClause).name!, false);
                    }
                    break;
                case ts.SyntaxKind.NamespaceImport:
                case ts.SyntaxKind.ImportSpecifier:
                case ts.SyntaxKind.ImportEqualsDeclaration:
                    this.scope.addVariable((node as ts.NamespaceImport | ts.ImportSpecifier | ts.ImportEqualsDeclaration).name, false);
            }
            if (boundary !== ScopeBoundary.None) {
                ts.forEachChild(node, cb);
                this.onScopeEnd(parentScope);
                this.scope = parentScope;
            } else {
                return ts.forEachChild(node, cb);
            }
        };

        ts.forEachChild(sourceFile, cb);
        this.onScopeEnd();
    }

    private handleVariableDeclarationList(node: ts.VariableDeclarationList) {
        const blockScoped = isBlockScopedVariableDeclarationList(node);
        for (const variable of node.declarations) {
            this.handleBindingName(variable.name, blockScoped);
        }
    }

    private handleBindingName(node: ts.BindingName, blockScoped: boolean) {
        if (node.kind === ts.SyntaxKind.Identifier) {
            this.scope.addVariable(node, blockScoped);
        } else {
            for (const element of node.elements) {
                if (element.kind !== ts.SyntaxKind.OmittedExpression) {
                    this.handleBindingName(element.name, blockScoped);
                }
            }
        }
    }

<<<<<<< HEAD
    private inCurrentBlockScope(varName: string) {
        return this.getCurrentBlockScope().has(varName);
    }

    private inPreviousBlockScope(varName: string) {
        return this.getAllBlockScopes()
            .some((scopeInfo) => scopeInfo !== this.getCurrentBlockScope() && scopeInfo.has(varName));
=======
    private onScopeEnd(parent?: Scope) {
        const {variables, variablesSeen} = this.scope;
        variablesSeen.forEach((identifiers, name) => {
            if (variables.has(name)) {
                for (const identifier of identifiers) {
                    this.addFailureAtNode(identifier, Rule.FAILURE_STRING_FACTORY(name));
                }
            } else if (parent !== undefined) {
                addToList(parent.variablesSeen, name, identifiers);
            }
        });
        if (parent !== undefined) {
            variables.forEach((identifiers, name) => {
                addToList(parent.variablesSeen, name, identifiers);
            });
        }
>>>>>>> 08ccd477
    }
}

function addToList(map: Map<string, ts.Identifier[]>, name: string, identifiers: ts.Identifier[]) {
    const list = map.get(name);
    if (list === undefined) {
        map.set(name, identifiers);
    } else {
        list.push(...identifiers);
    }
}<|MERGE_RESOLUTION|>--- conflicted
+++ resolved
@@ -172,15 +172,6 @@
         }
     }
 
-<<<<<<< HEAD
-    private inCurrentBlockScope(varName: string) {
-        return this.getCurrentBlockScope().has(varName);
-    }
-
-    private inPreviousBlockScope(varName: string) {
-        return this.getAllBlockScopes()
-            .some((scopeInfo) => scopeInfo !== this.getCurrentBlockScope() && scopeInfo.has(varName));
-=======
     private onScopeEnd(parent?: Scope) {
         const {variables, variablesSeen} = this.scope;
         variablesSeen.forEach((identifiers, name) => {
@@ -197,7 +188,6 @@
                 addToList(parent.variablesSeen, name, identifiers);
             });
         }
->>>>>>> 08ccd477
     }
 }
 
