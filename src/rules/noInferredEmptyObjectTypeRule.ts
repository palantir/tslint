--- conflicted
+++ resolved
@@ -41,13 +41,9 @@
 }
 
 class NoInferredEmptyObjectTypeRule extends Lint.AbstractWalker<void> {
-<<<<<<< HEAD
     private scanner: ts.Scanner | undefined = undefined;
 
-    constructor(sourceFile: ts.SourceFile, ruleName: string, private checker: ts.TypeChecker) {
-=======
     constructor(sourceFile: ts.SourceFile, ruleName: string, private readonly checker: ts.TypeChecker) {
->>>>>>> 93fef3a7
         super(sourceFile, ruleName, undefined);
     }
 
