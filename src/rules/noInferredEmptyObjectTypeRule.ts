/**
 * @license
 * Copyright 2016 Palantir Technologies, Inc.
 *
 * Licensed under the Apache License, Version 2.0 (the "License");
 * you may not use this file except in compliance with the License.
 * You may obtain a copy of the License at
 *
 *     http://www.apache.org/licenses/LICENSE-2.0
 *
 * Unless required by applicable law or agreed to in writing, software
 * distributed under the License is distributed on an "AS IS" BASIS,
 * WITHOUT WARRANTIES OR CONDITIONS OF ANY KIND, either express or implied.
 * See the License for the specific language governing permissions and
 * limitations under the License.
 */

import { isObjectFlagSet, isObjectType, isTypeReference } from "tsutils";
import * as ts from "typescript";
import * as Lint from "../index";

export class Rule extends Lint.Rules.TypedRule {
    /* tslint:disable:object-literal-sort-keys */
    public static metadata: Lint.IRuleMetadata = {
        ruleName: "no-inferred-empty-object-type",
        description: "Disallow type inference of {} (empty object type) at function and constructor call sites",
        optionsDescription: "Not configurable.",
        options: null,
        optionExamples: [true],
        type: "functionality",
        typescriptOnly: true,
        requiresTypeInfo: true,
    };
    /* tslint:enable:object-literal-sort-keys */

    public static EMPTY_INTERFACE_INSTANCE = "Explicit type parameter needs to be provided to the constructor";
    public static EMPTY_INTERFACE_FUNCTION = "Explicit type parameter needs to be provided to the function call";

    public applyWithProgram(sourceFile: ts.SourceFile, program: ts.Program): Lint.RuleFailure[] {
        return this.applyWithWalker(new NoInferredEmptyObjectTypeRule(sourceFile, this.ruleName, program.getTypeChecker()));
    }
}

class NoInferredEmptyObjectTypeRule extends Lint.AbstractWalker<void> {
    constructor(sourceFile: ts.SourceFile, ruleName: string, private checker: ts.TypeChecker) {
        super(sourceFile, ruleName, undefined);
    }

    public walk(sourceFile: ts.SourceFile) {
        const cb = (node: ts.Node): void => {
            if (node.kind === ts.SyntaxKind.CallExpression) {
                this.checkCallExpression(node as ts.CallExpression);
            } else if (node.kind === ts.SyntaxKind.NewExpression) {
                this.checkNewExpression(node as ts.NewExpression);
            }
            return ts.forEachChild(node, cb);
        };
        return ts.forEachChild(sourceFile, cb);
    }

    private checkNewExpression(node: ts.NewExpression): void {
        if (node.typeArguments === undefined) {
            const type = this.checker.getTypeAtLocation(node);
            if (isTypeReference(type) && type.typeArguments !== undefined &&
                type.typeArguments.some((a) => isObjectType(a) && this.isEmptyObjectInterface(a))) {
                this.addFailureAtNode(node, Rule.EMPTY_INTERFACE_INSTANCE);
            }
        }
    }

    private checkCallExpression(node: ts.CallExpression): void {
<<<<<<< HEAD
        if (node.typeArguments === undefined) {
            const retType = this.checker.getReturnTypeOfSignature(this.checker.getResolvedSignature(node));
            if (isObjectType(retType) && this.isEmptyObjectInterface(retType)) {
                this.addFailureAtNode(node, Rule.EMPTY_INTERFACE_FUNCTION);
            }
=======
        if (node.typeArguments !== undefined) {
            return;
        }

        const callSig = this.checker.getResolvedSignature(node);
        if (callSig === undefined) {
            return;
        }

        const retType = this.checker.getReturnTypeOfSignature(callSig) as ts.TypeReference;
        if (this.isEmptyObjectInterface(retType)) {
            this.addFailureAtNode(node, Rule.EMPTY_INTERFACE_FUNCTION);
>>>>>>> f02ba21f
        }
    }

    private isEmptyObjectInterface(objType: ts.ObjectType): boolean {
        return isObjectFlagSet(objType, ts.ObjectFlags.Anonymous) &&
            objType.getProperties().length === 0 &&
            objType.getNumberIndexType() === undefined &&
            objType.getStringIndexType() === undefined &&
            objType.getCallSignatures().every((signature) => {
                const type = this.checker.getReturnTypeOfSignature(signature);
                return isObjectType(type) && this.isEmptyObjectInterface(type);
            });
    }
}<|MERGE_RESOLUTION|>--- conflicted
+++ resolved
@@ -69,13 +69,6 @@
     }
 
     private checkCallExpression(node: ts.CallExpression): void {
-<<<<<<< HEAD
-        if (node.typeArguments === undefined) {
-            const retType = this.checker.getReturnTypeOfSignature(this.checker.getResolvedSignature(node));
-            if (isObjectType(retType) && this.isEmptyObjectInterface(retType)) {
-                this.addFailureAtNode(node, Rule.EMPTY_INTERFACE_FUNCTION);
-            }
-=======
         if (node.typeArguments !== undefined) {
             return;
         }
@@ -85,10 +78,9 @@
             return;
         }
 
-        const retType = this.checker.getReturnTypeOfSignature(callSig) as ts.TypeReference;
-        if (this.isEmptyObjectInterface(retType)) {
+        const retType = this.checker.getReturnTypeOfSignature(callSig);
+        if (isObjectType(retType) && this.isEmptyObjectInterface(retType)) {
             this.addFailureAtNode(node, Rule.EMPTY_INTERFACE_FUNCTION);
->>>>>>> f02ba21f
         }
     }
 
