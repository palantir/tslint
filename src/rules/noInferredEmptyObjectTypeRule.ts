--- conflicted
+++ resolved
@@ -52,17 +52,12 @@
     }
 }
 
-<<<<<<< HEAD
 class NoInferredEmptyObjectTypeRule extends Lint.AbstractWalker {
-    constructor(sourceFile: ts.SourceFile, ruleName: string, private readonly checker: ts.TypeChecker) {
-=======
-class NoInferredEmptyObjectTypeRule extends Lint.AbstractWalker<void> {
     constructor(
         sourceFile: ts.SourceFile,
         ruleName: string,
         private readonly checker: ts.TypeChecker,
     ) {
->>>>>>> d81a317f
         super(sourceFile, ruleName, undefined);
     }
 
