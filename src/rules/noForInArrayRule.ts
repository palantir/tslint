--- conflicted
+++ resolved
@@ -54,19 +54,6 @@
     }
 }
 
-<<<<<<< HEAD
-class NoForInArrayWalker extends Lint.ProgramAwareRuleWalker {
-    public visitForInStatement(node: ts.ForInStatement) {
-        const iteratee = node.expression;
-        const tc = this.getTypeChecker();
-        const type = tc.getTypeAtLocation(iteratee);
-
-        const isArrayType = type.symbol !== undefined && type.symbol.name === "Array";
-        const isStringType = Lint.isTypeFlagSet(type, ts.TypeFlags.StringLike);
-
-        if (isArrayType || isStringType) {
-            this.addFailureAtNode(node, Rule.FAILURE_STRING);
-=======
 function walk(ctx: Lint.WalkContext<void>, program: ts.Program) {
     return ts.forEachChild(ctx.sourceFile, function cb(node: ts.Node): void {
         if (node.kind === ts.SyntaxKind.ForInStatement) {
@@ -76,7 +63,6 @@
                 (type.flags & ts.TypeFlags.StringLike) !== 0) {
                 ctx.addFailureAtNode(node, Rule.FAILURE_STRING);
             }
->>>>>>> dcc73b52
         }
         return ts.forEachChild(node, cb);
     });
