--- conflicted
+++ resolved
@@ -56,18 +56,6 @@
     }
 }
 
-<<<<<<< HEAD
-class Walker extends Lint.RuleWalker {
-    public visitSourceFile(node: ts.SourceFile) {
-        this.checkStatements(node.statements);
-        super.visitSourceFile(node);
-    }
-
-    public visitModuleDeclaration(node: ts.ModuleDeclaration) {
-        const { body } = node;
-        if (body !== undefined && body.kind === ts.SyntaxKind.ModuleBlock) {
-            this.checkStatements((body as ts.ModuleBlock).statements);
-=======
 function walk(ctx: Lint.WalkContext<void>): void {
     const { sourceFile } = ctx;
     checkStatements(sourceFile.statements);
@@ -85,41 +73,22 @@
             case ts.SyntaxKind.TypeLiteral:
                 checkMembers((node as ts.TypeLiteralNode).members);
                 break;
->>>>>>> dcc73b52
         }
 
         return ts.forEachChild(node, cb);
     });
 
-<<<<<<< HEAD
-    private checkStatements(statements: ts.Statement[]) {
-        this.checkOverloads(statements, (statement) => {
-            if (statement.kind === ts.SyntaxKind.FunctionDeclaration) {
-                const fn = statement as ts.FunctionDeclaration;
-                if (fn.body !== undefined) {
-                    return undefined;
-                }
-                return fn.name === undefined ? undefined : { signature: fn, key: fn.name.text };
-=======
     function checkStatements(statements: ts.Statement[]): void {
         addFailures(checkOverloads(statements, undefined, (statement) => {
             if (utils.isFunctionDeclaration(statement)) {
                 const { body, name } = statement;
                 return body === undefined && name !== undefined ? { signature: statement, key: name.text } : undefined;
->>>>>>> dcc73b52
             } else {
                 return undefined;
             }
         }));
     }
 
-<<<<<<< HEAD
-    private checkMembers(members: Array<ts.TypeElement | ts.ClassElement>, typeParameters?: ts.TypeParameterDeclaration[]) {
-        this.checkOverloads(members, getOverloadName, typeParameters);
-        function getOverloadName(member: ts.TypeElement | ts.ClassElement) {
-            if (!utils.isSignatureDeclaration(member) || (member as ts.MethodDeclaration).body !== undefined) {
-                return undefined;
-=======
     function checkMembers(members: Array<ts.TypeElement | ts.ClassElement>, typeParameters?: ts.TypeParameterDeclaration[]): void {
         addFailures(checkOverloads(members, typeParameters, (member) => {
             switch (member.kind) {
@@ -129,13 +98,12 @@
                     break;
                 case ts.SyntaxKind.MethodDeclaration:
                 case ts.SyntaxKind.Constructor:
-                    if ((member as ts.MethodDeclaration | ts.ConstructorDeclaration).body) {
+                    if ((member as ts.MethodDeclaration | ts.ConstructorDeclaration).body !== undefined) {
                         return undefined;
                     }
                     break;
                 default:
                     return undefined;
->>>>>>> dcc73b52
             }
 
             const signature = member as ts.CallSignatureDeclaration | ts.ConstructSignatureDeclaration | ts.MethodSignature |
@@ -159,7 +127,7 @@
                 case "extra-parameter": {
                     const { extraParameter, otherSignature } = unify;
                     const lineOfOtherOverload = only2 ? undefined : getLine(otherSignature.pos);
-                    ctx.addFailureAtNode(extraParameter, extraParameter.dotDotDotToken
+                    ctx.addFailureAtNode(extraParameter, extraParameter.dotDotDotToken !== undefined
                         ? Rule.FAILURE_STRING_OMITTING_REST_PARAMETER(lineOfOtherOverload)
                         : Rule.FAILURE_STRING_OMITTING_SINGLE_PARAMETER(lineOfOtherOverload));
                     break;
@@ -174,24 +142,6 @@
     }
 }
 
-<<<<<<< HEAD
-        if (a.parameters.length === b.parameters.length) {
-            const params = signaturesDifferBySingleParameter(a.parameters, b.parameters);
-            if (params !== undefined) {
-                const [p0, p1] = params;
-                const lineOfOtherOverload = only2 ? undefined : this.getLine(p0);
-                this.addFailureAtNode(p1, Rule.FAILURE_STRING_SINGLE_PARAMETER_DIFFERENCE(lineOfOtherOverload, typeText(p0), typeText(p1)));
-            }
-        } else {
-            const diff = signaturesDifferByOptionalOrRestParameter(a.parameters, b.parameters);
-            if (diff !== undefined) {
-                const [extraParameter, signatureWithExtraParameter] = diff;
-                const lineOfOtherOverload = only2 ? undefined : this.getLine(signatureWithExtraParameter === a.parameters ? b : a);
-                this.addFailureAtNode(extraParameter, extraParameter.dotDotDotToken !== undefined
-                    ? Rule.FAILURE_STRING_OMITTING_REST_PARAMETER(lineOfOtherOverload)
-                    : Rule.FAILURE_STRING_OMITTING_SINGLE_PARAMETER(lineOfOtherOverload));
-            }
-=======
 interface Failure {
     unify: Unify;
     only2: boolean;
@@ -209,17 +159,16 @@
     for (const overloads of collectOverloads(signatures, getOverload)) {
         if (overloads.length === 2) {
             const unify = compareSignatures(overloads[0], overloads[1], isTypeParameter);
-            if (unify) {
+            if (unify !== undefined) {
                 result.push({ unify, only2: true });
             }
         } else {
             forEachPair(overloads, (a, b) => {
                 const unify = compareSignatures(a, b, isTypeParameter);
-                if (unify) {
+                if (unify !== undefined) {
                     result.push({ unify, only2: false });
                 }
             });
->>>>>>> dcc73b52
         }
     }
     return result;
@@ -396,7 +345,7 @@
     for (let i = 0; i < values.length; i++) {
         for (let j = i + 1; j < values.length; j++) {
             const result = action(values[i], values[j]);
-            if (result) {
+            if (result !== undefined) {
                 return result;
             }
         }
