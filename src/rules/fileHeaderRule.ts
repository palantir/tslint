--- conflicted
+++ resolved
@@ -38,20 +38,15 @@
     public apply(sourceFile: ts.SourceFile): Lint.RuleFailure[] {
         const { text } = sourceFile;
         // ignore shebang if it exists
-<<<<<<< HEAD
-        const offset = text.startsWith("#!") ? text.indexOf("\n") + 1 : 0;
-        if (!textHasComment(text, offset, new RegExp(this.ruleArguments[0] as string))) {
-=======
         let offset = text.startsWith("#!") ? text.indexOf("\n") : 0;
         // returns the text of the first comment or undefined
         const commentText = ts.forEachLeadingCommentRange(text, offset, (pos, end, kind) => {
             return text.substring(pos + 2, kind === ts.SyntaxKind.SingleLineCommentTrivia ? end : end - 2);
         });
-        if (commentText === undefined || !new RegExp(this.ruleArguments[0]).test(commentText)) {
+        if (commentText === undefined || !new RegExp(this.ruleArguments[0] as string).test(commentText)) {
             if (offset !== 0) {
                 ++offset; // show warning in next line after shebang
             }
->>>>>>> 39e3f206
             return [new Lint.RuleFailure(sourceFile, offset, offset, Rule.FAILURE_STRING, this.ruleName)];
         }
         return [];
