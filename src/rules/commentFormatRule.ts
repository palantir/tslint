/**
 * @license
 * Copyright 2013 Palantir Technologies, Inc.
 *
 * Licensed under the Apache License, Version 2.0 (the "License");
 * you may not use this file except in compliance with the License.
 * You may obtain a copy of the License at
 *
 *     http://www.apache.org/licenses/LICENSE-2.0
 *
 * Unless required by applicable law or agreed to in writing, software
 * distributed under the License is distributed on an "AS IS" BASIS,
 * WITHOUT WARRANTIES OR CONDITIONS OF ANY KIND, either express or implied.
 * See the License for the specific language governing permissions and
 * limitations under the License.
 */

import * as utils from "tsutils";
import * as ts from "typescript";

import { ENABLE_DISABLE_REGEX } from "../enableDisableRules";
import * as Lint from "../index";
import { escapeRegExp, isLowerCase, isUpperCase } from "../utils";

interface IExceptionsObject {
    "ignore-words"?: string[];
    "ignore-pattern"?: string;
}

interface Options {
    space: boolean;
    case: Case;
    exceptions?: RegExp;
    failureSuffix: string;
    allowTrailingLowercase: boolean;
}

interface CommentStatus {
    text: string;
    start: number;
    leadingSpaceError: boolean;
    uppercaseError: boolean;
    lowercaseError: boolean;
    firstLetterPos: number;
    validForTrailingLowercase: boolean;
}

const enum Case {
    None,
    Lower,
    Upper,
}

const OPTION_SPACE = "check-space";
const OPTION_LOWERCASE = "check-lowercase";
const OPTION_UPPERCASE = "check-uppercase";
const OPTION_ALLOW_TRAILING_LOWERCASE = "allow-trailing-lowercase";

export class Rule extends Lint.Rules.AbstractRule {
    /* tslint:disable:object-literal-sort-keys */
    public static metadata: Lint.IRuleMetadata = {
        ruleName: "comment-format",
        description: "Enforces formatting rules for single-line comments.",
        rationale: "Helps maintain a consistent, readable style in your codebase.",
        optionsDescription: Lint.Utils.dedent`
            Four arguments may be optionally provided:

            * \`"${OPTION_SPACE}"\` requires that all single-line comments must begin with a space, as in \`// comment\`
                * note that for comments starting with multiple slashes, e.g. \`///\`, leading slashes are ignored
                * TypeScript reference comments are ignored completely
            * \`"${OPTION_LOWERCASE}"\` requires that the first non-whitespace character of a comment must be lowercase, if applicable.
            * \`"${OPTION_UPPERCASE}"\` requires that the first non-whitespace character of a comment must be uppercase, if applicable.
            * \`"${OPTION_ALLOW_TRAILING_LOWERCASE}"\` allows that only the first comment of a series of comments needs to be uppercase.
                * requires \`"${OPTION_UPPERCASE}"\`
                * comments must start at the same position

            Exceptions to \`"${OPTION_LOWERCASE}"\` or \`"${OPTION_UPPERCASE}"\` can be managed with object that may be passed as last
            argument.

            One of two options can be provided in this object:

            * \`"ignore-words"\`  - array of strings - words that will be ignored at the beginning of the comment.
            * \`"ignore-pattern"\` - string - RegExp pattern that will be ignored at the beginning of the comment.
            `,
        options: {
            type: "array",
            items: {
                anyOf: [
                    {
                        type: "string",
                        enum: [
                            OPTION_SPACE,
                            OPTION_LOWERCASE,
                            OPTION_UPPERCASE,
                            OPTION_ALLOW_TRAILING_LOWERCASE,
                        ],
                    },
                    {
                        type: "object",
                        properties: {
                            "ignore-words": {
                                type: "array",
                                items: {
                                    type: "string",
                                },
                            },
                            "ignore-pattern": {
                                type: "string",
                            },
                        },
                        minProperties: 1,
                        maxProperties: 1,
                    },
                ],
            },
            minLength: 1,
            maxLength: 5,
        },
        optionExamples: [
            [true, OPTION_SPACE, OPTION_UPPERCASE, OPTION_ALLOW_TRAILING_LOWERCASE],
            [true, OPTION_LOWERCASE, { "ignore-words": ["TODO", "HACK"] }],
            [true, OPTION_LOWERCASE, { "ignore-pattern": "STD\\w{2,3}\\b" }],
        ],
        type: "style",
        typescriptOnly: false,
        hasFix: true,
    };
    /* tslint:enable:object-literal-sort-keys */

    public static LOWERCASE_FAILURE = "comment must start with lowercase letter";
    public static SPACE_LOWERCASE_FAILURE = "comment must start with a space and lowercase letter";
    public static UPPERCASE_FAILURE = "comment must start with uppercase letter";
    public static SPACE_UPPERCASE_FAILURE = "comment must start with a space and uppercase letter";
    public static LEADING_SPACE_FAILURE = "comment must start with a space";
    public static IGNORE_WORDS_FAILURE_FACTORY = (words: string[]): string =>
        ` or the word(s): ${words.join(", ")}`;
    public static IGNORE_PATTERN_FAILURE_FACTORY = (pattern: string): string =>
        ` or its start must match the regex pattern "${pattern}"`;

    public apply(sourceFile: ts.SourceFile): Lint.RuleFailure[] {
        const commentFormatWalker = new CommentFormatWalker(
            sourceFile,
            this.ruleName,
            parseOptions(this.ruleArguments),
        );
        return this.applyWithWalker(commentFormatWalker);
    }
}

function parseOptions(options: Array<string | IExceptionsObject>): Options {
    return {
<<<<<<< HEAD
        allowTrailingLowercase: has(OPTION_ALLOW_TRAILING_LOWERCASE),
        case: has(OPTION_LOWERCASE) ? Case.Lower : has(OPTION_UPPERCASE) ? Case.Upper : Case.None,
=======
        case:
            options.indexOf(OPTION_LOWERCASE) !== -1
                ? Case.Lower
                : options.indexOf(OPTION_UPPERCASE) !== -1
                ? Case.Upper
                : Case.None,
>>>>>>> 888e096f
        failureSuffix: "",
        space: has(OPTION_SPACE),
        ...composeExceptions(options[options.length - 1]),
    };

    function has(option: string): boolean {
        return options.indexOf(option) !== -1;
    }
}

function composeExceptions(
    option?: string | IExceptionsObject,
): undefined | { exceptions: RegExp; failureSuffix: string } {
    if (typeof option !== "object") {
        return undefined;
    }
    const ignorePattern = option["ignore-pattern"];
    if (ignorePattern !== undefined) {
        return {
            exceptions: new RegExp(`^\\s*(${ignorePattern})`),
            failureSuffix: Rule.IGNORE_PATTERN_FAILURE_FACTORY(ignorePattern),
        };
    }

    const ignoreWords = option["ignore-words"];
    if (ignoreWords !== undefined && ignoreWords.length !== 0) {
        return {
            exceptions: new RegExp(
                `^\\s*(?:${ignoreWords.map(word => escapeRegExp(word.trim())).join("|")})\\b`,
            ),
            failureSuffix: Rule.IGNORE_WORDS_FAILURE_FACTORY(ignoreWords),
        };
    }
    return undefined;
}

class CommentFormatWalker extends Lint.AbstractWalker<Options> {
    private prevComment: ts.LineAndCharacter | undefined;
    private prevCommentIsValid: boolean | undefined;

    public walk(sourceFile: ts.SourceFile) {
        utils.forEachComment(sourceFile, (fullText, comment) => {
            const commentStatus = this.checkComment(fullText, comment);
            this.handleFailure(commentStatus, comment.end);
            // cache position of last comment
            this.prevComment = ts.getLineAndCharacterOfPosition(sourceFile, comment.pos);
            this.prevCommentIsValid = commentStatus.validForTrailingLowercase;
        });
    }

    private checkComment(fullText: string, { kind, pos, end }: ts.CommentRange): CommentStatus {
        const status: CommentStatus = {
            firstLetterPos: -1,
            leadingSpaceError: false,
            lowercaseError: false,
            start: pos + 2,
            text: "",
            uppercaseError: false,
            validForTrailingLowercase: false,
        };

        if (
            kind !== ts.SyntaxKind.SingleLineCommentTrivia ||
            // exclude empty comments
            status.start === end ||
            // exclude /// <reference path="...">
            (fullText[status.start] === "/" &&
                this.sourceFile.referencedFiles.some(ref => ref.pos >= pos && ref.end <= end))
        ) {
            return status;
        }

        // skip all leading slashes
        while (fullText[status.start] === "/") {
            ++status.start;
        }
        if (status.start === end) {
            return status;
        }
<<<<<<< HEAD
        status.text = fullText.slice(status.start, end);
        // whitelist //#region and //#endregion and JetBrains IDEs' "//noinspection ..."
        if (/^(?:#(?:end)?region|noinspection\s)/.test(status.text)) {
            return status;
=======
        const commentText = fullText.slice(start, end);
        // whitelist //#region and //#endregion and JetBrains IDEs' "//noinspection ...", "//region", "//endregion"
        if (/^(?:#?(?:end)?region|noinspection\s)/.test(commentText)) {
            return;
>>>>>>> 888e096f
        }

        if (this.options.space && status.text[0] !== " ") {
            status.leadingSpaceError = true;
        }

        if (
            this.options.case === Case.None ||
            (this.options.exceptions !== undefined && this.options.exceptions.test(status.text)) ||
            ENABLE_DISABLE_REGEX.test(status.text)
        ) {
            return status;
        }

        // search for first non-space character to check if lower or upper
        const charPos = status.text.search(/\S/);
        if (charPos === -1) {
            return status;
        }
        // All non-empty and not whitelisted comments are valid for the trailing lowercase rule
        status.validForTrailingLowercase = true;
        status.firstLetterPos = charPos;
        if (this.options.case === Case.Lower && !isLowerCase(status.text[charPos])) {
            status.lowercaseError = true;
        } else if (this.options.case === Case.Upper && !isUpperCase(status.text[charPos])) {
            status.uppercaseError = true;
            if (
                this.options.allowTrailingLowercase &&
                this.prevComment !== undefined &&
                this.prevCommentIsValid
            ) {
                const currentComment = ts.getLineAndCharacterOfPosition(this.sourceFile, pos);
                if (
                    this.prevComment.line + 1 === currentComment.line &&
                    this.prevComment.character === currentComment.character
                ) {
                    status.uppercaseError = false;
                }
            }
        }
        return status;
    }

    private handleFailure(status: CommentStatus, end: number) {
        // No failure detected
        if (!status.leadingSpaceError && !status.lowercaseError && !status.uppercaseError) {
            return;
        }

        // Only whitespace failure
        if (status.leadingSpaceError && !status.lowercaseError && !status.uppercaseError) {
            this.addFailure(
                status.start,
                end,
                Rule.LEADING_SPACE_FAILURE,
                Lint.Replacement.appendText(status.start, " "),
            );
            return;
        }

        let msg: string;
        let firstLetterFix: string;

        if (status.lowercaseError) {
            msg = status.leadingSpaceError ? Rule.SPACE_LOWERCASE_FAILURE : Rule.LOWERCASE_FAILURE;
            firstLetterFix = status.text[status.firstLetterPos].toLowerCase();
        } else {
            msg = status.leadingSpaceError ? Rule.SPACE_UPPERCASE_FAILURE : Rule.UPPERCASE_FAILURE;
            firstLetterFix = status.text[status.firstLetterPos].toUpperCase();
        }

        const fix = status.leadingSpaceError
            ? new Lint.Replacement(status.start, 1, ` ${firstLetterFix}`)
            : new Lint.Replacement(status.start + status.firstLetterPos, 1, firstLetterFix);
        this.addFailure(status.start, end, msg + this.options.failureSuffix, fix);
    }
}<|MERGE_RESOLUTION|>--- conflicted
+++ resolved
@@ -149,17 +149,13 @@
 
 function parseOptions(options: Array<string | IExceptionsObject>): Options {
     return {
-<<<<<<< HEAD
         allowTrailingLowercase: has(OPTION_ALLOW_TRAILING_LOWERCASE),
-        case: has(OPTION_LOWERCASE) ? Case.Lower : has(OPTION_UPPERCASE) ? Case.Upper : Case.None,
-=======
         case:
             options.indexOf(OPTION_LOWERCASE) !== -1
                 ? Case.Lower
                 : options.indexOf(OPTION_UPPERCASE) !== -1
                 ? Case.Upper
                 : Case.None,
->>>>>>> 888e096f
         failureSuffix: "",
         space: has(OPTION_SPACE),
         ...composeExceptions(options[options.length - 1]),
@@ -239,17 +235,10 @@
         if (status.start === end) {
             return status;
         }
-<<<<<<< HEAD
         status.text = fullText.slice(status.start, end);
-        // whitelist //#region and //#endregion and JetBrains IDEs' "//noinspection ..."
-        if (/^(?:#(?:end)?region|noinspection\s)/.test(status.text)) {
-            return status;
-=======
-        const commentText = fullText.slice(start, end);
         // whitelist //#region and //#endregion and JetBrains IDEs' "//noinspection ...", "//region", "//endregion"
-        if (/^(?:#?(?:end)?region|noinspection\s)/.test(commentText)) {
-            return;
->>>>>>> 888e096f
+        if (/^(?:#?(?:end)?region|noinspection\s)/.test(status.text)) {
+            return status;
         }
 
         if (this.options.space && status.text[0] !== " ") {
