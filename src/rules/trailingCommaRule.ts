--- conflicted
+++ resolved
@@ -203,11 +203,7 @@
         }
         const token = getChildOfKind(node, closeTokenKind, this.sourceFile);
         if (token !== undefined) {
-<<<<<<< HEAD
-            return this.checkComma(list.hasTrailingComma === true, list, token.end);
-=======
-            return this.checkComma(list.hasTrailingComma, list, token.end, optionKey);
->>>>>>> dcc73b52
+            return this.checkComma(list.hasTrailingComma === true, list, token.end, optionKey);
         }
     }
 
@@ -215,19 +211,11 @@
         if (list.length === 0) {
             return;
         }
-<<<<<<< HEAD
-        return this.checkComma(list.hasTrailingComma === true, list, closeElementPos);
+        return this.checkComma(list.hasTrailingComma === true, list, closeElementPos, optionKey);
     }
 
     /* Expects `list.length !== 0` */
-    private checkComma(hasTrailingComma: boolean, list: ts.NodeArray<ts.Node>, closeTokenPos: number) {
-=======
-        return this.checkComma(list.hasTrailingComma, list, closeElementPos, optionKey);
-    }
-
-    /* Expects `list.length !== 0` */
-    private checkComma(hasTrailingComma: boolean | undefined, list: ts.NodeArray<ts.Node>, closeTokenPos: number, optionKey: OptionName) {
->>>>>>> dcc73b52
+    private checkComma(hasTrailingComma: boolean, list: ts.NodeArray<ts.Node>, closeTokenPos: number, optionKey: OptionName) {
         const lastElementLine = ts.getLineAndCharacterOfPosition(this.sourceFile, list[list.length - 1].end).line;
         const closeTokenLine = ts.getLineAndCharacterOfPosition(this.sourceFile, closeTokenPos).line;
         const option = lastElementLine === closeTokenLine ? this.options.singleline : this.options.multiline;
