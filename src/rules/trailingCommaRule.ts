/**
 * @license
 * Copyright 2013 Palantir Technologies, Inc.
 *
 * Licensed under the Apache License, Version 2.0 (the "License");
 * you may not use this file except in compliance with the License.
 * You may obtain a copy of the License at
 *
 *     http://www.apache.org/licenses/LICENSE-2.0
 *
 * Unless required by applicable law or agreed to in writing, software
 * distributed under the License is distributed on an "AS IS" BASIS,
 * WITHOUT WARRANTIES OR CONDITIONS OF ANY KIND, either express or implied.
 * See the License for the specific language governing permissions and
 * limitations under the License.
 */

import { getChildOfKind } from "tsutils";
import * as ts from "typescript";

import * as Lint from "../index";

type OptionValue = "always" | "never" | "ignore";
type OptionName = "arrays" | "exports" | "functions" | "imports" | "objects" | "typeLiterals";
type CustomOptionValue = Record<OptionName, OptionValue>;
type Options = Record<"multiline" | "singleline", CustomOptionValue>;

const defaultOptions: CustomOptionValue = fillOptions("ignore" as "ignore");

function fillOptions<T>(value: T): Record<OptionName, T> {
    return {
        arrays: value,
        exports: value,
        functions: value,
        imports: value,
        objects: value,
        typeLiterals: value,
    };
}

<<<<<<< HEAD
const defaultOptions: CustomOptionValue = {
    arrays: "ignore",
    exports: "ignore",
    functions: "ignore",
    imports: "ignore",
    objects: "ignore",
    typeLiterals: "ignore",
};

const normalizeOptions = (options: Options): Options => {
    if (typeof options.multiline === "string") {
        options.multiline = {
            arrays: options.multiline,
            exports: options.multiline,
            functions: options.multiline,
            imports: options.multiline,
            objects: options.multiline,
            typeLiterals: options.multiline,
        };
    } else {
        options.multiline = { ...defaultOptions, ...options.multiline };
    }

    if (typeof options.singleline === "string") {
        options.singleline = {
            arrays: options.singleline,
            exports: options.singleline,
            functions: options.singleline,
            imports: options.singleline,
            objects: options.singleline,
            typeLiterals: options.singleline,
        };
    } else {
        options.singleline = { ...defaultOptions, ...options.singleline };
=======
type OptionsJson = Record<"multiline" | "singleline", Partial<CustomOptionValue> | OptionValue>;
function normalizeOptions(options: OptionsJson): Options {
    return { multiline: normalize(options.multiline), singleline: normalize(options.singleline) };

    function normalize(value: OptionsJson["multiline"]): CustomOptionValue {
        return typeof value === "string" ? fillOptions(value) : { ...defaultOptions, ...value };
>>>>>>> a3d8d6fd
    }
}

/* tslint:disable:object-literal-sort-keys */
const metadataOptionShape = {
    anyOf: [{
        type: "string",
        enum: ["always", "never"],
    }, {
        type: "object",
        properties: fillOptions({
            type: "string",
            enum: ["always", "never", "ignore"],
        }),
    }],
};
/* tslint:enable:object-literal-sort-keys */

export class Rule extends Lint.Rules.AbstractRule {
    /* tslint:disable:object-literal-sort-keys */
    public static metadata: Lint.IRuleMetadata = {
        ruleName: "trailing-comma",
        description: Lint.Utils.dedent`
            Requires or disallows trailing commas in array and object literals, destructuring assignments, function typings,
            named imports and exports and function parameters.`,
        hasFix: true,
        optionsDescription: Lint.Utils.dedent`
            One argument which is an object with the keys \`multiline\` and \`singleline\`.
            Both can be set to a string (\`"always"\` or \`"never"\`) or an object.

            The object can contain any of the following keys: \`"arrays"\`, \`"objects"\`, \`"functions"\`,
            \`"imports"\`, \`"exports"\`, and \`"typeLiterals"\`; each key can have one of the following
            values: \`"always"\`, \`"never"\`, and \`"ignore"\`. Any missing keys will default to \`"ignore"\`.

            * \`"multiline"\` checks multi-line object literals.
            * \`"singleline"\` checks single-line object literals.

            An array is considered "multiline" if its closing bracket is on a line
            after the last array element. The same general logic is followed for
            object literals, function typings, named import statements
            and function parameters.`,
        options: {
            type: "object",
            properties: {
                multiline: metadataOptionShape,
                singleline: metadataOptionShape,
            },
            additionalProperties: false,
        },
        optionExamples: [
            [true, {multiline: "always", singleline: "never"}],
            [
                true,
                {
                    multiline: {
                        objects: "always",
                        arrays: "always",
                        functions: "never",
                        typeLiterals: "ignore",
                    },
                },
            ],
        ],
        type: "maintainability",
        typescriptOnly: false,
    };
    /* tslint:enable:object-literal-sort-keys */

    public static FAILURE_STRING_NEVER = "Unnecessary trailing comma";
    public static FAILURE_STRING_ALWAYS = "Missing trailing comma";

    public apply(sourceFile: ts.SourceFile): Lint.RuleFailure[] {
        const options = normalizeOptions(this.ruleArguments[0] as Options);
        return this.applyWithWalker(new TrailingCommaWalker(sourceFile, this.ruleName, options));
    }

    public isEnabled() {
        return super.isEnabled() && this.ruleArguments.length !== 0;
    }
}

class TrailingCommaWalker extends Lint.AbstractWalker<Options> {
    public walk(sourceFile: ts.SourceFile) {
        const cb = (node: ts.Node): void => {
            switch (node.kind) {
                case ts.SyntaxKind.ArrayLiteralExpression:
                case ts.SyntaxKind.ArrayBindingPattern:
                    this.checkList((node as ts.ArrayLiteralExpression | ts.ArrayBindingPattern).elements, node.end, "arrays");
                    break;
                case ts.SyntaxKind.ObjectBindingPattern:
                    this.checkList((node as ts.ObjectBindingPattern).elements, node.end, "objects");
                    break;
                case ts.SyntaxKind.NamedImports:
                    this.checkList((node as ts.NamedImports).elements, node.end, "imports");
                    break;
                case ts.SyntaxKind.NamedExports:
                    this.checkList((node as ts.NamedExports).elements, node.end, "exports");
                    break;
                case ts.SyntaxKind.ObjectLiteralExpression:
                    this.checkList((node as ts.ObjectLiteralExpression).properties, node.end, "objects");
                    break;
                case ts.SyntaxKind.EnumDeclaration:
                    this.checkList((node as ts.EnumDeclaration).members, node.end, "objects");
                    break;
                case ts.SyntaxKind.NewExpression:
                    if ((node as ts.NewExpression).arguments === undefined) {
                        break;
                    }
                    // falls through
                case ts.SyntaxKind.CallExpression:
                    this.checkList((node as ts.CallExpression | ts.NewExpression).arguments!, node.end, "functions");
                    break;
                case ts.SyntaxKind.ArrowFunction:
                case ts.SyntaxKind.Constructor:
                case ts.SyntaxKind.FunctionDeclaration:
                case ts.SyntaxKind.FunctionExpression:
                case ts.SyntaxKind.MethodDeclaration:
                case ts.SyntaxKind.SetAccessor:
                case ts.SyntaxKind.MethodSignature:
                case ts.SyntaxKind.ConstructSignature:
                case ts.SyntaxKind.ConstructorType:
                case ts.SyntaxKind.FunctionType:
                case ts.SyntaxKind.CallSignature:
                    this.checkListWithEndToken(node, (node as ts.SignatureDeclaration).parameters,
                                                ts.SyntaxKind.CloseParenToken, "functions");
                    break;
                case ts.SyntaxKind.TypeLiteral:
                    this.checkTypeLiteral(node as ts.TypeLiteralNode);
                    break;
                default:
            }
            return ts.forEachChild(node, cb);
        };
        return ts.forEachChild(sourceFile, cb);
    }

    private checkTypeLiteral(node: ts.TypeLiteralNode) {
        const members = node.members;
        if (members.length === 0) {
            return;
        }
        const sourceText = this.sourceFile.text;
        for (const member of members) {
            // PropertySignature in TypeLiteral can end with semicolon or comma. If one ends with a semicolon don't check for trailing comma
            if (sourceText[member.end - 1] === ";") {
                return;
            }
        }
        // The trailing comma is part of the last member and therefore not present as hasTrailingComma on the NodeArray
        const hasTrailingComma = sourceText[members.end - 1] === ",";
        return this.checkComma(hasTrailingComma, members, node.end, "typeLiterals");
    }

    private checkListWithEndToken(node: ts.Node, list: ts.NodeArray<ts.Node>, closeTokenKind: ts.SyntaxKind, optionKey: OptionName) {
        if (list.length === 0) {
            return;
        }
        const token = getChildOfKind(node, closeTokenKind, this.sourceFile);
        if (token !== undefined) {
            return this.checkComma(list.hasTrailingComma, list, token.end, optionKey);
        }
    }

    private checkList(list: ts.NodeArray<ts.Node>, closeElementPos: number, optionKey: OptionName) {
        if (list.length === 0) {
            return;
        }
        return this.checkComma(list.hasTrailingComma, list, closeElementPos, optionKey);
    }

    /* Expects `list.length !== 0` */
    private checkComma(hasTrailingComma: boolean | undefined, list: ts.NodeArray<ts.Node>, closeTokenPos: number, optionKey: OptionName) {
        const lastElementLine = ts.getLineAndCharacterOfPosition(this.sourceFile, list[list.length - 1].end).line;
        const closeTokenLine = ts.getLineAndCharacterOfPosition(this.sourceFile, closeTokenPos).line;
        const option = lastElementLine === closeTokenLine ? this.options.singleline : this.options.multiline;
        const shouldHandle = option[optionKey];

        if (shouldHandle === "ignore") {
            return;
        }

        if (shouldHandle === "always" && !hasTrailingComma) {
            this.addFailureAt(list.end, 0, Rule.FAILURE_STRING_ALWAYS, Lint.Replacement.appendText(list.end, ","));
        } else if (shouldHandle === "never" && hasTrailingComma) {
            this.addFailureAt(list.end - 1, 1, Rule.FAILURE_STRING_NEVER, Lint.Replacement.deleteText(list.end - 1, 1));
        }
    }
}<|MERGE_RESOLUTION|>--- conflicted
+++ resolved
@@ -38,49 +38,12 @@
     };
 }
 
-<<<<<<< HEAD
-const defaultOptions: CustomOptionValue = {
-    arrays: "ignore",
-    exports: "ignore",
-    functions: "ignore",
-    imports: "ignore",
-    objects: "ignore",
-    typeLiterals: "ignore",
-};
-
-const normalizeOptions = (options: Options): Options => {
-    if (typeof options.multiline === "string") {
-        options.multiline = {
-            arrays: options.multiline,
-            exports: options.multiline,
-            functions: options.multiline,
-            imports: options.multiline,
-            objects: options.multiline,
-            typeLiterals: options.multiline,
-        };
-    } else {
-        options.multiline = { ...defaultOptions, ...options.multiline };
-    }
-
-    if (typeof options.singleline === "string") {
-        options.singleline = {
-            arrays: options.singleline,
-            exports: options.singleline,
-            functions: options.singleline,
-            imports: options.singleline,
-            objects: options.singleline,
-            typeLiterals: options.singleline,
-        };
-    } else {
-        options.singleline = { ...defaultOptions, ...options.singleline };
-=======
 type OptionsJson = Record<"multiline" | "singleline", Partial<CustomOptionValue> | OptionValue>;
 function normalizeOptions(options: OptionsJson): Options {
     return { multiline: normalize(options.multiline), singleline: normalize(options.singleline) };
 
     function normalize(value: OptionsJson["multiline"]): CustomOptionValue {
         return typeof value === "string" ? fillOptions(value) : { ...defaultOptions, ...value };
->>>>>>> a3d8d6fd
     }
 }
 
