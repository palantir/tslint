/**
 * @license
 * Copyright 2013 Palantir Technologies, Inc.
 *
 * Licensed under the Apache License, Version 2.0 (the "License");
 * you may not use this file except in compliance with the License.
 * You may obtain a copy of the License at
 *
 *     http://www.apache.org/licenses/LICENSE-2.0
 *
 * Unless required by applicable law or agreed to in writing, software
 * distributed under the License is distributed on an "AS IS" BASIS,
 * WITHOUT WARRANTIES OR CONDITIONS OF ANY KIND, either express or implied.
 * See the License for the specific language governing permissions and
 * limitations under the License.
 */

import { getChildOfKind } from "tsutils";
import * as ts from "typescript";

import * as Lint from "../index";

type OptionValue = "always" | "never" | "ignore";

interface CustomOptionValue {
    arrays?: OptionValue;
    exports?: OptionValue;
    functions?: OptionValue;
    imports?: OptionValue;
    objects?: OptionValue;
    typeLiterals?: OptionValue;
}

interface Options {
    multiline: CustomOptionValue;
    singleline: CustomOptionValue;
}

const defaultOptions: CustomOptionValue = {
    arrays: "ignore",
    exports: "ignore",
    functions: "ignore",
    imports: "ignore",
    objects: "ignore",
    typeLiterals: "ignore",
};

const normalizeOptions = (options: Options): Options => {
    if (typeof options.multiline === "string") {
        options.multiline = {
            arrays: options.multiline,
            exports: options.multiline,
            functions: options.multiline,
            imports: options.multiline,
            objects: options.multiline,
            typeLiterals: options.multiline,
        };
    } else {
        options.multiline = Object.assign({}, defaultOptions, options.multiline);
    }

    if (typeof options.singleline === "string") {
        options.singleline = {
            arrays: options.singleline,
            exports: options.singleline,
            functions: options.singleline,
            imports: options.singleline,
            objects: options.singleline,
            typeLiterals: options.singleline,
        };
    } else {
        options.singleline = Object.assign({}, defaultOptions, options.singleline);
    }

    return options;
};

/* tslint:disable:object-literal-sort-keys */
const metadataOptionShape = {
    anyOf: [{
        type: "string",
        enum: ["always", "never"],
    }, {
        type: "object",
        properties: {
            arrays: {
                type: "string",
                enum: ["always", "never", "ignore"],
            },
            exports: {
                type: "string",
                enum: ["always", "never", "ignore"],
            },
            functions: {
                type: "string",
                enum: ["always", "never", "ignore"],
            },
            imports: {
                type: "string",
                enum: ["always", "never", "ignore"],
            },
            objects: {
                type: "string",
                enum: ["always", "never", "ignore"],
            },
            typeLiterals: {
                type: "string",
                enum: ["always", "never", "ignore"],
            },
        },
    }],
};
/* tslint:enable:object-literal-sort-keys */

export class Rule extends Lint.Rules.AbstractRule {
    /* tslint:disable:object-literal-sort-keys */
    public static metadata: Lint.IRuleMetadata = {
        ruleName: "trailing-comma",
        description: Lint.Utils.dedent`
            Requires or disallows trailing commas in array and object literals, destructuring assignments, function typings,
            named imports and exports and function parameters.`,
        hasFix: true,
        optionsDescription: Lint.Utils.dedent`
            One argument which is an object with the keys \`multiline\` and \`singleline\`.
            Both can be set to a string (\`"always"\` or \`"never"\`) or an object.

            The object can contain any of the following keys: \`"arrays"\`, \`"objects"\`, \`"functions"\`,
            \`"imports"\`, \`"exports"\`, and \`"typeLiterals"\`; each key can have one of the following
            values: \`"always"\`, \`"never"\`, and \`"ignore"\`. Any missing keys will default to \`"ignore"\`.

            * \`"multiline"\` checks multi-line object literals.
            * \`"singleline"\` checks single-line object literals.

            An array is considered "multiline" if its closing bracket is on a line
            after the last array element. The same general logic is followed for
            object literals, function typings, named import statements
            and function parameters.`,
        options: {
            type: "object",
            properties: {
                multiline: metadataOptionShape,
                singleline: metadataOptionShape,
            },
            additionalProperties: false,
        },
<<<<<<< HEAD
        optionExamples: [
            '[true, {"multiline": "always", "singleline": "never"}]',
            Lint.Utils.dedent`
                [
                    true,
                    {
                        "multiline": {
                            "objects": "always"
                            "arrays": "always",
                            "functions": "never",
                            "typeLiterals": "ignore",
                        }
                    }
                ]
            `,
        ],
=======
        optionExamples: [[true, {multiline: "always", singleline: "never"}]],
>>>>>>> f8a764f8
        type: "maintainability",
        typescriptOnly: false,
    };
    /* tslint:enable:object-literal-sort-keys */

    public static FAILURE_STRING_NEVER = "Unnecessary trailing comma";
    public static FAILURE_STRING_ALWAYS = "Missing trailing comma";

    public apply(sourceFile: ts.SourceFile): Lint.RuleFailure[] {
        const options = normalizeOptions(this.ruleArguments[0]);
        return this.applyWithWalker(new TrailingCommaWalker(sourceFile, this.ruleName, options));
    }

    public isEnabled() {
        return super.isEnabled() && this.ruleArguments.length !== 0;
    }
}

class TrailingCommaWalker extends Lint.AbstractWalker<Options> {
    public walk(sourceFile: ts.SourceFile) {
        const cb = (node: ts.Node): void => {
            switch (node.kind) {
                case ts.SyntaxKind.ArrayLiteralExpression:
                case ts.SyntaxKind.ArrayBindingPattern:
                    this.checkList((node as ts.ArrayLiteralExpression | ts.ArrayBindingPattern).elements, node.end, "arrays");
                    break;
                case ts.SyntaxKind.ObjectBindingPattern:
                    this.checkList((node as ts.ObjectBindingPattern).elements, node.end, "objects");
                    break;
                case ts.SyntaxKind.NamedImports:
                    this.checkList((node as ts.NamedImports).elements, node.end, "imports");
                    break;
                case ts.SyntaxKind.NamedExports:
                    this.checkList((node as ts.NamedExports).elements, node.end, "exports");
                    break;
                case ts.SyntaxKind.ObjectLiteralExpression:
                    this.checkList((node as ts.ObjectLiteralExpression).properties, node.end, "objects");
                    break;
                case ts.SyntaxKind.EnumDeclaration:
                    this.checkList((node as ts.EnumDeclaration).members, node.end, "objects");
                    break;
                case ts.SyntaxKind.NewExpression:
                    if ((node as ts.NewExpression).arguments === undefined) {
                        break;
                    }
                    // falls through
                case ts.SyntaxKind.CallExpression:
                    this.checkList((node as ts.CallExpression | ts.NewExpression).arguments!, node.end, "functions");
                    break;
                case ts.SyntaxKind.ArrowFunction:
                case ts.SyntaxKind.Constructor:
                case ts.SyntaxKind.FunctionDeclaration:
                case ts.SyntaxKind.FunctionExpression:
                case ts.SyntaxKind.MethodDeclaration:
                case ts.SyntaxKind.SetAccessor:
                case ts.SyntaxKind.MethodSignature:
                case ts.SyntaxKind.ConstructSignature:
                case ts.SyntaxKind.ConstructorType:
                case ts.SyntaxKind.FunctionType:
                case ts.SyntaxKind.CallSignature:
                    this.checkListWithEndToken(node, (node as ts.SignatureDeclaration).parameters,
                                                ts.SyntaxKind.CloseParenToken, "functions");
                    break;
                case ts.SyntaxKind.TypeLiteral:
                    this.checkTypeLiteral(node as ts.TypeLiteralNode);
                    break;
                default:
            }
            return ts.forEachChild(node, cb);
        };
        return ts.forEachChild(sourceFile, cb);
    }

    private checkTypeLiteral(node: ts.TypeLiteralNode) {
        const members = node.members;
        if (members.length === 0) {
            return;
        }
        const sourceText = this.sourceFile.text;
        for (const member of members) {
            // PropertySignature in TypeLiteral can end with semicolon or comma. If one ends with a semicolon don't check for trailing comma
            if (sourceText[member.end - 1] === ";") {
                return;
            }
        }
        // The trailing comma is part of the last member and therefore not present as hasTrailingComma on the NodeArray
        const hasTrailingComma = sourceText[members.end - 1] === ",";
        return this.checkComma(hasTrailingComma, members, node.end, "typeLiterals");
    }

    private checkListWithEndToken(node: ts.Node, list: ts.NodeArray<ts.Node>, closeTokenKind: ts.SyntaxKind,
                                  optionKey: keyof CustomOptionValue) {
        if (list.length === 0) {
            return;
        }
        const token = getChildOfKind(node, closeTokenKind, this.sourceFile);
        if (token !== undefined) {
            return this.checkComma(list.hasTrailingComma, list, token.end, optionKey);
        }
    }

    private checkList(list: ts.NodeArray<ts.Node>, closeElementPos: number, optionKey: keyof CustomOptionValue) {
        if (list.length === 0) {
            return;
        }
        return this.checkComma(list.hasTrailingComma, list, closeElementPos, optionKey);
    }

    /* Expects `list.length !== 0` */
    private checkComma(hasTrailingComma: boolean | undefined, list: ts.NodeArray<ts.Node>, closeTokenPos: number,
                       optionKey: keyof CustomOptionValue) {
        const lastElementLine = ts.getLineAndCharacterOfPosition(this.sourceFile, list[list.length - 1].end).line;
        const closeTokenLine = ts.getLineAndCharacterOfPosition(this.sourceFile, closeTokenPos).line;
        const option = lastElementLine === closeTokenLine ? this.options.singleline : this.options.multiline;
        const shouldHandle = option[optionKey];

        if (shouldHandle === "ignore") {
            return;
        }

        if (shouldHandle === "always" && !hasTrailingComma) {
            this.addFailureAt(list.end, 0, Rule.FAILURE_STRING_ALWAYS, Lint.Replacement.appendText(list.end, ","));
        } else if (shouldHandle === "never" && hasTrailingComma) {
            this.addFailureAt(list.end - 1, 1, Rule.FAILURE_STRING_NEVER, Lint.Replacement.deleteText(list.end - 1, 1));
        }
    }
}<|MERGE_RESOLUTION|>--- conflicted
+++ resolved
@@ -143,26 +143,20 @@
             },
             additionalProperties: false,
         },
-<<<<<<< HEAD
         optionExamples: [
-            '[true, {"multiline": "always", "singleline": "never"}]',
-            Lint.Utils.dedent`
-                [
-                    true,
-                    {
-                        "multiline": {
-                            "objects": "always"
-                            "arrays": "always",
-                            "functions": "never",
-                            "typeLiterals": "ignore",
-                        }
+            [true, {multiline: "always", singleline: "never"}],
+            [
+                true,
+                {
+                    multiline: {
+                        objects: "always"
+                        arrays: "always",
+                        functions: "never",
+                        typeLiterals: "ignore",
                     }
-                ]
-            `,
+                }
+            ],
         ],
-=======
-        optionExamples: [[true, {multiline: "always", singleline: "never"}]],
->>>>>>> f8a764f8
         type: "maintainability",
         typescriptOnly: false,
     };
