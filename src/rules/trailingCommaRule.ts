--- conflicted
+++ resolved
@@ -19,10 +19,6 @@
 import * as Lint from "../lint";
 
 export class Rule extends Lint.Rules.AbstractRule {
-<<<<<<< HEAD
-    public static FAILURE_STRING_NEVER = "Unnecessary trailing comma";
-    public static FAILURE_STRING_ALWAYS = "Missing trailing comma";
-=======
     /* tslint:disable:object-literal-sort-keys */
     public static metadata: Lint.IRuleMetadata = {
         ruleName: "trailing-comma",
@@ -56,9 +52,8 @@
     };
     /* tslint:enable:object-literal-sort-keys */
 
-    public static FAILURE_STRING_NEVER = "trailing comma";
-    public static FAILURE_STRING_ALWAYS = "missing trailing comma";
->>>>>>> 53fbb13c
+    public static FAILURE_STRING_NEVER = "Unnecessary trailing comma";
+    public static FAILURE_STRING_ALWAYS = "Missing trailing comma";
 
     public apply(sourceFile: ts.SourceFile): Lint.RuleFailure[] {
         return this.applyWithWalker(new TrailingCommaWalker(sourceFile, this.getOptions()));
