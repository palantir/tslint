--- conflicted
+++ resolved
@@ -56,7 +56,6 @@
     }
 }
 
-<<<<<<< HEAD
 function walk(ctx: Lint.WalkContext<Option>): void {
     const { sourceFile, options: option } = ctx;
     return ts.forEachChild(sourceFile, function cb(node): void {
@@ -75,74 +74,32 @@
         const { elementType, parent } = node;
         if (option === "array" || option === "array-simple" && isSimpleType(elementType)) {
             return;
-=======
-class ArrayTypeWalker extends Lint.RuleWalker {
-    public visitArrayType(node: ts.ArrayTypeNode) {
-        const typeName = node.elementType;
-        if (this.hasOption(OPTION_GENERIC) || this.hasOption(OPTION_ARRAY_SIMPLE) && !this.isSimpleType(typeName)) {
-            const failureString = this.hasOption(OPTION_GENERIC) ? Rule.FAILURE_STRING_GENERIC : Rule.FAILURE_STRING_GENERIC_SIMPLE;
-            const parens = typeName.kind === ts.SyntaxKind.ParenthesizedType ? 1 : 0;
-            // Add a space if the type is preceded by 'as' and the node has no leading whitespace
-            const space = !parens && node.parent!.kind === ts.SyntaxKind.AsExpression &&
-                node.getStart() === node.getFullStart() ? " " : "";
-            const fix = [
-                this.createReplacement(typeName.getStart(), parens, space + "Array<"),
-                // Delete the square brackets and replace with an angle bracket
-                this.createReplacement(typeName.getEnd() - parens, node.getEnd() - typeName.getEnd() + parens, ">"),
-            ];
-            this.addFailureAtNode(node, failureString, fix);
->>>>>>> 31c4f38f
         }
 
         const failureString = option === "generic" ? Rule.FAILURE_STRING_GENERIC : Rule.FAILURE_STRING_GENERIC_SIMPLE;
         const parens = elementType.kind === ts.SyntaxKind.ParenthesizedType ? 1 : 0;
         // Add a space if the type is preceded by 'as' and the node has no leading whitespace
         const space = !parens && parent!.kind === ts.SyntaxKind.AsExpression && node.getStart() === node.getFullStart();
-        const fix = ctx.createFix(
+        const fix = [
             new Lint.Replacement(elementType.getStart(), parens, (space ? " " : "") + "Array<"),
             // Delete the square brackets and replace with an angle bracket
-            Lint.Replacement.replaceFromTo(elementType.getEnd() - parens, node.getEnd(), ">"));
+            Lint.Replacement.replaceFromTo(elementType.getEnd() - parens, node.getEnd(), ">")
+        ];
         ctx.addFailureAtNode(node, failureString, fix);
     }
 
-<<<<<<< HEAD
     function checkTypeReference(node: ts.TypeReferenceNode): void {
         const { typeName, typeArguments } = node;
 
         if (option === "generic" || !isArrayIdentifier(typeName)) {
             return;
-=======
-    public visitTypeReference(node: ts.TypeReferenceNode) {
-        const typeName = node.typeName.getText();
-        if (typeName === "Array" && (this.hasOption(OPTION_ARRAY) || this.hasOption(OPTION_ARRAY_SIMPLE))) {
-            const failureString = this.hasOption(OPTION_ARRAY) ? Rule.FAILURE_STRING_ARRAY : Rule.FAILURE_STRING_ARRAY_SIMPLE;
-            const typeArgs = node.typeArguments;
-            if (!typeArgs || typeArgs.length === 0) {
-                // Create an 'any' array
-                const fix = this.createReplacement(node.getStart(), node.getWidth(), "any[]");
-                this.addFailureAtNode(node, failureString, fix);
-            } else if (typeArgs && typeArgs.length === 1 && (!this.hasOption(OPTION_ARRAY_SIMPLE) || this.isSimpleType(typeArgs[0]))) {
-                const type = typeArgs[0];
-                const typeStart = type.getStart();
-                const typeEnd = type.getEnd();
-                const parens = type.kind === ts.SyntaxKind.UnionType ||
-                    type.kind === ts.SyntaxKind.FunctionType || type.kind === ts.SyntaxKind.IntersectionType;
-                const fix = [
-                    // Delete Array and the first angle bracket
-                    this.createReplacement(node.getStart(), typeStart - node.getStart(), parens ? "(" : ""),
-                    // Delete the last angle bracket and replace with square brackets
-                    this.createReplacement(typeEnd, node.getEnd() - typeEnd, (parens ? ")" : "") + "[]"),
-                ];
-                this.addFailureAtNode(node, failureString, fix);
-            }
->>>>>>> 31c4f38f
         }
 
         const failureString = option === "array" ? Rule.FAILURE_STRING_ARRAY : Rule.FAILURE_STRING_ARRAY_SIMPLE;
         if (!typeArguments || typeArguments.length === 0) {
             // Create an 'any' array
-            ctx.addFailureAtNode(node, failureString,
-                ctx.createFix(Lint.Replacement.replaceFromTo(node.getStart(), node.getEnd(), "any[]")));
+            const fix = Lint.Replacement.replaceFromTo(node.getStart(), node.getEnd(), "any[]");
+            ctx.addFailureAtNode(node, failureString, fix);
             return;
         }
 
@@ -152,11 +109,12 @@
 
         const type = typeArguments[0];
         const parens = typeNeedsParentheses(type);
-        const fix = ctx.createFix(
+        const fix = [
             // Delete 'Array<'
             Lint.Replacement.replaceFromTo(node.getStart(), type.getStart(), parens ? "(" : ""),
             // Delete '>' and replace with '[]
-            Lint.Replacement.replaceFromTo(type.getEnd(), node.getEnd(), parens ? ")[]" : "[]"));
+            Lint.Replacement.replaceFromTo(type.getEnd(), node.getEnd(), parens ? ")[]" : "[]"),
+        ];
         ctx.addFailureAtNode(node, failureString, fix);
     }
 }
