/**
 * @license
 * Copyright 2016 Palantir Technologies, Inc.
 *
 * Licensed under the Apache License, Version 2.0 (the "License");
 * you may not use this file except in compliance with the License.
 * You may obtain a copy of the License at
 *
 *     http://www.apache.org/licenses/LICENSE-2.0
 *
 * Unless required by applicable law or agreed to in writing, software
 * distributed under the License is distributed on an "AS IS" BASIS,
 * WITHOUT WARRANTIES OR CONDITIONS OF ANY KIND, either express or implied.
 * See the License for the specific language governing permissions and
 * limitations under the License.
 */

import { isObjectLiteralExpression, isValidPropertyName } from "tsutils";
import * as ts from "typescript";
import * as Lint from "../index";

const OPTION_ALWAYS = "always";
const OPTION_AS_NEEDED = "as-needed";
const OPTION_CONSISTENT = "consistent";
const OPTION_CONSISTENT_AS_NEEDED = "consistent-as-needed";
type Option = typeof OPTION_ALWAYS | typeof OPTION_AS_NEEDED | typeof OPTION_CONSISTENT | typeof OPTION_CONSISTENT_AS_NEEDED;

interface Options {
    option: Option;
}

export class Rule extends Lint.Rules.AbstractRule {
    /* tslint:disable:object-literal-sort-keys */
    public static metadata: Lint.IRuleMetadata = {
        ruleName: "object-literal-key-quotes",
        description: "Enforces consistent object literal property quote style.",
        descriptionDetails: Lint.Utils.dedent`
            Object literal property names can be defined in two ways: using literals or using strings.
            For example, these two objects are equivalent:

            var object1 = {
                property: true
            };

            var object2 = {
                "property": true
            };

            In many cases, it doesn’t matter if you choose to use an identifier instead of a string
            or vice-versa. Even so, you might decide to enforce a consistent style in your code.

            This rules lets you enforce consistent quoting of property names. Either they should always
            be quoted (default behavior) or quoted only as needed ("as-needed").`,
        hasFix: true,
        optionsDescription: Lint.Utils.dedent`
            Possible settings are:

            * \`"${OPTION_ALWAYS}"\`: Property names should always be quoted. (This is the default.)
            * \`"${OPTION_AS_NEEDED}"\`: Only property names which require quotes may be quoted (e.g. those with spaces in them).
            * \`"${OPTION_CONSISTENT}"\`: Property names should either all be quoted or unquoted.
            * \`"${OPTION_CONSISTENT_AS_NEEDED}"\`: If any property name requires quotes, then all properties must be quoted. Otherwise, no
            property names may be quoted.

            For ES6, computed property names (\`{[name]: value}\`) and methods (\`{foo() {}}\`) never need
            to be quoted.`,
        options: {
            type: "string",
            enum: [OPTION_ALWAYS, OPTION_AS_NEEDED, OPTION_CONSISTENT, OPTION_CONSISTENT_AS_NEEDED],
            // TODO: eslint supports "keywords", "unnecessary" and "numbers" options.
        },
        optionExamples: [[true, OPTION_AS_NEEDED], [true, OPTION_ALWAYS]],
        type: "style",
        typescriptOnly: false,
    };
    /* tslint:enable:object-literal-sort-keys */

    public static INCONSISTENT_PROPERTY = `All property names in this object literal must be consistently quoted or unquoted.`;
    public static UNNEEDED_QUOTES(name: string) {
        return `Unnecessarily quoted property '${name}' found.`;
    }
    public static UNQUOTED_PROPERTY(name: string) {
        return `Unquoted property '${name}' found.`;
    }

    public apply(sourceFile: ts.SourceFile): Lint.RuleFailure[] {
        return this.applyWithWalker(new ObjectLiteralKeyQuotesWalker(sourceFile, this.ruleName, {
            option: this.ruleArguments.length === 0 ? "always" : this.ruleArguments[0] as Option,
        }));
    }
}

<<<<<<< HEAD
type QuotesMode = "always" | "as-needed" | "consistent" | "consistent-as-needed";

class ObjectLiteralKeyQuotesWalker extends Lint.RuleWalker {
    private mode: QuotesMode;

    constructor(sourceFile: ts.SourceFile, options: Lint.IOptions) {
        super(sourceFile, options);
        this.mode = this.getOptions()[0];
        if (this.mode === undefined) {
            this.mode = "always";
        }
    }

    public visitObjectLiteralExpression(node: ts.ObjectLiteralExpression) {
        const properties = node.properties.filter(({ kind }) =>
            kind !== ts.SyntaxKind.ShorthandPropertyAssignment && kind !== ts.SyntaxKind.SpreadAssignment);
        switch (this.mode) {
            case "always":
                this.allMustHaveQuotes(properties);
                break;
            case "as-needed":
                this.noneMayHaveQuotes(properties);
                break;
            case "consistent":
                if (quotesAreInconsistent(properties)) {
                    // No fix -- don't know if they would want to add quotes or remove them.
                    this.addFailureAt(node.getStart(), 1, Rule.INCONSISTENT_PROPERTY);
                }
                break;
            case "consistent-as-needed":
                if (properties.some(({ name }) => name !== undefined
                    && name.kind === ts.SyntaxKind.StringLiteral && propertyNeedsQuotes(name.text))) {

                    this.allMustHaveQuotes(properties);
                } else {
                    this.noneMayHaveQuotes(properties, true);
=======
class ObjectLiteralKeyQuotesWalker extends Lint.AbstractWalker<Options> {
    public walk(sourceFile: ts.SourceFile) {
        const cb = (node: ts.Node): void => {
            if (isObjectLiteralExpression(node)) {
                const propertyNames = Lint.Utils.mapDefined(node.properties, mapPropertyName);
                outer: switch (this.options.option) {
                    case "always":
                        for (const name of propertyNames) {
                            if (name.kind !== ts.SyntaxKind.StringLiteral) {
                                this.reportMissing(name);
                            }
                        }
                        break;
                    case "as-needed":
                        for (const name of propertyNames) {
                            if (name.kind === ts.SyntaxKind.StringLiteral && isValidPropertyName(name.text)) {
                                this.reportUnnecessary(name);
                            }
                        }
                        break;
                    case "consistent":
                        if (hasInconsistentQuotes(propertyNames)) {
                            // No fix -- don't know if they would want to add quotes or remove them.
                            this.addFailureAt(node.getStart(this.sourceFile), 1, Rule.INCONSISTENT_PROPERTY);
                        }
                        break;
                    case "consistent-as-needed":
                        for (const name of propertyNames) {
                            if (name.kind === ts.SyntaxKind.StringLiteral && !isValidPropertyName(name.text)) {
                                for (const propertyName of propertyNames) {
                                    if (propertyName.kind !== ts.SyntaxKind.StringLiteral) {
                                        this.reportMissing(propertyName);
                                    }
                                }
                                break outer;
                            }
                        }
                        for (const name of propertyNames) {
                            if (name.kind === ts.SyntaxKind.StringLiteral) {
                                this.reportUnnecessary(name);
                            }
                        }
>>>>>>> dcc73b52
                }
            }
            return ts.forEachChild(node, cb);
        };
        return ts.forEachChild(sourceFile, cb);
    }

    private reportMissing(node: ts.NumericLiteral | ts.Identifier) {
        const start = node.getStart(this.sourceFile);
        this.addFailure(
            start,
            node.end,
            Rule.UNQUOTED_PROPERTY(node.text),
            Lint.Replacement.replaceFromTo(start, node.end, `"${node.text}"`),
        );
    }

    private reportUnnecessary(node: ts.StringLiteral) {
        this.addFailureAtNode(node, Rule.UNNEEDED_QUOTES(node.text), Lint.Replacement.replaceNode(node, node.text, this.sourceFile));
    }
}

<<<<<<< HEAD
    private noneMayHaveQuotes(properties: ts.ObjectLiteralElementLike[], noneNeedQuotes = false) {
        for (const { name } of properties) {
            if (name !== undefined && name.kind === ts.SyntaxKind.StringLiteral && (noneNeedQuotes || !propertyNeedsQuotes(name.text))) {
                const fix = this.createFix(this.deleteText(name.getStart(), 1), this.deleteText(name.getEnd() - 1, 1));
                this.addFailureAtNode(name, Rule.UNNEEDED_QUOTES(name.text), fix);
            }
        }
=======
function mapPropertyName(property: ts.ObjectLiteralElementLike): ts.StringLiteral | ts.NumericLiteral | ts.Identifier | undefined {
    if (property.kind === ts.SyntaxKind.ShorthandPropertyAssignment ||
        property.kind === ts.SyntaxKind.SpreadAssignment ||
        property.name.kind === ts.SyntaxKind.ComputedPropertyName) {
        return undefined;
>>>>>>> dcc73b52
    }
    return property.name;
}

function hasInconsistentQuotes(properties: ts.LiteralLikeNode[]) {
    if (properties.length < 2) {
        return false;
    }
    const quoted = properties[0].kind === ts.SyntaxKind.StringLiteral;
    for (let i = 1; i < properties.length; ++i) {
        if (quoted !== (properties[i].kind === ts.SyntaxKind.StringLiteral)) {
            return true;
        }
    }
    return false;
}<|MERGE_RESOLUTION|>--- conflicted
+++ resolved
@@ -89,44 +89,6 @@
     }
 }
 
-<<<<<<< HEAD
-type QuotesMode = "always" | "as-needed" | "consistent" | "consistent-as-needed";
-
-class ObjectLiteralKeyQuotesWalker extends Lint.RuleWalker {
-    private mode: QuotesMode;
-
-    constructor(sourceFile: ts.SourceFile, options: Lint.IOptions) {
-        super(sourceFile, options);
-        this.mode = this.getOptions()[0];
-        if (this.mode === undefined) {
-            this.mode = "always";
-        }
-    }
-
-    public visitObjectLiteralExpression(node: ts.ObjectLiteralExpression) {
-        const properties = node.properties.filter(({ kind }) =>
-            kind !== ts.SyntaxKind.ShorthandPropertyAssignment && kind !== ts.SyntaxKind.SpreadAssignment);
-        switch (this.mode) {
-            case "always":
-                this.allMustHaveQuotes(properties);
-                break;
-            case "as-needed":
-                this.noneMayHaveQuotes(properties);
-                break;
-            case "consistent":
-                if (quotesAreInconsistent(properties)) {
-                    // No fix -- don't know if they would want to add quotes or remove them.
-                    this.addFailureAt(node.getStart(), 1, Rule.INCONSISTENT_PROPERTY);
-                }
-                break;
-            case "consistent-as-needed":
-                if (properties.some(({ name }) => name !== undefined
-                    && name.kind === ts.SyntaxKind.StringLiteral && propertyNeedsQuotes(name.text))) {
-
-                    this.allMustHaveQuotes(properties);
-                } else {
-                    this.noneMayHaveQuotes(properties, true);
-=======
 class ObjectLiteralKeyQuotesWalker extends Lint.AbstractWalker<Options> {
     public walk(sourceFile: ts.SourceFile) {
         const cb = (node: ts.Node): void => {
@@ -169,7 +131,6 @@
                                 this.reportUnnecessary(name);
                             }
                         }
->>>>>>> dcc73b52
                 }
             }
             return ts.forEachChild(node, cb);
@@ -192,21 +153,11 @@
     }
 }
 
-<<<<<<< HEAD
-    private noneMayHaveQuotes(properties: ts.ObjectLiteralElementLike[], noneNeedQuotes = false) {
-        for (const { name } of properties) {
-            if (name !== undefined && name.kind === ts.SyntaxKind.StringLiteral && (noneNeedQuotes || !propertyNeedsQuotes(name.text))) {
-                const fix = this.createFix(this.deleteText(name.getStart(), 1), this.deleteText(name.getEnd() - 1, 1));
-                this.addFailureAtNode(name, Rule.UNNEEDED_QUOTES(name.text), fix);
-            }
-        }
-=======
 function mapPropertyName(property: ts.ObjectLiteralElementLike): ts.StringLiteral | ts.NumericLiteral | ts.Identifier | undefined {
     if (property.kind === ts.SyntaxKind.ShorthandPropertyAssignment ||
         property.kind === ts.SyntaxKind.SpreadAssignment ||
         property.name.kind === ts.SyntaxKind.ComputedPropertyName) {
         return undefined;
->>>>>>> dcc73b52
     }
     return property.name;
 }
