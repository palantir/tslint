--- conflicted
+++ resolved
@@ -101,14 +101,8 @@
                 }
                 break;
             case "consistent-as-needed":
-<<<<<<< HEAD
-                if (properties.some(({ name }) => name === undefined
-                    || name.kind === ts.SyntaxKind.StringLiteral
-                    && propertyNeedsQuotes(name.text))) {
-=======
                 if (properties.some(({ name }) => name !== undefined
                     && name.kind === ts.SyntaxKind.StringLiteral && propertyNeedsQuotes(name.text))) {
->>>>>>> 3b718d69
 
                     this.allMustHaveQuotes(properties);
                 } else {
