/**
 * @license
 * Copyright 2013 Palantir Technologies, Inc.
 *
 * Licensed under the Apache License, Version 2.0 (the "License");
 * you may not use this file except in compliance with the License.
 * You may obtain a copy of the License at
 *
 *     http://www.apache.org/licenses/LICENSE-2.0
 *
 * Unless required by applicable law or agreed to in writing, software
 * distributed under the License is distributed on an "AS IS" BASIS,
 * WITHOUT WARRANTIES OR CONDITIONS OF ANY KIND, either express or implied.
 * See the License for the specific language governing permissions and
 * limitations under the License.
 */

import * as utils from "tsutils";
import * as ts from "typescript";

import * as Lint from "../index";

export class Rule extends Lint.Rules.AbstractRule {
    /* tslint:disable:object-literal-sort-keys */
    public static metadata: Lint.IRuleMetadata = {
        ruleName: "adjacent-overload-signatures",
        description: "Enforces function overloads to be consecutive.",
        optionsDescription: "Not configurable.",
        options: null,
        optionExamples: [true],
        rationale: "Improves readability and organization by grouping naturally related items together.",
        type: "typescript",
        typescriptOnly: true,
    };
    /* tslint:enable:object-literal-sort-keys */

    public static FAILURE_STRING(name: string): string {
        return `All '${name}' signatures should be adjacent`;
    }

    public apply(sourceFile: ts.SourceFile): Lint.RuleFailure[] {
        return this.applyWithFunction(sourceFile, walk);
    }
}

<<<<<<< HEAD
class AdjacentOverloadSignaturesWalker extends Lint.RuleWalker {
    public visitSourceFile(node: ts.SourceFile) {
        this.visitStatements(node.statements);
        super.visitSourceFile(node);
    }

    public visitModuleDeclaration(node: ts.ModuleDeclaration) {
        const { body } = node;
        if (body !== undefined && body.kind === ts.SyntaxKind.ModuleBlock) {
            this.visitStatements((body as ts.ModuleBlock).statements);
=======
function walk(ctx: Lint.WalkContext<void>): void {
    const { sourceFile } = ctx;
    visitStatements(sourceFile.statements);
    return ts.forEachChild(sourceFile, function cb(node: ts.Node): void {
        switch (node.kind) {
            case ts.SyntaxKind.ModuleBlock:
                visitStatements((node as ts.ModuleBlock).statements);
                break;

            case ts.SyntaxKind.InterfaceDeclaration:
            case ts.SyntaxKind.ClassDeclaration:
            case ts.SyntaxKind.TypeLiteral: {
                const { members } = node as ts.InterfaceDeclaration | ts.ClassDeclaration | ts.TypeLiteralNode;
                addFailures(getMisplacedOverloads<ts.TypeElement | ts.ClassElement>(members, (member) =>
                    utils.isSignatureDeclaration(member) ? getOverloadKey(member) : undefined));
                break;
            }
>>>>>>> dcc73b52
        }

        return ts.forEachChild(node, cb);
    });

    function visitStatements(statements: ts.Statement[]): void {
        addFailures(getMisplacedOverloads(statements, (statement) =>
            utils.isFunctionDeclaration(statement) && statement.name !== undefined ? statement.name.text : undefined));
    }

<<<<<<< HEAD
    private visitStatements(statements: ts.Statement[]) {
        this.checkOverloadsAdjacent(statements, (statement) => {
            if (statement.kind === ts.SyntaxKind.FunctionDeclaration) {
                const name = (statement as ts.FunctionDeclaration).name;
                return name === undefined ? undefined : { name: name.text, key: name.text };
            } else {
                return undefined;
            }
        });
=======
    function addFailures(misplacedOverloads: ts.SignatureDeclaration[]): void {
        for (const node of misplacedOverloads) {
            ctx.addFailureAtNode(node, Rule.FAILURE_STRING(printOverload(node)));
        }
>>>>>>> dcc73b52
    }
}

/** 'getOverloadName' may return undefined for nodes that cannot be overloads, e.g. a `const` declaration. */
function getMisplacedOverloads<T extends ts.Node>(overloads: T[], getKey: (node: T) => string | undefined): ts.SignatureDeclaration[] {
    const result: ts.SignatureDeclaration[] = [];
    let lastKey: string | undefined;
    const seen = new Set<string>();
    for (const node of overloads) {
        if (node.kind === ts.SyntaxKind.SemicolonClassElement) {
            continue;
        }

<<<<<<< HEAD
    /** 'getOverloadName' may return undefined for nodes that cannot be overloads, e.g. a `const` declaration. */
    private checkOverloadsAdjacent<T extends ts.Node>(overloads: T[], getOverload: (node: T) => Overload | undefined) {
        let lastKey: string | undefined;
        const seen = new Set<string>();
        for (const node of overloads) {
            const overload = getOverload(node);
            if (overload !== undefined) {
                const { name, key } = overload;
                if (seen.has(key) && lastKey !== key) {
                    this.addFailureAtNode(node, Rule.FAILURE_STRING_FACTORY(name));
                }
                seen.add(key);
                lastKey = key;
            } else {
                lastKey = undefined;
=======
        const key = getKey(node);
        if (key !== undefined) {
            if (seen.has(key) && lastKey !== key) {
                result.push(node as any as ts.SignatureDeclaration);
>>>>>>> dcc73b52
            }
            seen.add(key);
            lastKey = key;
        } else {
            lastKey = undefined;
        }
    }
    return result;
}

function printOverload(node: ts.SignatureDeclaration): string {
    const info = getOverloadInfo(node);
    return typeof info === "string" ? info : info === undefined ? "<unknown>" : info.name;
}

export function getOverloadKey(node: ts.SignatureDeclaration): string | undefined {
<<<<<<< HEAD
    const o = getOverload(node);
    return o === undefined ? undefined : o.key;
}
=======
    const info = getOverloadInfo(node);
    if (info === undefined) {
        return undefined;
    }
>>>>>>> dcc73b52

    const [computed, name] = typeof info === "string" ? [false, info] : [info.computed === true, info.name];
    const isStatic = Lint.hasModifier(node.modifiers, ts.SyntaxKind.StaticKeyword);
    return (computed ? "0" : "1") + (isStatic ? "0" : "1") + name;
}

function getOverloadInfo(node: ts.SignatureDeclaration): string | { name: string; computed?: boolean } | undefined {
    switch (node.kind) {
        case ts.SyntaxKind.ConstructSignature:
        case ts.SyntaxKind.Constructor:
            return "constructor";
        case ts.SyntaxKind.CallSignature:
<<<<<<< HEAD
            return { name: "()", key: "()" };
        default:
    }

    if (node.name === undefined) {
        return undefined;
    }

    const propertyInfo = getPropertyInfo(node.name);
    if (propertyInfo === undefined) {
        return undefined;
    }

    const { name, computed } = propertyInfo;
    const isStatic = Lint.hasModifier(node.modifiers, ts.SyntaxKind.StaticKeyword);
    const key = (computed ? "0" : "1") + (isStatic ? "0" : "1") + name;
    return { name, key };
}

function getPropertyInfo(name: ts.PropertyName): { name: string, computed: boolean } | undefined {
    switch (name.kind) {
        case ts.SyntaxKind.Identifier:
            return { name: (name as ts.Identifier).text, computed: false };
        case ts.SyntaxKind.ComputedPropertyName:
            const { expression } = (name as ts.ComputedPropertyName);
            return utils.isLiteralExpression(expression)
                ? { name: expression.text, computed: false }
                : { name: expression.getText(), computed: true };
        default:
            return utils.isLiteralExpression(name) ? { name: (name as ts.StringLiteral).text, computed: false } : undefined;
=======
            return "()";
        default: {
            const { name } = node;
            if (name === undefined) {
                return undefined;
            }

            switch (name.kind) {
                case ts.SyntaxKind.Identifier:
                    return name.text;
                case ts.SyntaxKind.ComputedPropertyName:
                    const { expression } = name;
                    return utils.isLiteralExpression(expression) ? expression.text : { name: expression.getText(), computed: true };
                default:
                    return utils.isLiteralExpression(name) ? name.text : undefined;
            }
        }
>>>>>>> dcc73b52
    }
}<|MERGE_RESOLUTION|>--- conflicted
+++ resolved
@@ -43,18 +43,6 @@
     }
 }
 
-<<<<<<< HEAD
-class AdjacentOverloadSignaturesWalker extends Lint.RuleWalker {
-    public visitSourceFile(node: ts.SourceFile) {
-        this.visitStatements(node.statements);
-        super.visitSourceFile(node);
-    }
-
-    public visitModuleDeclaration(node: ts.ModuleDeclaration) {
-        const { body } = node;
-        if (body !== undefined && body.kind === ts.SyntaxKind.ModuleBlock) {
-            this.visitStatements((body as ts.ModuleBlock).statements);
-=======
 function walk(ctx: Lint.WalkContext<void>): void {
     const { sourceFile } = ctx;
     visitStatements(sourceFile.statements);
@@ -72,7 +60,6 @@
                     utils.isSignatureDeclaration(member) ? getOverloadKey(member) : undefined));
                 break;
             }
->>>>>>> dcc73b52
         }
 
         return ts.forEachChild(node, cb);
@@ -83,22 +70,10 @@
             utils.isFunctionDeclaration(statement) && statement.name !== undefined ? statement.name.text : undefined));
     }
 
-<<<<<<< HEAD
-    private visitStatements(statements: ts.Statement[]) {
-        this.checkOverloadsAdjacent(statements, (statement) => {
-            if (statement.kind === ts.SyntaxKind.FunctionDeclaration) {
-                const name = (statement as ts.FunctionDeclaration).name;
-                return name === undefined ? undefined : { name: name.text, key: name.text };
-            } else {
-                return undefined;
-            }
-        });
-=======
     function addFailures(misplacedOverloads: ts.SignatureDeclaration[]): void {
         for (const node of misplacedOverloads) {
             ctx.addFailureAtNode(node, Rule.FAILURE_STRING(printOverload(node)));
         }
->>>>>>> dcc73b52
     }
 }
 
@@ -112,28 +87,10 @@
             continue;
         }
 
-<<<<<<< HEAD
-    /** 'getOverloadName' may return undefined for nodes that cannot be overloads, e.g. a `const` declaration. */
-    private checkOverloadsAdjacent<T extends ts.Node>(overloads: T[], getOverload: (node: T) => Overload | undefined) {
-        let lastKey: string | undefined;
-        const seen = new Set<string>();
-        for (const node of overloads) {
-            const overload = getOverload(node);
-            if (overload !== undefined) {
-                const { name, key } = overload;
-                if (seen.has(key) && lastKey !== key) {
-                    this.addFailureAtNode(node, Rule.FAILURE_STRING_FACTORY(name));
-                }
-                seen.add(key);
-                lastKey = key;
-            } else {
-                lastKey = undefined;
-=======
         const key = getKey(node);
         if (key !== undefined) {
             if (seen.has(key) && lastKey !== key) {
                 result.push(node as any as ts.SignatureDeclaration);
->>>>>>> dcc73b52
             }
             seen.add(key);
             lastKey = key;
@@ -150,16 +107,10 @@
 }
 
 export function getOverloadKey(node: ts.SignatureDeclaration): string | undefined {
-<<<<<<< HEAD
-    const o = getOverload(node);
-    return o === undefined ? undefined : o.key;
-}
-=======
     const info = getOverloadInfo(node);
     if (info === undefined) {
         return undefined;
     }
->>>>>>> dcc73b52
 
     const [computed, name] = typeof info === "string" ? [false, info] : [info.computed === true, info.name];
     const isStatic = Lint.hasModifier(node.modifiers, ts.SyntaxKind.StaticKeyword);
@@ -172,38 +123,6 @@
         case ts.SyntaxKind.Constructor:
             return "constructor";
         case ts.SyntaxKind.CallSignature:
-<<<<<<< HEAD
-            return { name: "()", key: "()" };
-        default:
-    }
-
-    if (node.name === undefined) {
-        return undefined;
-    }
-
-    const propertyInfo = getPropertyInfo(node.name);
-    if (propertyInfo === undefined) {
-        return undefined;
-    }
-
-    const { name, computed } = propertyInfo;
-    const isStatic = Lint.hasModifier(node.modifiers, ts.SyntaxKind.StaticKeyword);
-    const key = (computed ? "0" : "1") + (isStatic ? "0" : "1") + name;
-    return { name, key };
-}
-
-function getPropertyInfo(name: ts.PropertyName): { name: string, computed: boolean } | undefined {
-    switch (name.kind) {
-        case ts.SyntaxKind.Identifier:
-            return { name: (name as ts.Identifier).text, computed: false };
-        case ts.SyntaxKind.ComputedPropertyName:
-            const { expression } = (name as ts.ComputedPropertyName);
-            return utils.isLiteralExpression(expression)
-                ? { name: expression.text, computed: false }
-                : { name: expression.getText(), computed: true };
-        default:
-            return utils.isLiteralExpression(name) ? { name: (name as ts.StringLiteral).text, computed: false } : undefined;
-=======
             return "()";
         default: {
             const { name } = node;
@@ -221,6 +140,5 @@
                     return utils.isLiteralExpression(name) ? name.text : undefined;
             }
         }
->>>>>>> dcc73b52
     }
 }