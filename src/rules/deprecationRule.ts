--- conflicted
+++ resolved
@@ -16,12 +16,8 @@
  */
 
 import {
-<<<<<<< HEAD
-    getDeclarationOfBindingElement, isBindingElement, isCallExpression, isIdentifier,
+    getDeclarationOfBindingElement, isBindingElement, isCallExpression, isIdentifier, isJsDoc,
     isPropertyAccessExpression, isTaggedTemplateExpression, isVariableDeclaration, isVariableDeclarationList,
-=======
-    getDeclarationOfBindingElement, isBindingElement, isIdentifier, isJsDoc, isVariableDeclaration, isVariableDeclarationList,
->>>>>>> fdecbe39
 } from "tsutils";
 import * as ts from "typescript";
 import * as Lint from "../index";
@@ -153,7 +149,10 @@
     return getDeprecationFromDeclarations(symbol.declarations);
 }
 
-function getSignatureDeprecation(signature: ts.Signature): string | undefined {
+function getSignatureDeprecation(signature?: ts.Signature): string | undefined {
+    if (signature === undefined) {
+        return undefined;
+    }
     if (signature.getJsDocTags !== undefined) {
         return findDeprecationTag(signature.getJsDocTags());
     }
@@ -177,7 +176,6 @@
         if (isVariableDeclarationList(declaration)) {
             declaration = declaration.parent!;
         }
-<<<<<<< HEAD
         const result = getDeprecationFromDeclaration(declaration);
         if (result !== undefined) {
             return result;
@@ -188,28 +186,15 @@
 
 function getDeprecationFromDeclaration(declaration: ts.Node): string | undefined {
     for (const child of declaration.getChildren()) {
-        if (child.kind !== ts.SyntaxKind.JSDocComment) {
+        if (!isJsDoc(child)) {
             break;
         }
-        if ((child as ts.JSDoc).tags === undefined) {
+        if (child.tags === undefined) {
             continue;
         }
-        for (const tag of (child as ts.JSDoc).tags!) {
+        for (const tag of child.tags) {
             if (tag.tagName.text === "deprecated") {
                 return tag.comment === undefined ? "" : tag.comment;
-=======
-        for (const child of declaration.getChildren()) {
-            if (!isJsDoc(child)) {
-                break;
-            }
-            if (child.tags === undefined) {
-                continue;
-            }
-            for (const tag of child.tags) {
-                if (tag.tagName.text === "deprecated") {
-                    return tag.comment === undefined ? "" : tag.comment;
-                }
->>>>>>> fdecbe39
             }
         }
     }
