--- conflicted
+++ resolved
@@ -43,34 +43,6 @@
     }
 }
 
-<<<<<<< HEAD
-class Walker extends Lint.RuleWalker {
-    public visitInterfaceDeclaration(node: ts.InterfaceDeclaration) {
-        if (noSupertype(node.heritageClauses)) {
-            this.check(node);
-        }
-        super.visitInterfaceDeclaration(node);
-    }
-
-    public visitTypeLiteral(node: ts.TypeLiteralNode) {
-        this.check(node);
-        super.visitTypeLiteral(node);
-    }
-
-    private check(node: ts.InterfaceDeclaration | ts.TypeLiteralNode) {
-        if (node.members.length === 1 && node.members[0].kind === ts.SyntaxKind.CallSignature) {
-            const call = node.members[0] as ts.CallSignatureDeclaration;
-            if (call.type === undefined) {
-                // Bad parse
-                return;
-            }
-
-            const suggestion = renderSuggestion(call);
-            if (node.kind === ts.SyntaxKind.InterfaceDeclaration) {
-                this.addFailureAtNode(node.name, Rule.failureStringForInterface(node.name.getText(), suggestion));
-            } else {
-                this.addFailureAtNode(call, Rule.failureStringForTypeLiteral(suggestion));
-=======
 function walk(ctx: Lint.WalkContext<void>) {
     return ts.forEachChild(ctx.sourceFile, function cb(node: ts.Node): void {
         if ((isInterfaceDeclaration(node) && noSupertype(node)
@@ -86,7 +58,6 @@
                     Rule.FAILURE_STRING_FACTORY(node.kind === ts.SyntaxKind.TypeLiteral ? "Type literal" : "Interface", suggestion),
                     Lint.Replacement.replaceNode(node, suggestion),
                 );
->>>>>>> dcc73b52
             }
         }
         return ts.forEachChild(node, cb);
@@ -94,13 +65,8 @@
 }
 
 /** True if there is no supertype or if the supertype is `Function`. */
-<<<<<<< HEAD
-function noSupertype(heritageClauses: ts.NodeArray<ts.HeritageClause> | undefined): boolean {
-    if (heritageClauses === undefined) {
-=======
 function noSupertype(node: ts.InterfaceDeclaration): boolean {
-    if (!node.heritageClauses) {
->>>>>>> dcc73b52
+    if (node.heritageClauses === undefined) {
         return true;
     }
     if (node.heritageClauses.length !== 1) {
@@ -110,15 +76,6 @@
     return isIdentifier(expr) && expr.text === "Function";
 }
 
-<<<<<<< HEAD
-function renderSuggestion(call: ts.CallSignatureDeclaration): string {
-    const typeParameters = call.typeParameters === undefined ? undefined : call.typeParameters.map((p) => p.getText()).join(", ");
-    const parameters = call.parameters.map((p) => p.getText()).join(", ");
-    const returnType = call.type === undefined ? "void" : call.type.getText();
-    let res = `(${parameters}) => ${returnType}`;
-    if (typeParameters !== undefined) {
-        res = `<${typeParameters}>${res}`;
-=======
 function renderSuggestion(call: ts.CallSignatureDeclaration,
                           parent: ts.InterfaceDeclaration | ts.TypeLiteralNode,
                           sourceFile: ts.SourceFile): string {
@@ -133,7 +90,6 @@
         } else {
             return `type ${parent.name.text} = ${suggestion}`;
         }
->>>>>>> dcc73b52
     }
     return suggestion.endsWith(";") ? suggestion.slice(0, -1) : suggestion;
 }