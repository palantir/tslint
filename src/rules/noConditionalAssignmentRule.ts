/**
 * @license
 * Copyright 2015 Palantir Technologies, Inc.
 *
 * Licensed under the Apache License, Version 2.0 (the "License");
 * you may not use this file except in compliance with the License.
 * You may obtain a copy of the License at
 *
 *     http://www.apache.org/licenses/LICENSE-2.0
 *
 * Unless required by applicable law or agreed to in writing, software
 * distributed under the License is distributed on an "AS IS" BASIS,
 * WITHOUT WARRANTIES OR CONDITIONS OF ANY KIND, either express or implied.
 * See the License for the specific language governing permissions and
 * limitations under the License.
 */

import * as ts from "typescript";
import * as Lint from "../lint";

export class Rule extends Lint.Rules.AbstractRule {
<<<<<<< HEAD
    public static FAILURE_STRING = "Assignments in conditional expressions are forbidden";
=======
    /* tslint:disable:object-literal-sort-keys */
    public static metadata: Lint.IRuleMetadata = {
        ruleName: "no-conditional-assignment",
        description: "Disallows any type of assignment in conditionals.",
        descriptionDetails: "This applies to `do-while`, `for`, `if`, and `while` statements.",
        rationale: Lint.Utils.dedent `
            Assignments in conditionals are often typos:
            for example \`if (var1 = var2)\` instead of \`if (var1 == var2)\`.
            They also can be an indicator of overly clever code which decreases maintainability.`,
        optionsDescription: "Not configurable.",
        options: null,
        optionExamples: ["true"],
        type: "functionality",
    };
    /* tslint:enable:object-literal-sort-keys */

    public static FAILURE_STRING = "assignment in conditional: ";
>>>>>>> 53fbb13c

    public apply(sourceFile: ts.SourceFile): Lint.RuleFailure[] {
        const walker = new NoConditionalAssignmentWalker(sourceFile, this.getOptions());
        return this.applyWithWalker(walker);
    }
}

class NoConditionalAssignmentWalker extends Lint.RuleWalker {
    private isInConditional = false;

    protected visitIfStatement(node: ts.IfStatement) {
        this.validateConditionalExpression(node.expression);
        super.visitIfStatement(node);
    }

    protected visitWhileStatement(node: ts.WhileStatement) {
        this.validateConditionalExpression(node.expression);
        super.visitWhileStatement(node);
    }

    protected visitDoStatement(node: ts.DoStatement) {
        this.validateConditionalExpression(node.expression);
        super.visitWhileStatement(node);
    }

    protected visitForStatement(node: ts.ForStatement) {
        if (node.condition != null) {
            this.validateConditionalExpression(node.condition);
        }
        super.visitForStatement(node);
    }

    protected visitBinaryExpression(expression: ts.BinaryExpression) {
        if (this.isInConditional) {
            this.checkForAssignment(expression);
        }
        super.visitBinaryExpression(expression);
    }

    private validateConditionalExpression(expression: ts.Expression) {
        this.isInConditional = true;
        if (expression.kind === ts.SyntaxKind.BinaryExpression) {
            // check for simple assignment in a conditional, like `if (a = 1) {`
            this.checkForAssignment(<ts.BinaryExpression> expression);
        }
        // walk the children of the conditional expression for nested assignments, like `if ((a = 1) && (b == 1)) {`
        this.walkChildren(expression);
        this.isInConditional = false;
    }

    private checkForAssignment(expression: ts.BinaryExpression) {
        if (isAssignmentToken(expression.operatorToken)) {
            this.addFailure(this.createFailure(expression.getStart(), expression.getWidth(), Rule.FAILURE_STRING));
        }
    }
}

function isAssignmentToken(token: ts.Node) {
    return token.kind >= ts.SyntaxKind.FirstAssignment && token.kind <= ts.SyntaxKind.LastAssignment;
}<|MERGE_RESOLUTION|>--- conflicted
+++ resolved
@@ -19,9 +19,6 @@
 import * as Lint from "../lint";
 
 export class Rule extends Lint.Rules.AbstractRule {
-<<<<<<< HEAD
-    public static FAILURE_STRING = "Assignments in conditional expressions are forbidden";
-=======
     /* tslint:disable:object-literal-sort-keys */
     public static metadata: Lint.IRuleMetadata = {
         ruleName: "no-conditional-assignment",
@@ -38,8 +35,7 @@
     };
     /* tslint:enable:object-literal-sort-keys */
 
-    public static FAILURE_STRING = "assignment in conditional: ";
->>>>>>> 53fbb13c
+    public static FAILURE_STRING = "Assignments in conditional expressions are forbidden";
 
     public apply(sourceFile: ts.SourceFile): Lint.RuleFailure[] {
         const walker = new NoConditionalAssignmentWalker(sourceFile, this.getOptions());
