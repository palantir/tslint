--- conflicted
+++ resolved
@@ -23,11 +23,7 @@
 import * as ts from "typescript";
 
 import {Fix} from "./language/rule/rule";
-<<<<<<< HEAD
-=======
-import {createCompilerOptions} from "./language/utils";
 import * as Linter from "./linter";
->>>>>>> e0869e43
 import {LintError} from "./test/lintError";
 import * as parse from "./test/parse";
 
@@ -50,8 +46,7 @@
 
 export function runTest(testDirectory: string, rulesDirectory?: string | string[]): TestResult {
     const filesToLint = glob.sync(path.join(testDirectory, `**/*${MARKUP_FILE_EXTENSION}`));
-<<<<<<< HEAD
-    const tslintConfig = Linter.findConfiguration(path.join(testDirectory, "tslint.json"), null);
+    const tslintConfig = Linter.findConfiguration(path.join(testDirectory, "tslint.json"), null).results;
     const tsConfig = path.join(testDirectory, "tsconfig.json");
     let compilerOptions: ts.CompilerOptions = {};
     if (fs.existsSync(tsConfig)) {
@@ -61,9 +56,6 @@
         }
         compilerOptions = ts.parseJsonConfigFileContent(config, {readDirectory: ts.sys.readDirectory}, testDirectory).options;
     }
-=======
-    const tslintConfig = Linter.findConfiguration(path.join(testDirectory, "tslint.json"), null).results;
->>>>>>> e0869e43
     const results: TestResult = { directory: testDirectory, results: {} };
 
     for (const fileToLint of filesToLint) {
