--- conflicted
+++ resolved
@@ -23,12 +23,8 @@
 import * as semver from "semver";
 import * as ts from "typescript";
 
-<<<<<<< HEAD
-import {ILinterOptions} from "../src";
-import {Replacement} from "./language/rule/rule";
-=======
+import { ILinterOptions } from "./index";
 import { Replacement } from "./language/rule/rule";
->>>>>>> 306c1c66
 import * as Linter from "./linter";
 import { denormalizeWinPath, mapDefined, readBufferWithDetectedEncoding } from "./utils";
 import { LintError } from "./verify/lintError";
