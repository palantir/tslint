/**
 * @license
 * Copyright 2016 Palantir Technologies, Inc.
 *
 * Licensed under the Apache License, Version 2.0 (the "License");
 * you may not use this file except in compliance with the License.
 * You may obtain a copy of the License at
 *
 *     http://www.apache.org/licenses/LICENSE-2.0
 *
 * Unless required by applicable law or agreed to in writing, software
 * distributed under the License is distributed on an "AS IS" BASIS,
 * WITHOUT WARRANTIES OR CONDITIONS OF ANY KIND, either express or implied.
 * See the License for the specific language governing permissions and
 * limitations under the License.
 */

import chalk from "chalk";
import * as diff from "diff";
import * as fs from "fs";
import * as glob from "glob";
import * as path from "path";
import * as semver from "semver";
import * as ts from "typescript";

import { Replacement } from "./language/rule/rule";
<<<<<<< HEAD
import { Linter } from "./linter";
=======
import * as Linter from "./linter";
import { Logger } from "./runner";
>>>>>>> 08441bf9
import { denormalizeWinPath, mapDefined, readBufferWithDetectedEncoding } from "./utils";
import { LintError } from "./verify/lintError";
import * as parse from "./verify/parse";

const MARKUP_FILE_EXTENSION = ".lint";
const FIXES_FILE_EXTENSION = ".fix";

export interface TestOutput {
    skipped: false;
    errorsFromLinter: LintError[];
    errorsFromMarkup: LintError[];
    fixesFromLinter: string;
    fixesFromMarkup: string;
    markupFromLinter: string;
    markupFromMarkup: string;
}

export interface SkippedTest {
    skipped: true;
    requirement: string;
}

export interface TestResult {
    directory: string;
    results: {
        [fileName: string]: TestOutput | SkippedTest;
    };
}

export function runTests(patterns: string[], rulesDirectory?: string | string[]): TestResult[] {
    const files: string[] = [];
    for (let pattern of patterns) {
        if (path.basename(pattern) !== "tslint.json") {
            pattern = path.join(pattern, "tslint.json");
        }
        files.push(...glob.sync(pattern));
    }
    return files.map((directory: string): TestResult => runTest(path.dirname(directory), rulesDirectory));
}

export function runTest(testDirectory: string, rulesDirectory?: string | string[]): TestResult {
    const filesToLint = glob.sync(path.join(testDirectory, `**/*${MARKUP_FILE_EXTENSION}`));
    const tslintConfig = Linter.findConfiguration(path.join(testDirectory, "tslint.json"), "").results;
    const tsConfig = path.join(testDirectory, "tsconfig.json");
    let compilerOptions: ts.CompilerOptions = { allowJs: true };
    const hasConfig = fs.existsSync(tsConfig);
    if (hasConfig) {
        const {config, error} = ts.readConfigFile(tsConfig, ts.sys.readFile);
        if (error !== undefined) {
            throw new Error(JSON.stringify(error));
        }

        const parseConfigHost = {
            fileExists: fs.existsSync,
            readDirectory: ts.sys.readDirectory,
            readFile: (file: string) => fs.readFileSync(file, "utf8"),
            useCaseSensitiveFileNames: true,
        };
        compilerOptions = ts.parseJsonConfigFileContent(config, parseConfigHost, testDirectory).options;
    }
    const results: TestResult = { directory: testDirectory, results: {} };

    for (const fileToLint of filesToLint) {
        const isEncodingRule = path.basename(testDirectory) === "encoding";

        const fileCompileName = denormalizeWinPath(path.resolve(fileToLint.replace(/\.lint$/, "")));
        let fileText = isEncodingRule ? readBufferWithDetectedEncoding(fs.readFileSync(fileToLint)) : fs.readFileSync(fileToLint, "utf-8");
        const tsVersionRequirement = parse.getTypescriptVersionRequirement(fileText);
        if (tsVersionRequirement !== undefined) {
            // remove prerelease suffix when matching to allow testing with nightly builds
            if (!semver.satisfies(parse.getNormalizedTypescriptVersion(), tsVersionRequirement)) {
                results.results[fileToLint] = {
                    requirement: tsVersionRequirement,
                    skipped: true,
                };
                continue;
            }
            // remove the first line from the file before continuing
            const lineBreak = fileText.search(/\n/);
            fileText = lineBreak === -1 ? "" : fileText.substr(lineBreak + 1);
        }
        fileText = parse.preprocessDirectives(fileText);
        const fileTextWithoutMarkup = parse.removeErrorMarkup(fileText);
        const errorsFromMarkup = parse.parseErrorsFromMarkup(fileText);

        let program: ts.Program | undefined;
        if (hasConfig) {
            const compilerHost: ts.CompilerHost = {
                fileExists: (file) => file === fileCompileName || fs.existsSync(file),
                getCanonicalFileName: (filename) => filename,
                getCurrentDirectory: () => process.cwd(),
                getDefaultLibFileName: () => ts.getDefaultLibFileName(compilerOptions),
                getDirectories: (dir) => fs.readdirSync(dir),
                getNewLine: () => "\n",
                getSourceFile(filenameToGet, target) {
                    if (denormalizeWinPath(filenameToGet) === fileCompileName) {
                        return ts.createSourceFile(filenameToGet, fileTextWithoutMarkup, target, true);
                    }
                    if (path.basename(filenameToGet) === filenameToGet) {
                        // resolve path of lib.xxx.d.ts
                        filenameToGet = path.join(path.dirname(ts.getDefaultLibFilePath(compilerOptions)), filenameToGet);
                    }
                    const text = fs.readFileSync(filenameToGet, "utf8");
                    return ts.createSourceFile(filenameToGet, text, target, true);
                },
                readFile: (x) => x,
                useCaseSensitiveFileNames: () => true,
                writeFile: () => null,
            };

            program = ts.createProgram([fileCompileName], compilerOptions, compilerHost);
        }

        const lintOptions = {
            fix: false,
            formatter: "prose",
            formattersDirectory: "",
            rulesDirectory,
        };
        const linter = new Linter(lintOptions, program);
        // Need to use the true path (ending in '.lint') for "encoding" rule so that it can read the file.
        linter.lint(isEncodingRule ? fileToLint : fileCompileName, fileTextWithoutMarkup, tslintConfig);
        const failures = linter.getResult().failures;
        const errorsFromLinter: LintError[] = failures.map((failure) => {
            const startLineAndCharacter = failure.getStartPosition().getLineAndCharacter();
            const endLineAndCharacter = failure.getEndPosition().getLineAndCharacter();

            return {
                endPos: {
                    col: endLineAndCharacter.character,
                    line: endLineAndCharacter.line,
                },
                message: failure.getFailure(),
                startPos: {
                    col: startLineAndCharacter.character,
                    line: startLineAndCharacter.line,
                },
            };
        });

        // test against fixed files
        let fixedFileText = "";
        let newFileText = "";
        try {
            const fixedFile = fileToLint.replace(/\.lint$/, FIXES_FILE_EXTENSION);
            const stat = fs.statSync(fixedFile);
            if (stat.isFile()) {
                fixedFileText = fs.readFileSync(fixedFile, "utf8");
                const fixes = mapDefined(failures, (f) => f.getFix());
                newFileText = Replacement.applyFixes(fileTextWithoutMarkup, fixes);
            }
        } catch (e) {
            fixedFileText = "";
            newFileText = "";
        }

        results.results[fileToLint] = {
            errorsFromLinter,
            errorsFromMarkup,
            fixesFromLinter: newFileText,
            fixesFromMarkup: fixedFileText,
            markupFromLinter: parse.createMarkupFromErrors(fileTextWithoutMarkup, errorsFromMarkup),
            markupFromMarkup: parse.createMarkupFromErrors(fileTextWithoutMarkup, errorsFromLinter),
            skipped: false,
        };
    }

    return results;
}

export function consoleTestResultsHandler(testResults: TestResult[], logger: Logger): boolean {
    let didAllTestsPass = true;

    for (const testResult of testResults) {
        if (!consoleTestResultHandler(testResult, logger)) {
            didAllTestsPass = false;
        }
    }

    return didAllTestsPass;
}

export function consoleTestResultHandler(testResult: TestResult, logger: Logger): boolean {
    // needed to get colors to show up when passing through Grunt
    (chalk as any).enabled = true;

    let didAllTestsPass = true;

    for (const fileName of Object.keys(testResult.results)) {
        const results = testResult.results[fileName];
        logger.log(`${fileName}:`);

        if (results.skipped) {
            logger.log(chalk.yellow(` Skipped, requires typescript ${results.requirement}\n`));
        } else {
            const markupDiffResults = diff.diffLines(results.markupFromMarkup, results.markupFromLinter);
            const fixesDiffResults = diff.diffLines(results.fixesFromLinter, results.fixesFromMarkup);
            const didMarkupTestPass = !markupDiffResults.some((hunk) => hunk.added === true || hunk.removed === true);
            const didFixesTestPass = !fixesDiffResults.some((hunk) => hunk.added === true || hunk.removed === true);

            if (didMarkupTestPass && didFixesTestPass) {
                logger.log(chalk.green(" Passed\n"));
            } else {
                logger.log(chalk.red(" Failed!\n"));
                didAllTestsPass = false;
                if (!didMarkupTestPass) {
                    displayDiffResults(markupDiffResults, MARKUP_FILE_EXTENSION, logger);
                }
                if (!didFixesTestPass) {
                    displayDiffResults(fixesDiffResults, FIXES_FILE_EXTENSION, logger);
                }
            }
        }
    }

    return didAllTestsPass;
}

function displayDiffResults(diffResults: diff.IDiffResult[], extension: string, logger: Logger) {
    logger.log(chalk.green(`Expected (from ${extension} file)\n`));
    logger.log(chalk.red("Actual (from TSLint)\n"));

    for (const diffResult of diffResults) {
        let color = chalk.grey;
        if (diffResult.added) {
            color = chalk.green.underline;
        } else if (diffResult.removed) {
            color = chalk.red.underline;
        }
        logger.log(color(diffResult.value));
    }
}<|MERGE_RESOLUTION|>--- conflicted
+++ resolved
@@ -24,12 +24,8 @@
 import * as ts from "typescript";
 
 import { Replacement } from "./language/rule/rule";
-<<<<<<< HEAD
 import { Linter } from "./linter";
-=======
-import * as Linter from "./linter";
 import { Logger } from "./runner";
->>>>>>> 08441bf9
 import { denormalizeWinPath, mapDefined, readBufferWithDetectedEncoding } from "./utils";
 import { LintError } from "./verify/lintError";
 import * as parse from "./verify/parse";
