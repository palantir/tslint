/**
 * @license
 * Copyright 2016 Palantir Technologies, Inc.
 *
 * Licensed under the Apache License, Version 2.0 (the "License");
 * you may not use this file except in compliance with the License.
 * You may obtain a copy of the License at
 *
 *     http://www.apache.org/licenses/LICENSE-2.0
 *
 * Unless required by applicable law or agreed to in writing, software
 * distributed under the License is distributed on an "AS IS" BASIS,
 * WITHOUT WARRANTIES OR CONDITIONS OF ANY KIND, either express or implied.
 * See the License for the specific language governing permissions and
 * limitations under the License.
 */

import * as colors from "colors";
import * as diff from "diff";
import * as fs from "fs";
import * as glob from "glob";
import * as path from "path";
import * as ts from "typescript";

import {Fix} from "./language/rule/rule";
import * as Linter from "./linter";
import {LintError} from "./test/lintError";
import * as parse from "./test/parse";

const MARKUP_FILE_EXTENSION = ".lint";
const FIXES_FILE_EXTENSION = ".fix";

export interface TestResult {
    directory: string;
    results: {
        [fileName: string]: {
            errorsFromLinter: LintError[];
            errorsFromMarkup: LintError[];
            fixesFromLinter: string;
            fixesFromMarkup: string;
            markupFromLinter: string;
            markupFromMarkup: string;
        },
    };
}

export function runTest(testDirectory: string, rulesDirectory?: string | string[]): TestResult {
    const filesToLint = glob.sync(path.join(testDirectory, `**/*${MARKUP_FILE_EXTENSION}`));
    const tslintConfig = Linter.findConfiguration(path.join(testDirectory, "tslint.json"), "").results;
    const tsConfig = path.join(testDirectory, "tsconfig.json");
    let compilerOptions: ts.CompilerOptions = { allowJs: true };
    if (fs.existsSync(tsConfig)) {
        const {config, error} = ts.readConfigFile(tsConfig, ts.sys.readFile);
        if (error) {
            throw new Error(JSON.stringify(error));
        }

        const parseConfigHost = {
            fileExists: fs.existsSync,
            readDirectory: ts.sys.readDirectory,
            readFile: (file: string) => fs.readFileSync(file, "utf8"),
            useCaseSensitiveFileNames: true,
        };
        compilerOptions = ts.parseJsonConfigFileContent(config, parseConfigHost, testDirectory).options;
    }
    const results: TestResult = { directory: testDirectory, results: {} };

    for (const fileToLint of filesToLint) {
        const fileBasename = path.basename(fileToLint, MARKUP_FILE_EXTENSION);
        const fileCompileName = fileBasename.replace(/\.lint$/, "");
        const fileText = fs.readFileSync(fileToLint, "utf8");
        const fileTextWithoutMarkup = parse.removeErrorMarkup(fileText);
        const errorsFromMarkup = parse.parseErrorsFromMarkup(fileText);

        let program: ts.Program | undefined = undefined;
        if (tslintConfig !== undefined && tslintConfig.linterOptions && tslintConfig.linterOptions.typeCheck) {
            const compilerHost: ts.CompilerHost = {
                fileExists: () => true,
                getCanonicalFileName: (filename: string) => filename,
                getCurrentDirectory: () => "",
                getDefaultLibFileName: () => ts.getDefaultLibFileName(compilerOptions),
                getDirectories: (_path: string) => [],
                getNewLine: () => "\n",
                getSourceFile(filenameToGet: string) {
<<<<<<< HEAD
                    const target = compilerOptions.target === undefined ? ts.ScriptTarget.ES5 : compilerOptions.target;
                    if (filenameToGet === ts.getDefaultLibFileName(compilerOptions)) {
                        const fileText = fs.readFileSync(ts.getDefaultLibFilePath(compilerOptions)).toString();
                        return ts.createSourceFile(filenameToGet, fileText, target);
=======
                    if (filenameToGet === this.getDefaultLibFileName()) {
                        const fileContent = fs.readFileSync(ts.getDefaultLibFilePath(compilerOptions)).toString();
                        return ts.createSourceFile(filenameToGet, fileContent, compilerOptions.target);
>>>>>>> be732955
                    } else if (filenameToGet === fileCompileName) {
                        return ts.createSourceFile(fileBasename, fileTextWithoutMarkup, target, true);
                    } else if (fs.existsSync(path.resolve(path.dirname(fileToLint), filenameToGet))) {
                        const text = fs.readFileSync(path.resolve(path.dirname(fileToLint), filenameToGet), {encoding: "utf-8"});
                        return ts.createSourceFile(filenameToGet, text, target, true);
                    }
                    throw new Error("couldn't not get source file");
                },
                readFile: (x: string) => x,
                useCaseSensitiveFileNames: () => true,
                writeFile: () => null,
            };

            program = ts.createProgram([fileCompileName], compilerOptions, compilerHost);
            // perform type checking on the program, updating nodes with symbol table references
            ts.getPreEmitDiagnostics(program);
        }

        const lintOptions = {
            fix: false,
            formatter: "prose",
            formattersDirectory: "",
            rulesDirectory,
        };
        const linter = new Linter(lintOptions, program);
        linter.lint(fileBasename, fileTextWithoutMarkup, tslintConfig);
        const failures = linter.getResult().failures;
        const errorsFromLinter: LintError[] = failures.map((failure) => {
            const startLineAndCharacter = failure.getStartPosition().getLineAndCharacter();
            const endLineAndCharacter = failure.getEndPosition().getLineAndCharacter();

            return {
                endPos: {
                    col: endLineAndCharacter.character,
                    line: endLineAndCharacter.line,
                },
                message: failure.getFailure(),
                startPos: {
                    col: startLineAndCharacter.character,
                    line: startLineAndCharacter.line,
                },
            };
        });

        // test against fixed files
        let fixedFileText: string = "";
        let newFileText: string = "";
        try {
            const fixedFile = fileToLint.replace(/\.lint$/, FIXES_FILE_EXTENSION);
            const stat = fs.statSync(fixedFile);
            if (stat.isFile()) {
                fixedFileText = fs.readFileSync(fixedFile, "utf8");
                const fixes = failures.filter((f) => f.hasFix()).map((f) => f.getFix()) as Fix[];
                newFileText = Fix.applyAll(fileTextWithoutMarkup, fixes);
            }
        } catch (e) {
            fixedFileText = "";
            newFileText = "";
        }

        results.results[fileToLint] = {
            errorsFromLinter,
            errorsFromMarkup,
            fixesFromLinter: newFileText,
            fixesFromMarkup: fixedFileText,
            markupFromLinter: parse.createMarkupFromErrors(fileTextWithoutMarkup, errorsFromMarkup),
            markupFromMarkup: parse.createMarkupFromErrors(fileTextWithoutMarkup, errorsFromLinter),
        };
    }

    return results;
}

export function consoleTestResultHandler(testResult: TestResult): boolean {
    let didAllTestsPass = true;

    for (const fileName of Object.keys(testResult.results)) {
        const results = testResult.results[fileName];
        process.stdout.write(`${fileName}:`);

        const markupDiffResults = diff.diffLines(results.markupFromMarkup, results.markupFromLinter);
        const fixesDiffResults = diff.diffLines(results.fixesFromLinter, results.fixesFromMarkup);
        const didMarkupTestPass = !markupDiffResults.some((diff) => !!diff.added || !!diff.removed);
        const didFixesTestPass = !fixesDiffResults.some((diff) => !!diff.added || !!diff.removed);

        /* tslint:disable:no-console */
        if (didMarkupTestPass && didFixesTestPass) {
            console.log(colors.green(" Passed"));
        } else {
            console.log(colors.red(" Failed!"));
            didAllTestsPass = false;
            if (!didMarkupTestPass) {
                displayDiffResults(markupDiffResults, MARKUP_FILE_EXTENSION);
            }
            if (!didFixesTestPass) {
                displayDiffResults(fixesDiffResults, FIXES_FILE_EXTENSION);
            }
        }
        /* tslint:enable:no-console */
    }

    return didAllTestsPass;
}

function displayDiffResults(diffResults: diff.IDiffResult[], extension: string) {
    /* tslint:disable:no-console */
    console.log(colors.green(`Expected (from ${extension} file)`));
    console.log(colors.red("Actual (from TSLint)"));

    for (const diffResult of diffResults) {
        let color = colors.grey;
        if (diffResult.added) {
            color = colors.green;
        } else if (diffResult.removed) {
            color = colors.red;
        }
        process.stdout.write(color(diffResult.value));
    }
    /* tslint:enable:no-console */
}<|MERGE_RESOLUTION|>--- conflicted
+++ resolved
@@ -82,16 +82,10 @@
                 getDirectories: (_path: string) => [],
                 getNewLine: () => "\n",
                 getSourceFile(filenameToGet: string) {
-<<<<<<< HEAD
                     const target = compilerOptions.target === undefined ? ts.ScriptTarget.ES5 : compilerOptions.target;
                     if (filenameToGet === ts.getDefaultLibFileName(compilerOptions)) {
-                        const fileText = fs.readFileSync(ts.getDefaultLibFilePath(compilerOptions)).toString();
-                        return ts.createSourceFile(filenameToGet, fileText, target);
-=======
-                    if (filenameToGet === this.getDefaultLibFileName()) {
                         const fileContent = fs.readFileSync(ts.getDefaultLibFilePath(compilerOptions)).toString();
-                        return ts.createSourceFile(filenameToGet, fileContent, compilerOptions.target);
->>>>>>> be732955
+                        return ts.createSourceFile(filenameToGet, fileContent, target);
                     } else if (filenameToGet === fileCompileName) {
                         return ts.createSourceFile(fileBasename, fileTextWithoutMarkup, target, true);
                     } else if (fs.existsSync(path.resolve(path.dirname(fileToLint), filenameToGet))) {
