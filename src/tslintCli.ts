--- conflicted
+++ resolved
@@ -19,12 +19,9 @@
 
 import commander = require("commander");
 import * as fs from "fs";
-<<<<<<< HEAD
+import * as mkdirp from "mkdirp";
 import * as os from "os";
-=======
-import * as mkdirp from "mkdirp";
 import * as path from "path";
->>>>>>> 110afa08
 
 import { Linter } from "./linter";
 import { run } from "./runner";
