--- conflicted
+++ resolved
@@ -71,7 +71,7 @@
             as in the non-list case, and the rest of the list are options passed
             to the rule that will determine what it checks for (such as number
             of characters for the max-line-length rule, or what functions to ban
-            for the ban rule).`
+            for the ban rule).`,
     },
     {
         short: "e",
@@ -81,13 +81,13 @@
         description: dedent`
             A filename or glob which indicates files to exclude from linting.
             This option can be supplied multiple times if you need multiple
-            globs to indicate which files to exclude.`
+            globs to indicate which files to exclude.`,
     },
     {
         name: "fix",
         type: "boolean",
         describe: "fixes linting errors for select rules (this may overwrite linted files)",
-        description: "Fixes linting errors for select rules. This may overwrite linted files."
+        description: "Fixes linting errors for select rules. This may overwrite linted files.",
     },
     {
         name: "force",
@@ -95,14 +95,14 @@
         describe: "return status code 0 even if there are lint errors",
         description: dedent`
             Return status code 0 even if there are any lint errors.
-            Useful while running as npm script.`
+            Useful while running as npm script.`,
     },
     {
         short: "i",
         name: "init",
         type: "boolean",
         describe: "generate a tslint.json config file in the current working directory",
-        description: "Generates a tslint.json config file in the current working directory."
+        description: "Generates a tslint.json config file in the current working directory.",
     },
     {
         short: "o",
@@ -111,13 +111,13 @@
         describe: "output file",
         description: dedent`
             A filename to output the results to. By default, tslint outputs to
-            stdout, which is usually the console where you're running it from.`
+            stdout, which is usually the console where you're running it from.`,
     },
     {
         name: "outputAbsolutePaths",
         type: "boolean",
         describe: "whether or not outputted file paths are absolute",
-        description: "If true, all paths in the output will be absolute."
+        description: "If true, all paths in the output will be absolute.",
     },
     {
         short: "r",
@@ -129,7 +129,7 @@
             tslint will always check its default rules directory, in
             node_modules/tslint/lib/rules, before checking the user-provided
             rules directory, so rules in the user-provided rules directory
-            with the same name as the base rules will not be loaded.`
+            with the same name as the base rules will not be loaded.`,
     },
     {
         short: "s",
@@ -142,7 +142,7 @@
             writing it to stdout or the file passed in --out. The default
             directory, node_modules/tslint/build/formatters, will always be
             checked first, so user-created formatters with the same names
-            as the base formatters will not be loaded.`
+            as the base formatters will not be loaded.`,
     },
     {
         short: "t",
@@ -157,7 +157,7 @@
             and verbose. prose is the default if this option is not used.
             Other built-in options include pmd, msbuild, checkstyle, and vso.
             Additional formatters can be added and used if the --formatters-dir
-            option is set.`
+            option is set.`,
     },
     {
         name: "test",
@@ -168,7 +168,7 @@
             match the expected output in .lint files. Automatically loads the
             tslint.json files in the directories as the configuration file for
             the tests. See the full tslint documentation for more details on how
-            this can be used to test custom rules.`
+            this can be used to test custom rules.`,
     },
     {
         short: "p",
@@ -179,14 +179,14 @@
             The path to the tsconfig.json file or to the directory containing
             the tsconfig.json file. The file will be used to determine which
             files will be linted. This flag also enables rules that require the
-            type checker.`
+            type checker.`,
     },
     {
         short: "q",
         name: "quiet",
         type: "boolean",
         describe: "hide errors on lint",
-        description: "If true, hides warnings from linting output."
+        description: "If true, hides warnings from linting output.",
     },
     {
         name: "type-check",
@@ -194,8 +194,8 @@
         describe: "(deprecated) check for type errors before linting the project",
         description: dedent`
             (deprecated) Checks for type errors before linting a project.
-            --project must be specified in order to enable type checking.`
-    }
+            --project must be specified in order to enable type checking.`,
+    },
 ];
 
 const builtinOptions: Option[] = [
@@ -204,15 +204,15 @@
         name: "version",
         type: "boolean",
         describe: "current version",
-        description: "The current version of tslint."
+        description: "The current version of tslint.",
     },
     {
         short: "h",
         name: "help",
         type: "boolean",
         describe: "display detailed help",
-        description: "Prints this help message."
-    }
+        description: "Prints this help message.",
+    },
 ];
 
 commander.version(Linter.VERSION, "-v, --version");
@@ -236,21 +236,12 @@
                     o.description.startsWith("\n")
                         ? o.description.replace(/\n/g, indent)
                         : indent + o.description
-<<<<<<< HEAD
                 }`,
         );
     console.log(
         `tslint accepts the following commandline options:\n\n    ${optionDetails.join(
             "\n\n    ",
         )}\n\n`,
-=======
-                }`
-        );
-    console.log(
-        `tslint accepts the following commandline options:\n\n    ${optionDetails.join(
-            "\n\n    "
-        )}\n\n`
->>>>>>> ba0ed607
     );
 });
 
@@ -276,11 +267,7 @@
 
 if (argv.typeCheck) {
     console.warn(
-<<<<<<< HEAD
         "--type-check is deprecated. You only need --project to enable rules which need type information.",
-=======
-        "--type-check is deprecated. You only need --project to enable rules which need type information."
->>>>>>> ba0ed607
     );
     if (argv.project === undefined) {
         console.error("--project must be specified in order to enable type checking.");
@@ -309,7 +296,7 @@
         quiet: argv.quiet,
         rulesDirectory: argv.rulesDir,
         test: argv.test,
-        typeCheck: argv.typeCheck
+        typeCheck: argv.typeCheck,
     },
     {
         log(m) {
@@ -317,13 +304,8 @@
         },
         error(m) {
             process.stderr.write(m);
-<<<<<<< HEAD
         },
     },
-=======
-        }
-    }
->>>>>>> ba0ed607
 )
     .then(rc => {
         process.exitCode = rc;
