/**
 * @license
 * Copyright 2013 Palantir Technologies, Inc.
 *
 * Licensed under the Apache License, Version 2.0 (the "License");
 * you may not use this file except in compliance with the License.
 * You may obtain a copy of the License at
 *
 *     http://www.apache.org/licenses/LICENSE-2.0
 *
 * Unless required by applicable law or agreed to in writing, software
 * distributed under the License is distributed on an "AS IS" BASIS,
 * WITHOUT WARRANTIES OR CONDITIONS OF ANY KIND, either express or implied.
 * See the License for the specific language governing permissions and
 * limitations under the License.
 */

import * as ts from "typescript";

<<<<<<< HEAD
import {Fix, IDisabledInterval, IOptions, Replacement, RuleFailure, RuleLevel} from "../rule/rule";
import {doesIntersect} from "../utils";
=======
import {Fix, IOptions, Replacement, RuleFailure} from "../rule/rule";
>>>>>>> a8ab2a78
import {SyntaxWalker} from "./syntaxWalker";
import {IWalker} from "./walker";

export class RuleWalker extends SyntaxWalker implements IWalker {
    private limit: number;
    private options?: any[];
    private failures: RuleFailure[];
<<<<<<< HEAD
    private disabledIntervals: IDisabledInterval[];
    private ruleLevel: RuleLevel;
=======
>>>>>>> a8ab2a78
    private ruleName: string;

    constructor(private sourceFile: ts.SourceFile, options: IOptions) {
        super();

        this.failures = [];
        this.options = options.ruleArguments;
        this.limit = this.sourceFile.getFullWidth();
<<<<<<< HEAD
        this.disabledIntervals = options.disabledIntervals;
        this.ruleLevel = options.ruleLevel;
=======
>>>>>>> a8ab2a78
        this.ruleName = options.ruleName;
    }

    public getSourceFile(): ts.SourceFile {
        return this.sourceFile;
    }

    public getLineAndCharacterOfPosition(position: number): ts.LineAndCharacter {
        return this.sourceFile.getLineAndCharacterOfPosition(position);
    }

    public getFailures(): RuleFailure[] {
        return this.failures;
    }

    public getLimit() {
        return this.limit;
    }

    public getOptions(): any {
        return this.options;
    }

    public hasOption(option: string): boolean {
        if (this.options) {
            return this.options.indexOf(option) !== -1;
        } else {
            return false;
        }
    }

    public skip(_node: ts.Node) {
        return; // TODO remove this method in next major version
    }

    public createFailure(start: number, width: number, failure: string, fix?: Fix): RuleFailure {
        const from = (start > this.limit) ? this.limit : start;
        const to = ((start + width) > this.limit) ? this.limit : (start + width);
        return new RuleFailure(this.sourceFile, from, to, failure, this.ruleLevel, this.ruleName, fix);
    }

    public addFailure(failure: RuleFailure) {
        this.failures.push(failure);
    }

    /** Add a failure with any arbitrary span. Prefer `addFailureAtNode` if possible. */
    public addFailureAt(start: number, width: number, failure: string, fix?: Fix) {
        this.addFailure(this.createFailure(start, width, failure, fix));
    }

    /** Like `addFailureAt` but uses start and end instead of start and width. */
    public addFailureFromStartToEnd(start: number, end: number, failure: string, fix?: Fix) {
        this.addFailureAt(start, end - start, failure, fix);
    }

    /** Add a failure using a node's span. */
    public addFailureAtNode(node: ts.Node, failure: string, fix?: Fix) {
        this.addFailureAt(node.getStart(this.sourceFile), node.getWidth(this.sourceFile), failure, fix);
    }

    public createReplacement(start: number, length: number, text: string): Replacement {
        return new Replacement(start, length, text);
    }

    public appendText(start: number, text: string): Replacement {
        return this.createReplacement(start, 0, text);
    }

    public deleteText(start: number, length: number): Replacement {
        return this.createReplacement(start, length, "");
    }

    public getRuleName(): string {
        return this.ruleName;
    }

    public createFix(replacements: Replacement[]): Fix {
        return new Fix(this.ruleName, replacements);
    }
}<|MERGE_RESOLUTION|>--- conflicted
+++ resolved
@@ -17,12 +17,7 @@
 
 import * as ts from "typescript";
 
-<<<<<<< HEAD
-import {Fix, IDisabledInterval, IOptions, Replacement, RuleFailure, RuleLevel} from "../rule/rule";
-import {doesIntersect} from "../utils";
-=======
-import {Fix, IOptions, Replacement, RuleFailure} from "../rule/rule";
->>>>>>> a8ab2a78
+import {Fix, IOptions, Replacement, RuleFailure, RuleLevel} from "../rule/rule";
 import {SyntaxWalker} from "./syntaxWalker";
 import {IWalker} from "./walker";
 
@@ -30,11 +25,6 @@
     private limit: number;
     private options?: any[];
     private failures: RuleFailure[];
-<<<<<<< HEAD
-    private disabledIntervals: IDisabledInterval[];
-    private ruleLevel: RuleLevel;
-=======
->>>>>>> a8ab2a78
     private ruleName: string;
 
     constructor(private sourceFile: ts.SourceFile, options: IOptions) {
@@ -43,11 +33,7 @@
         this.failures = [];
         this.options = options.ruleArguments;
         this.limit = this.sourceFile.getFullWidth();
-<<<<<<< HEAD
-        this.disabledIntervals = options.disabledIntervals;
         this.ruleLevel = options.ruleLevel;
-=======
->>>>>>> a8ab2a78
         this.ruleName = options.ruleName;
     }
 
