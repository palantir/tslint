/**
 * @license
 * Copyright 2013 Palantir Technologies, Inc.
 *
 * Licensed under the Apache License, Version 2.0 (the "License");
 * you may not use this file except in compliance with the License.
 * You may obtain a copy of the License at
 *
 *     http://www.apache.org/licenses/LICENSE-2.0
 *
 * Unless required by applicable law or agreed to in writing, software
 * distributed under the License is distributed on an "AS IS" BASIS,
 * WITHOUT WARRANTIES OR CONDITIONS OF ANY KIND, either express or implied.
 * See the License for the specific language governing permissions and
 * limitations under the License.
 */

import * as ts from "typescript";

import { IOptions } from "../rule/rule";
import { isBlockScopeBoundary } from "../utils";
import { ScopeAwareRuleWalker } from "./scopeAwareRuleWalker";

/**
 * @deprecated See comment on ScopeAwareRuleWalker.
 *
 * An AST walker that is aware of block scopes in addition to regular scopes. Block scopes
 * are a superset of regular scopes (new block scopes are created more frequently in a program).
 */
<<<<<<< HEAD
export abstract class BlockScopeAwareRuleWalker<T, U> extends ScopeAwareRuleWalker<T> {
    private readonly blockScopeStack: U[];
=======
export abstract class BlockScopeAwareRuleWalker<T, U> extends ScopeAwareRuleWalker<T> { // tslint:disable-line:deprecation
    private blockScopeStack: U[];
>>>>>>> 983a4100

    constructor(sourceFile: ts.SourceFile, options: IOptions) {
        super(sourceFile, options);

        // initialize with global scope if file is not a module
        this.blockScopeStack = ts.isExternalModule(sourceFile) ? [] : [this.createBlockScope(sourceFile)];
    }

    public abstract createBlockScope(node: ts.Node): U;

    // get all block scopes available at this depth
    public getAllBlockScopes(): U[] {
        return this.blockScopeStack;
    }

    public getCurrentBlockScope(): U {
        return this.blockScopeStack[this.blockScopeStack.length - 1];
    }

    public getCurrentBlockDepth(): number {
        return this.blockScopeStack.length;
    }

    // callback notifier when a block scope begins
    public onBlockScopeStart() {
        return;
    }

    // callback notifier when a block scope ends
    public onBlockScopeEnd() {
        return;
    }

    public findBlockScope(predicate: (scope: U) => boolean) {
        // look through block scopes from local -> global
        for (let i = this.blockScopeStack.length - 1; i >= 0; i--) {
            if (predicate(this.blockScopeStack[i])) {
                return this.blockScopeStack[i];
            }
        }
        return undefined;
    }

    protected visitNode(node: ts.Node) {
        const isNewBlockScope = this.isBlockScopeBoundary(node);

        if (isNewBlockScope) {
            this.blockScopeStack.push(this.createBlockScope(node));
            this.onBlockScopeStart();
        }

        super.visitNode(node);

        if (isNewBlockScope) {
            this.onBlockScopeEnd();
            this.blockScopeStack.pop();
        }
    }

    private isBlockScopeBoundary(node: ts.Node): boolean {
        return isBlockScopeBoundary(node);
    }
}<|MERGE_RESOLUTION|>--- conflicted
+++ resolved
@@ -27,13 +27,8 @@
  * An AST walker that is aware of block scopes in addition to regular scopes. Block scopes
  * are a superset of regular scopes (new block scopes are created more frequently in a program).
  */
-<<<<<<< HEAD
-export abstract class BlockScopeAwareRuleWalker<T, U> extends ScopeAwareRuleWalker<T> {
+export abstract class BlockScopeAwareRuleWalker<T, U> extends ScopeAwareRuleWalker<T> { // tslint:disable-line:deprecation
     private readonly blockScopeStack: U[];
-=======
-export abstract class BlockScopeAwareRuleWalker<T, U> extends ScopeAwareRuleWalker<T> { // tslint:disable-line:deprecation
-    private blockScopeStack: U[];
->>>>>>> 983a4100
 
     constructor(sourceFile: ts.SourceFile, options: IOptions) {
         super(sourceFile, options);
