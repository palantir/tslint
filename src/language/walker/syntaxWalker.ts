/**
 * @license
 * Copyright 2013 Palantir Technologies, Inc.
 *
 * Licensed under the Apache License, Version 2.0 (the "License");
 * you may not use this file except in compliance with the License.
 * You may obtain a copy of the License at
 *
 *     http://www.apache.org/licenses/LICENSE-2.0
 *
 * Unless required by applicable law or agreed to in writing, software
 * distributed under the License is distributed on an "AS IS" BASIS,
 * WITHOUT WARRANTIES OR CONDITIONS OF ANY KIND, either express or implied.
 * See the License for the specific language governing permissions and
 * limitations under the License.
 */

import * as ts from "typescript";

export class SyntaxWalker {
    public walk(node: ts.Node) {
        this.visitNode(node);
    }

    protected visitAnyKeyword(node: ts.Node) {
        this.walkChildren(node);
    }

    protected visitArrayLiteralExpression(node: ts.ArrayLiteralExpression) {
        this.walkChildren(node);
    }

    protected visitArrayType(node: ts.ArrayTypeNode) {
        this.walkChildren(node);
    }

    protected visitArrowFunction(node: ts.ArrowFunction) {
        this.walkChildren(node);
    }

    protected visitBinaryExpression(node: ts.BinaryExpression) {
        this.walkChildren(node);
    }

    protected visitBindingElement(node: ts.BindingElement) {
        this.walkChildren(node);
    }

    protected visitBindingPattern(node: ts.BindingPattern) {
        this.walkChildren(node);
    }

    protected visitBlock(node: ts.Block) {
        this.walkChildren(node);
    }

    protected visitBreakStatement(node: ts.BreakOrContinueStatement) {
        this.walkChildren(node);
    }

    protected visitCallExpression(node: ts.CallExpression) {
        this.walkChildren(node);
    }

    protected visitCallSignature(node: ts.SignatureDeclaration) {
        this.walkChildren(node);
    }

    protected visitCaseClause(node: ts.CaseClause) {
        this.walkChildren(node);
    }

    protected visitClassDeclaration(node: ts.ClassDeclaration) {
        this.walkChildren(node);
    }

    protected visitClassExpression(node: ts.ClassExpression) {
        this.walkChildren(node);
    }

    protected visitCatchClause(node: ts.CatchClause) {
        this.walkChildren(node);
    }

    protected visitConditionalExpression(node: ts.ConditionalExpression) {
        this.walkChildren(node);
    }

    protected visitConstructSignature(node: ts.ConstructSignatureDeclaration) {
        this.walkChildren(node);
    }

    protected visitConstructorDeclaration(node: ts.ConstructorDeclaration) {
        this.walkChildren(node);
    }

    protected visitConstructorType(node: ts.FunctionOrConstructorTypeNode) {
        this.walkChildren(node);
    }

    protected visitContinueStatement(node: ts.BreakOrContinueStatement) {
        this.walkChildren(node);
    }

    protected visitDebuggerStatement(node: ts.Statement) {
        this.walkChildren(node);
    }

    protected visitDefaultClause(node: ts.DefaultClause) {
        this.walkChildren(node);
    }

    protected visitDoStatement(node: ts.DoStatement) {
        this.walkChildren(node);
    }

    protected visitElementAccessExpression(node: ts.ElementAccessExpression) {
        this.walkChildren(node);
    }

    protected visitEndOfFileToken(node: ts.Node) {
        this.walkChildren(node);
    }

    protected visitEnumDeclaration(node: ts.EnumDeclaration) {
        this.walkChildren(node);
    }

    protected visitExportAssignment(node: ts.ExportAssignment) {
        this.walkChildren(node);
    }

    protected visitExpressionStatement(node: ts.ExpressionStatement) {
        this.walkChildren(node);
    }

    protected visitForStatement(node: ts.ForStatement) {
        this.walkChildren(node);
    }

    protected visitForInStatement(node: ts.ForInStatement) {
        this.walkChildren(node);
    }

    protected visitForOfStatement(node: ts.ForOfStatement) {
        this.walkChildren(node);
    }

    protected visitFunctionDeclaration(node: ts.FunctionDeclaration) {
        this.walkChildren(node);
    }

    protected visitFunctionExpression(node: ts.FunctionExpression) {
        this.walkChildren(node);
    }

    protected visitFunctionType(node: ts.FunctionOrConstructorTypeNode) {
        this.walkChildren(node);
    }

    protected visitGetAccessor(node: ts.AccessorDeclaration) {
        this.walkChildren(node);
    }

    protected visitIdentifier(node: ts.Identifier) {
        this.walkChildren(node);
    }

    protected visitIfStatement(node: ts.IfStatement) {
        this.walkChildren(node);
    }

    protected visitImportDeclaration(node: ts.ImportDeclaration) {
        this.walkChildren(node);
    }

    protected visitImportEqualsDeclaration(node: ts.ImportEqualsDeclaration) {
        this.walkChildren(node);
    }

    protected visitIndexSignatureDeclaration(node: ts.IndexSignatureDeclaration) {
        this.walkChildren(node);
    }

    protected visitInterfaceDeclaration(node: ts.InterfaceDeclaration) {
        this.walkChildren(node);
    }

    protected visitJsxAttribute(node: ts.JsxAttribute) {
        this.walkChildren(node);
    }

    protected visitJsxElement(node: ts.JsxElement) {
        this.walkChildren(node);
    }

    protected visitJsxExpression(node: ts.JsxExpression) {
        this.walkChildren(node);
    }

    protected visitJsxSelfClosingElement(node: ts.JsxSelfClosingElement) {
        this.walkChildren(node);
    }

    protected visitJsxSpreadAttribute(node: ts.JsxSpreadAttribute) {
        this.walkChildren(node);
    }

    protected visitLabeledStatement(node: ts.LabeledStatement) {
        this.walkChildren(node);
    }

    protected visitMethodDeclaration(node: ts.MethodDeclaration) {
        this.walkChildren(node);
    }

    protected visitMethodSignature(node: ts.SignatureDeclaration) {
        this.walkChildren(node);
    }

    protected visitModuleDeclaration(node: ts.ModuleDeclaration) {
        this.walkChildren(node);
    }

    protected visitNamedImports(node: ts.NamedImports) {
        this.walkChildren(node);
    }

    protected visitNamespaceImport(node: ts.NamespaceImport) {
        this.walkChildren(node);
    }

    protected visitNewExpression(node: ts.NewExpression) {
        this.walkChildren(node);
    }

    protected visitObjectLiteralExpression(node: ts.ObjectLiteralExpression) {
        this.walkChildren(node);
    }

    protected visitParameterDeclaration(node: ts.ParameterDeclaration) {
        this.walkChildren(node);
    }

    protected visitPostfixUnaryExpression(node: ts.PostfixUnaryExpression) {
        this.walkChildren(node);
    }

    protected visitPrefixUnaryExpression(node: ts.PrefixUnaryExpression) {
        this.walkChildren(node);
    }

    protected visitPropertyAccessExpression(node: ts.PropertyAccessExpression) {
        this.walkChildren(node);
    }

    protected visitPropertyAssignment(node: ts.PropertyAssignment) {
        this.walkChildren(node);
    }

    protected visitPropertyDeclaration(node: ts.PropertyDeclaration) {
        this.walkChildren(node);
    }

    protected visitPropertySignature(node: ts.Node) {
        this.walkChildren(node);
    }

    protected visitRegularExpressionLiteral(node: ts.Node) {
        this.walkChildren(node);
    }

    protected visitReturnStatement(node: ts.ReturnStatement) {
        this.walkChildren(node);
    }

    protected visitSetAccessor(node: ts.AccessorDeclaration) {
        this.walkChildren(node);
    }

    protected visitSourceFile(node: ts.SourceFile) {
        this.walkChildren(node);
    }

    protected visitStringLiteral(node: ts.StringLiteral) {
        this.walkChildren(node);
    }

    protected visitSwitchStatement(node: ts.SwitchStatement) {
        this.walkChildren(node);
    }

    protected visitTemplateExpression(node: ts.TemplateExpression) {
        this.walkChildren(node);
    }

    protected visitThrowStatement(node: ts.ThrowStatement) {
        this.walkChildren(node);
    }

    protected visitTryStatement(node: ts.TryStatement) {
        this.walkChildren(node);
    }

    protected visitTupleType(node: ts.TupleTypeNode) {
        this.walkChildren(node);
    }

    protected visitTypeAliasDeclaration(node: ts.TypeAliasDeclaration) {
        this.walkChildren(node);
    }

    protected visitTypeAssertionExpression(node: ts.TypeAssertion) {
        this.walkChildren(node);
    }

    protected visitTypeLiteral(node: ts.TypeLiteralNode) {
        this.walkChildren(node);
    }

    protected visitTypeReference(node: ts.TypeReferenceNode) {
        this.walkChildren(node);
    }

    protected visitVariableDeclaration(node: ts.VariableDeclaration) {
        this.walkChildren(node);
    }

    protected visitVariableDeclarationList(node: ts.VariableDeclarationList) {
        this.walkChildren(node);
    }

    protected visitVariableStatement(node: ts.VariableStatement) {
        this.walkChildren(node);
    }

    protected visitWhileStatement(node: ts.WhileStatement) {
        this.walkChildren(node);
    }

    protected visitWithStatement(node: ts.WithStatement) {
        this.walkChildren(node);
    }

    protected visitNode(node: ts.Node) {
        switch (node.kind) {
            case ts.SyntaxKind.AnyKeyword:
                this.visitAnyKeyword(node);
                break;

            case ts.SyntaxKind.ArrayBindingPattern:
                this.visitBindingPattern(node as ts.BindingPattern);
                break;

            case ts.SyntaxKind.ArrayLiteralExpression:
                this.visitArrayLiteralExpression(node as ts.ArrayLiteralExpression);
                break;

            case ts.SyntaxKind.ArrayType:
                this.visitArrayType(node as ts.ArrayTypeNode);
                break;

            case ts.SyntaxKind.ArrowFunction:
<<<<<<< HEAD
                this.visitArrowFunction(<ts.ArrowFunction> node);
=======
                this.visitArrowFunction(node as ts.FunctionLikeDeclaration);
>>>>>>> 85555fbd
                break;

            case ts.SyntaxKind.BinaryExpression:
                this.visitBinaryExpression(node as ts.BinaryExpression);
                break;

            case ts.SyntaxKind.BindingElement:
                this.visitBindingElement(node as ts.BindingElement);
                break;

            case ts.SyntaxKind.Block:
                this.visitBlock(node as ts.Block);
                break;

            case ts.SyntaxKind.BreakStatement:
                this.visitBreakStatement(node as ts.BreakOrContinueStatement);
                break;

            case ts.SyntaxKind.CallExpression:
                this.visitCallExpression(node as ts.CallExpression);
                break;

            case ts.SyntaxKind.CallSignature:
                this.visitCallSignature(node as ts.SignatureDeclaration);
                break;

            case ts.SyntaxKind.CaseClause:
                this.visitCaseClause(node as ts.CaseClause);
                break;

            case ts.SyntaxKind.ClassDeclaration:
                this.visitClassDeclaration(node as ts.ClassDeclaration);
                break;

            case ts.SyntaxKind.ClassExpression:
                this.visitClassExpression(node as ts.ClassExpression);
                break;

            case ts.SyntaxKind.CatchClause:
                this.visitCatchClause(node as ts.CatchClause);
                break;

            case ts.SyntaxKind.ConditionalExpression:
                this.visitConditionalExpression(node as ts.ConditionalExpression);
                break;

            case ts.SyntaxKind.ConstructSignature:
                this.visitConstructSignature(node as ts.ConstructSignatureDeclaration);
                break;

            case ts.SyntaxKind.Constructor:
                this.visitConstructorDeclaration(node as ts.ConstructorDeclaration);
                break;

            case ts.SyntaxKind.ConstructorType:
                this.visitConstructorType(node as ts.FunctionOrConstructorTypeNode);
                break;

            case ts.SyntaxKind.ContinueStatement:
                this.visitContinueStatement(node as ts.BreakOrContinueStatement);
                break;

            case ts.SyntaxKind.DebuggerStatement:
                this.visitDebuggerStatement(node as ts.Statement);
                break;

            case ts.SyntaxKind.DefaultClause:
                this.visitDefaultClause(node as ts.DefaultClause);
                break;

            case ts.SyntaxKind.DoStatement:
                this.visitDoStatement(node as ts.DoStatement);
                break;

            case ts.SyntaxKind.ElementAccessExpression:
                this.visitElementAccessExpression(node as ts.ElementAccessExpression);
                break;

            case ts.SyntaxKind.EndOfFileToken:
                this.visitEndOfFileToken(node);
                break;

            case ts.SyntaxKind.EnumDeclaration:
                this.visitEnumDeclaration(node as ts.EnumDeclaration);
                break;

            case ts.SyntaxKind.ExportAssignment:
                this.visitExportAssignment(node as ts.ExportAssignment);
                break;

            case ts.SyntaxKind.ExpressionStatement:
                this.visitExpressionStatement(node as ts.ExpressionStatement);
                break;

            case ts.SyntaxKind.ForStatement:
                this.visitForStatement(node as ts.ForStatement);
                break;

            case ts.SyntaxKind.ForInStatement:
                this.visitForInStatement(node as ts.ForInStatement);
                break;

            case ts.SyntaxKind.ForOfStatement:
                this.visitForOfStatement(node as ts.ForOfStatement);
                break;

            case ts.SyntaxKind.FunctionDeclaration:
                this.visitFunctionDeclaration(node as ts.FunctionDeclaration);
                break;

            case ts.SyntaxKind.FunctionExpression:
                this.visitFunctionExpression(node as ts.FunctionExpression);
                break;

            case ts.SyntaxKind.FunctionType:
                this.visitFunctionType(node as ts.FunctionOrConstructorTypeNode);
                break;

            case ts.SyntaxKind.GetAccessor:
                this.visitGetAccessor(node as ts.AccessorDeclaration);
                break;

            case ts.SyntaxKind.Identifier:
                this.visitIdentifier(node as ts.Identifier);
                break;

            case ts.SyntaxKind.IfStatement:
                this.visitIfStatement(node as ts.IfStatement);
                break;

            case ts.SyntaxKind.ImportDeclaration:
                this.visitImportDeclaration(node as ts.ImportDeclaration);
                break;

            case ts.SyntaxKind.ImportEqualsDeclaration:
                this.visitImportEqualsDeclaration(node as ts.ImportEqualsDeclaration);
                break;

            case ts.SyntaxKind.IndexSignature:
                this.visitIndexSignatureDeclaration(node as ts.IndexSignatureDeclaration);
                break;

            case ts.SyntaxKind.InterfaceDeclaration:
                this.visitInterfaceDeclaration(node as ts.InterfaceDeclaration);
                break;

            case ts.SyntaxKind.JsxAttribute:
                this.visitJsxAttribute(node as ts.JsxAttribute);
                break;

            case ts.SyntaxKind.JsxElement:
                this.visitJsxElement(node as ts.JsxElement);
                break;

            case ts.SyntaxKind.JsxExpression:
                this.visitJsxExpression(node as ts.JsxExpression);
                break;

            case ts.SyntaxKind.JsxSelfClosingElement:
                this.visitJsxSelfClosingElement(node as ts.JsxSelfClosingElement);
                break;

            case ts.SyntaxKind.JsxSpreadAttribute:
                this.visitJsxSpreadAttribute(node as ts.JsxSpreadAttribute);
                break;

            case ts.SyntaxKind.LabeledStatement:
                this.visitLabeledStatement(node as ts.LabeledStatement);
                break;

            case ts.SyntaxKind.MethodDeclaration:
                this.visitMethodDeclaration(node as ts.MethodDeclaration);
                break;

            case ts.SyntaxKind.MethodSignature:
                this.visitMethodSignature(node as ts.SignatureDeclaration);
                break;

            case ts.SyntaxKind.ModuleDeclaration:
                this.visitModuleDeclaration(node as ts.ModuleDeclaration);
                break;

            case ts.SyntaxKind.NamedImports:
                this.visitNamedImports(node as ts.NamedImports);
                break;

            case ts.SyntaxKind.NamespaceImport:
                this.visitNamespaceImport(node as ts.NamespaceImport);
                break;

            case ts.SyntaxKind.NewExpression:
                this.visitNewExpression(node as ts.NewExpression);
                break;

            case ts.SyntaxKind.ObjectBindingPattern:
                this.visitBindingPattern(node as ts.BindingPattern);
                break;

            case ts.SyntaxKind.ObjectLiteralExpression:
                this.visitObjectLiteralExpression(node as ts.ObjectLiteralExpression);
                break;

            case ts.SyntaxKind.Parameter:
                this.visitParameterDeclaration(node as ts.ParameterDeclaration);
                break;

            case ts.SyntaxKind.PostfixUnaryExpression:
                this.visitPostfixUnaryExpression(node as ts.PostfixUnaryExpression);
                break;

            case ts.SyntaxKind.PrefixUnaryExpression:
                this.visitPrefixUnaryExpression(node as ts.PrefixUnaryExpression);
                break;

            case ts.SyntaxKind.PropertyAccessExpression:
                this.visitPropertyAccessExpression(node as ts.PropertyAccessExpression);
                break;

            case ts.SyntaxKind.PropertyAssignment:
                this.visitPropertyAssignment(node as ts.PropertyAssignment);
                break;

            case ts.SyntaxKind.PropertyDeclaration:
                this.visitPropertyDeclaration(node as ts.PropertyDeclaration);
                break;

            case ts.SyntaxKind.PropertySignature:
                this.visitPropertySignature(node);
                break;

            case ts.SyntaxKind.RegularExpressionLiteral:
                this.visitRegularExpressionLiteral(node);
                break;

            case ts.SyntaxKind.ReturnStatement:
                this.visitReturnStatement(node as ts.ReturnStatement);
                break;

            case ts.SyntaxKind.SetAccessor:
                this.visitSetAccessor(node as ts.AccessorDeclaration);
                break;

            case ts.SyntaxKind.SourceFile:
                this.visitSourceFile(node as ts.SourceFile);
                break;

            case ts.SyntaxKind.StringLiteral:
                this.visitStringLiteral(node as ts.StringLiteral);
                break;

            case ts.SyntaxKind.SwitchStatement:
                this.visitSwitchStatement(node as ts.SwitchStatement);
                break;

            case ts.SyntaxKind.TemplateExpression:
                this.visitTemplateExpression(node as ts.TemplateExpression);
                break;

            case ts.SyntaxKind.ThrowStatement:
                this.visitThrowStatement(node as ts.ThrowStatement);
                break;

            case ts.SyntaxKind.TryStatement:
                this.visitTryStatement(node as ts.TryStatement);
                break;

            case ts.SyntaxKind.TupleType:
                this.visitTupleType(node as ts.TupleTypeNode);
                break;

            case ts.SyntaxKind.TypeAliasDeclaration:
                this.visitTypeAliasDeclaration(node as ts.TypeAliasDeclaration);
                break;

            case ts.SyntaxKind.TypeAssertionExpression:
                this.visitTypeAssertionExpression(node as ts.TypeAssertion);
                break;

            case ts.SyntaxKind.TypeLiteral:
                this.visitTypeLiteral(node as ts.TypeLiteralNode);
                break;

            case ts.SyntaxKind.TypeReference:
                this.visitTypeReference(node as ts.TypeReferenceNode);
                break;

            case ts.SyntaxKind.VariableDeclaration:
                this.visitVariableDeclaration(node as ts.VariableDeclaration);
                break;

            case ts.SyntaxKind.VariableDeclarationList:
                this.visitVariableDeclarationList(node as ts.VariableDeclarationList);
                break;

            case ts.SyntaxKind.VariableStatement:
                this.visitVariableStatement(node as ts.VariableStatement);
                break;

            case ts.SyntaxKind.WhileStatement:
                this.visitWhileStatement(node as ts.WhileStatement);
                break;

            case ts.SyntaxKind.WithStatement:
                this.visitWithStatement(node as ts.WithStatement);
                break;

            default:
                this.walkChildren(node);
                break;
        }
    }

    protected walkChildren(node: ts.Node) {
        ts.forEachChild(node, (child) => this.visitNode(child));
    }
}<|MERGE_RESOLUTION|>--- conflicted
+++ resolved
@@ -361,11 +361,7 @@
                 break;
 
             case ts.SyntaxKind.ArrowFunction:
-<<<<<<< HEAD
-                this.visitArrowFunction(<ts.ArrowFunction> node);
-=======
-                this.visitArrowFunction(node as ts.FunctionLikeDeclaration);
->>>>>>> 85555fbd
+                this.visitArrowFunction(node as ts.ArrowFunction);
                 break;
 
             case ts.SyntaxKind.BinaryExpression:
