/**
 * @license
 * Copyright 2013 Palantir Technologies, Inc.
 *
 * Licensed under the Apache License, Version 2.0 (the "License");
 * you may not use this file except in compliance with the License.
 * You may obtain a copy of the License at
 *
 *     http://www.apache.org/licenses/LICENSE-2.0
 *
 * Unless required by applicable law or agreed to in writing, software
 * distributed under the License is distributed on an "AS IS" BASIS,
 * WITHOUT WARRANTIES OR CONDITIONS OF ANY KIND, either express or implied.
 * See the License for the specific language governing permissions and
 * limitations under the License.
 */

import * as ts from "typescript";

import { arrayify, flatMap } from "../../utils";
import { IWalker } from "../walker";

export interface RuleConstructor {
    metadata: IRuleMetadata;
    new (options: IOptions): IRule;
}

export interface IRuleMetadata {
    /**
     * The kebab-case name of the rule.
     */
    ruleName: string;

    /**
     * The type of the rule - its overall purpose
     */
    type: RuleType;

    /**
     * A rule deprecation message, if applicable.
     */
    deprecationMessage?: string;

    /**
     * A short, one line description of what the rule does.
     */
    description: string;

    /**
     * More elaborate details about the rule.
     */
    descriptionDetails?: string;

    /**
     * Whether or not the rule will provide fix suggestions.
     */
    hasFix?: boolean;

    /**
     * An explanation of the available options for the rule.
     */
    optionsDescription: string;

    /**
     * Schema of the options the rule accepts.
     * The first boolean for whether the rule is enabled or not is already implied.
     * This field describes the options after that boolean.
     * If null, this rule has no options and is not configurable.
     */
    options: any;

    /**
     * Examples of what a standard config for the rule might look like.
     * Using a string[] here is deprecated. Write the options as a JSON object instead.
     */
    optionExamples?: Array<true | any[]> | string[] | Array<{ options: any }>;

    /**
     * An explanation of why the rule is useful.
     */
    rationale?: string;

    /**
     * Whether or not the rule requires type info to run.
     */
    requiresTypeInfo?: boolean;

    /**
     * Whether or not the rule use for TypeScript only. If `false`, this rule may be used with .js files.
     */
    typescriptOnly: boolean;

    /**
     * Examples demonstrating what the lint rule will pass and fail
     */
    codeExamples?: ICodeExample[];
}

export type RuleType = "functionality" | "maintainability" | "style" | "typescript" | "formatting";

export type RuleSeverity = "warning" | "error" | "off";

export interface ICodeExample {
    config: string;
    description: string;
    pass: string;
    fail?: string;
}

export interface IOptions {
    ruleArguments: any[];
    ruleSeverity: RuleSeverity;
    ruleName: string;
    /**
     * @deprecated
     * Tslint now handles disables itself.
     * This will be empty.
     */
    disabledIntervals: IDisabledInterval[]; // tslint:disable-line deprecation
}

/**
 * @deprecated
 * These are now handled internally.
 */
export interface IDisabledInterval {
    startPosition: number;
    endPosition: number;
}

export interface IRule {
    getOptions(): IOptions;
    isEnabled(): boolean;
    apply(sourceFile: ts.SourceFile): RuleFailure[];
    applyWithWalker(walker: IWalker): RuleFailure[];
}

export interface ITypedRule extends IRule {
    applyWithProgram(sourceFile: ts.SourceFile, program: ts.Program): RuleFailure[];
}

export interface IRuleFailureJson {
    endPosition: IRuleFailurePositionJson;
    failure: string;
    fix?: FixJson;
    name: string;
    ruleSeverity: string;
    ruleName: string;
    startPosition: IRuleFailurePositionJson;
}

export interface IRuleFailurePositionJson {
    character: number;
    line: number;
    position: number;
}

export function isTypedRule(rule: IRule): rule is ITypedRule {
    return "applyWithProgram" in rule;
}

export interface ReplacementJson {
    innerStart: number;
    innerLength: number;
    innerText: string;
}
export class Replacement {
    constructor(readonly start: number, readonly length: number, readonly text: string) {}

    public static applyFixes(content: string, fixes: Fix[]): string {
        return Replacement.applyAll(content, flatMap(fixes, arrayify));
    }

    public static applyAll(content: string, replacements: Replacement[]) {
        // sort in reverse so that diffs are properly applied
        replacements.sort((a, b) => (b.end !== a.end ? b.end - a.end : b.start - a.start));
        return replacements.reduce((text, r) => r.apply(text), content);
    }

    public static replaceNode(
        node: ts.Node,
        text: string,
        sourceFile?: ts.SourceFile,
    ): Replacement {
        return Replacement.replaceFromTo(node.getStart(sourceFile), node.getEnd(), text);
    }

    public static replaceFromTo(start: number, end: number, text: string) {
        return new Replacement(start, end - start, text);
    }

    public static deleteText(start: number, length: number) {
        return new Replacement(start, length, "");
    }

    public static deleteFromTo(start: number, end: number) {
        return new Replacement(start, end - start, "");
    }

    public static appendText(start: number, text: string) {
        return new Replacement(start, 0, text);
    }

    get end() {
        return this.start + this.length;
    }

    public apply(content: string) {
        return (
            content.substring(0, this.start) +
            this.text +
            content.substring(this.start + this.length)
        );
    }

    public toJson(): ReplacementJson {
        // tslint:disable object-literal-sort-keys
        return {
            innerStart: this.start,
            innerLength: this.length,
            innerText: this.text,
        };
        // tslint:enable object-literal-sort-keys
    }
}

export class RuleFailurePosition {
    constructor(
        private readonly position: number,
        private readonly lineAndCharacter: ts.LineAndCharacter,
    ) {}

    public getPosition() {
        return this.position;
    }

    public getLineAndCharacter() {
        return this.lineAndCharacter;
    }

    public toJson(): IRuleFailurePositionJson {
        return {
            character: this.lineAndCharacter.character,
            line: this.lineAndCharacter.line,
            position: this.position,
        };
    }

    public equals(ruleFailurePosition: RuleFailurePosition) {
        const ll = this.lineAndCharacter;
        const rr = ruleFailurePosition.lineAndCharacter;

        return (
            this.position === ruleFailurePosition.position &&
            ll.line === rr.line &&
            ll.character === rr.character
        );
    }
}

export type Fix = Replacement | Replacement[];
export type FixJson = ReplacementJson | ReplacementJson[];

export class RuleFailure {
<<<<<<< HEAD
=======
    public static compare(a: RuleFailure, b: RuleFailure): number {
        if (a.fileName !== b.fileName) {
            return a.fileName < b.fileName ? -1 : 1;
        }
        return a.startPosition.getPosition() - b.startPosition.getPosition();
    }

>>>>>>> 6960308d
    private readonly fileName: string;
    private readonly startPosition: RuleFailurePosition;
    private readonly endPosition: RuleFailurePosition;
    private readonly rawLines: string;
    private ruleSeverity: RuleSeverity;
<<<<<<< HEAD

    constructor(private readonly sourceFile: ts.SourceFile,
                start: number,
                end: number,
                private readonly failure: string,
                private readonly ruleName: string,
                private readonly fix?: Fix) {
=======
>>>>>>> 6960308d

    constructor(
        private readonly sourceFile: ts.SourceFile,
        start: number,
        end: number,
        private readonly failure: string,
        private readonly ruleName: string,
        private readonly fix?: Fix,
    ) {
        this.fileName = sourceFile.fileName;
        this.startPosition = this.createFailurePosition(start);
        this.endPosition = this.createFailurePosition(end);
        this.rawLines = sourceFile.text;
        this.ruleSeverity = "error";
    }

    public static compare(a: RuleFailure, b: RuleFailure): number {
        if (a.fileName !== b.fileName) {
            return a.fileName < b.fileName ? -1 : 1;
        }
        return a.startPosition.getPosition() - b.startPosition.getPosition();
    }

    public getFileName() {
        return this.fileName;
    }

    public getRuleName() {
        return this.ruleName;
    }

    public getStartPosition(): RuleFailurePosition {
        return this.startPosition;
    }

    public getEndPosition(): RuleFailurePosition {
        return this.endPosition;
    }

    public getFailure() {
        return this.failure;
    }

    public hasFix() {
        return this.fix !== undefined;
    }

    public getFix() {
        return this.fix;
    }

    public getRawLines() {
        return this.rawLines;
    }

    public getRuleSeverity() {
        return this.ruleSeverity;
    }

    public setRuleSeverity(value: RuleSeverity) {
        this.ruleSeverity = value;
    }

    public toJson(): IRuleFailureJson {
        return {
            endPosition: this.endPosition.toJson(),
            failure: this.failure,
            fix:
                this.fix === undefined
                    ? undefined
                    : Array.isArray(this.fix)
                    ? this.fix.map(r => r.toJson())
                    : this.fix.toJson(),
            name: this.fileName,
            ruleName: this.ruleName,
            ruleSeverity: this.ruleSeverity.toUpperCase(),
            startPosition: this.startPosition.toJson(),
        };
    }

    public equals(ruleFailure: RuleFailure) {
        return (
            this.failure === ruleFailure.getFailure() &&
            this.fileName === ruleFailure.getFileName() &&
            this.startPosition.equals(ruleFailure.getStartPosition()) &&
            this.endPosition.equals(ruleFailure.getEndPosition())
        );
    }

    private createFailurePosition(position: number) {
        const lineAndCharacter = this.sourceFile.getLineAndCharacterOfPosition(position);
        return new RuleFailurePosition(position, lineAndCharacter);
    }
}<|MERGE_RESOLUTION|>--- conflicted
+++ resolved
@@ -165,8 +165,6 @@
     innerText: string;
 }
 export class Replacement {
-    constructor(readonly start: number, readonly length: number, readonly text: string) {}
-
     public static applyFixes(content: string, fixes: Fix[]): string {
         return Replacement.applyAll(content, flatMap(fixes, arrayify));
     }
@@ -200,6 +198,8 @@
     public static appendText(start: number, text: string) {
         return new Replacement(start, 0, text);
     }
+
+    constructor(readonly start: number, readonly length: number, readonly text: string) {}
 
     get end() {
         return this.start + this.length;
@@ -262,8 +262,6 @@
 export type FixJson = ReplacementJson | ReplacementJson[];
 
 export class RuleFailure {
-<<<<<<< HEAD
-=======
     public static compare(a: RuleFailure, b: RuleFailure): number {
         if (a.fileName !== b.fileName) {
             return a.fileName < b.fileName ? -1 : 1;
@@ -271,22 +269,11 @@
         return a.startPosition.getPosition() - b.startPosition.getPosition();
     }
 
->>>>>>> 6960308d
     private readonly fileName: string;
     private readonly startPosition: RuleFailurePosition;
     private readonly endPosition: RuleFailurePosition;
     private readonly rawLines: string;
     private ruleSeverity: RuleSeverity;
-<<<<<<< HEAD
-
-    constructor(private readonly sourceFile: ts.SourceFile,
-                start: number,
-                end: number,
-                private readonly failure: string,
-                private readonly ruleName: string,
-                private readonly fix?: Fix) {
-=======
->>>>>>> 6960308d
 
     constructor(
         private readonly sourceFile: ts.SourceFile,
@@ -301,13 +288,6 @@
         this.endPosition = this.createFailurePosition(end);
         this.rawLines = sourceFile.text;
         this.ruleSeverity = "error";
-    }
-
-    public static compare(a: RuleFailure, b: RuleFailure): number {
-        if (a.fileName !== b.fileName) {
-            return a.fileName < b.fileName ? -1 : 1;
-        }
-        return a.startPosition.getPosition() - b.startPosition.getPosition();
     }
 
     public getFileName() {
