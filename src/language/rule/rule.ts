--- conflicted
+++ resolved
@@ -17,15 +17,12 @@
 
 import * as ts from "typescript";
 
-<<<<<<< HEAD
+import {arrayify, flatMap} from "../../utils";
+
 export interface RuleStatic {
     metadata: IRuleMetadata;
     new(options: IOptions): IRule;
 }
-=======
-import {arrayify, flatMap} from "../../utils";
-import {IWalker} from "../walker";
->>>>>>> e0b6fb3e
 
 export interface IRuleMetadata {
     /**
