--- conflicted
+++ resolved
@@ -244,9 +244,6 @@
     private readonly rawLines: string;
     private ruleSeverity: RuleSeverity;
 
-<<<<<<< HEAD
-    constructor(private readonly sourceFile: ts.SourceFile,
-=======
     public static compare(a: RuleFailure, b: RuleFailure): number {
         if (a.fileName !== b.fileName) {
             return a.fileName < b.fileName ? -1 : 1;
@@ -254,8 +251,7 @@
         return a.startPosition.getPosition() - b.startPosition.getPosition();
     }
 
-    constructor(private sourceFile: ts.SourceFile,
->>>>>>> d1caf111
+    constructor(private readonly sourceFile: ts.SourceFile,
                 start: number,
                 end: number,
                 private readonly failure: string,
