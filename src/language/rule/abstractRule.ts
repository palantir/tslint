--- conflicted
+++ resolved
@@ -43,13 +43,9 @@
         return false;
     }
 
-<<<<<<< HEAD
-    constructor(protected readonly ruleName: string, private value: any, private disabledIntervals: IDisabledInterval[]) {
+    constructor(public readonly ruleName: string, private value: any, private disabledIntervals: IDisabledInterval[]) {
         let ruleSeverity = RuleSeverity.ERROR;
 
-=======
-    constructor(public readonly ruleName: string, private value: any, private disabledIntervals: IDisabledInterval[]) {
->>>>>>> 0520cde0
         if (Array.isArray(value) && value.length > 1) {
             this.ruleArguments = value.slice(1);
         } else {
