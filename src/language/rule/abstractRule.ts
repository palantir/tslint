/**
 * @license
 * Copyright 2013 Palantir Technologies, Inc.
 *
 * Licensed under the Apache License, Version 2.0 (the "License");
 * you may not use this file except in compliance with the License.
 * You may obtain a copy of the License at
 *
 *     http://www.apache.org/licenses/LICENSE-2.0
 *
 * Unless required by applicable law or agreed to in writing, software
 * distributed under the License is distributed on an "AS IS" BASIS,
 * WITHOUT WARRANTIES OR CONDITIONS OF ANY KIND, either express or implied.
 * See the License for the specific language governing permissions and
 * limitations under the License.
 */

import * as ts from "typescript";

import {arrayify} from "../../utils";
import {doesIntersect} from "../utils";
<<<<<<< HEAD
import {IWalker} from "../walker";
import {IDisabledInterval, IOptions, IRule, IRuleMetadata, RuleFailure, RuleSeverity} from "./rule";
=======
import {IWalker, WalkContext} from "../walker";
import {IDisabledInterval, IOptions, IRule, IRuleMetadata, RuleFailure} from "./rule";
>>>>>>> dc7c4734

export abstract class AbstractRule implements IRule {
    public static metadata: IRuleMetadata;
    protected readonly ruleArguments: any[];

    public static isRuleEnabled(ruleConfigValue: any): boolean {
        if (typeof ruleConfigValue === "boolean") {
            return ruleConfigValue;
        }

        if (Array.isArray(ruleConfigValue) && ruleConfigValue.length > 0) {
            return ruleConfigValue[0];
        }

        if (ruleConfigValue.severity !== "off" && ruleConfigValue.severity !== "none") {
            return true;
        }

        return false;
    }

<<<<<<< HEAD
    constructor(ruleName: string, private value: any, private disabledIntervals: IDisabledInterval[]) {
        let ruleArguments: any[] = [];
        let ruleSeverity = RuleSeverity.ERROR;

        if (Array.isArray(value) && value.length > 1) {
            ruleArguments = value.slice(1);
        } else if (value.options) {
            ruleArguments = arrayify(value.options);
        }

        if (value.severity &&
            (value.severity.toLowerCase() === "warn" ||
            value.severity.toLowerCase() === "warning")) {

            ruleSeverity = RuleSeverity.WARNING;
        }

        this.options = {
            disabledIntervals,
            ruleArguments,
            ruleSeverity,
            ruleName,
        };
=======
    constructor(protected readonly ruleName: string, private value: any, private disabledIntervals: IDisabledInterval[]) {
        if (Array.isArray(value) && value.length > 1) {
            this.ruleArguments = value.slice(1);
        } else {
            this.ruleArguments = [];
        }
>>>>>>> dc7c4734
    }

    public getOptions(): IOptions {
        return {
            disabledIntervals: this.disabledIntervals,
            ruleArguments: this.ruleArguments,
            ruleName: this.ruleName,
        };
    }

    public abstract apply(sourceFile: ts.SourceFile, languageService: ts.LanguageService): RuleFailure[];

    public applyWithWalker(walker: IWalker): RuleFailure[] {
        walker.walk(walker.getSourceFile());
        return this.filterFailures(walker.getFailures());
    }

    public isEnabled(): boolean {
        return AbstractRule.isRuleEnabled(this.value);
    }

    protected applyWithFunction(sourceFile: ts.SourceFile, walkFn: (ctx: WalkContext<void>) => void): RuleFailure[];
    protected applyWithFunction<T>(sourceFile: ts.SourceFile, walkFn: (ctx: WalkContext<T>) => void, options: T): RuleFailure[];
    protected applyWithFunction<T>(sourceFile: ts.SourceFile, walkFn: (ctx: WalkContext<T | void>) => void, options?: T): RuleFailure[] {
        const ctx = new WalkContext(sourceFile, this.ruleName, options);
        walkFn(ctx);
        return this.filterFailures(ctx.failures);
    }

    protected filterFailures(failures: RuleFailure[]): RuleFailure[] {
        const result: RuleFailure[] = [];
        for (const failure of failures) {
            // don't add failures for a rule if the failure intersects an interval where that rule is disabled
            if (!doesIntersect(failure, this.disabledIntervals) && !result.some((f) => f.equals(failure))) {
                result.push(failure);
            }
        }
        return result;
    }
}<|MERGE_RESOLUTION|>--- conflicted
+++ resolved
@@ -19,17 +19,13 @@
 
 import {arrayify} from "../../utils";
 import {doesIntersect} from "../utils";
-<<<<<<< HEAD
-import {IWalker} from "../walker";
+import {IWalker, WalkContext} from "../walker";
 import {IDisabledInterval, IOptions, IRule, IRuleMetadata, RuleFailure, RuleSeverity} from "./rule";
-=======
-import {IWalker, WalkContext} from "../walker";
-import {IDisabledInterval, IOptions, IRule, IRuleMetadata, RuleFailure} from "./rule";
->>>>>>> dc7c4734
 
 export abstract class AbstractRule implements IRule {
     public static metadata: IRuleMetadata;
     protected readonly ruleArguments: any[];
+    protected readonly ruleSeverity: RuleSeverity;
 
     public static isRuleEnabled(ruleConfigValue: any): boolean {
         if (typeof ruleConfigValue === "boolean") {
@@ -47,15 +43,17 @@
         return false;
     }
 
-<<<<<<< HEAD
-    constructor(ruleName: string, private value: any, private disabledIntervals: IDisabledInterval[]) {
-        let ruleArguments: any[] = [];
+    constructor(protected readonly ruleName: string, private value: any, private disabledIntervals: IDisabledInterval[]) {
         let ruleSeverity = RuleSeverity.ERROR;
 
         if (Array.isArray(value) && value.length > 1) {
-            ruleArguments = value.slice(1);
-        } else if (value.options) {
-            ruleArguments = arrayify(value.options);
+            this.ruleArguments = value.slice(1);
+        } else {
+            this.ruleArguments = [];
+        }
+
+        if (value.options) {
+            this.ruleArguments = arrayify(value.options);
         }
 
         if (value.severity &&
@@ -65,20 +63,7 @@
             ruleSeverity = RuleSeverity.WARNING;
         }
 
-        this.options = {
-            disabledIntervals,
-            ruleArguments,
-            ruleSeverity,
-            ruleName,
-        };
-=======
-    constructor(protected readonly ruleName: string, private value: any, private disabledIntervals: IDisabledInterval[]) {
-        if (Array.isArray(value) && value.length > 1) {
-            this.ruleArguments = value.slice(1);
-        } else {
-            this.ruleArguments = [];
-        }
->>>>>>> dc7c4734
+        this.ruleSeverity = ruleSeverity;
     }
 
     public getOptions(): IOptions {
@@ -86,6 +71,7 @@
             disabledIntervals: this.disabledIntervals,
             ruleArguments: this.ruleArguments,
             ruleName: this.ruleName,
+            ruleSeverity: this.ruleSeverity,
         };
     }
 
@@ -103,7 +89,7 @@
     protected applyWithFunction(sourceFile: ts.SourceFile, walkFn: (ctx: WalkContext<void>) => void): RuleFailure[];
     protected applyWithFunction<T>(sourceFile: ts.SourceFile, walkFn: (ctx: WalkContext<T>) => void, options: T): RuleFailure[];
     protected applyWithFunction<T>(sourceFile: ts.SourceFile, walkFn: (ctx: WalkContext<T | void>) => void, options?: T): RuleFailure[] {
-        const ctx = new WalkContext(sourceFile, this.ruleName, options);
+        const ctx = new WalkContext(sourceFile, this.ruleSeverity, this.ruleName, options);
         walkFn(ctx);
         return this.filterFailures(ctx.failures);
     }
