/**
 * @license
 * Copyright 2013 Palantir Technologies, Inc.
 *
 * Licensed under the Apache License, Version 2.0 (the "License");
 * you may not use this file except in compliance with the License.
 * You may obtain a copy of the License at
 *
 *     http://www.apache.org/licenses/LICENSE-2.0
 *
 * Unless required by applicable law or agreed to in writing, software
 * distributed under the License is distributed on an "AS IS" BASIS,
 * WITHOUT WARRANTIES OR CONDITIONS OF ANY KIND, either express or implied.
 * See the License for the specific language governing permissions and
 * limitations under the License.
 */

import * as ts from "typescript";

<<<<<<< HEAD
import {arrayify} from "../../utils";
import {RuleWalker} from "../walker/ruleWalker";
import {IDisabledInterval, IOptions, IRule, IRuleMetadata, RuleFailure, RuleLevel} from "./rule";
=======
import {doesIntersect} from "../utils";
import {IWalker} from "../walker";
import {IDisabledInterval, IOptions, IRule, IRuleMetadata, RuleFailure} from "./rule";
>>>>>>> a8ab2a78

export abstract class AbstractRule implements IRule {
    public static metadata: IRuleMetadata;
    private options: IOptions;

    public static isRuleEnabled(ruleConfigValue: any): boolean {
        if (typeof ruleConfigValue === "boolean") {
            return ruleConfigValue;
        }

        if (Array.isArray(ruleConfigValue) && ruleConfigValue.length > 0) {
            return ruleConfigValue[0];
        }

        if (ruleConfigValue.level !== "off" && ruleConfigValue.level !== "none") {
            return true;
        }

        return false;
    }

    constructor(ruleName: string, private value: any, private disabledIntervals: IDisabledInterval[]) {
        let ruleArguments: any[] = [];
        let ruleLevel = RuleLevel.ERROR;

        if (Array.isArray(value) && value.length > 1) {
            ruleArguments = value.slice(1);
        } else if (value.options) {
            ruleArguments = arrayify(value.options);
        }

        if (value.level === "warn") {
            ruleLevel = RuleLevel.WARNING;
        }

        this.options = {
            disabledIntervals,
            ruleLevel,
            ruleArguments,
            ruleName,
        };
    }

    public getOptions(): IOptions {
        return this.options;
    }

    public abstract apply(sourceFile: ts.SourceFile, languageService: ts.LanguageService): RuleFailure[];

    public applyWithWalker(walker: IWalker): RuleFailure[] {
        walker.walk(walker.getSourceFile());
        return this.filterFailures(walker.getFailures());
    }

    public isEnabled(): boolean {
        return AbstractRule.isRuleEnabled(this.value);
    }

    protected filterFailures(failures: RuleFailure[]): RuleFailure[] {
        const result: RuleFailure[] = [];
        for (const failure of failures) {
            // don't add failures for a rule if the failure intersects an interval where that rule is disabled
            if (!doesIntersect(failure, this.disabledIntervals) && !result.some((f) => f.equals(failure))) {
                result.push(failure);
            }
        }
        return result;
    }
}<|MERGE_RESOLUTION|>--- conflicted
+++ resolved
@@ -17,15 +17,9 @@
 
 import * as ts from "typescript";
 
-<<<<<<< HEAD
-import {arrayify} from "../../utils";
-import {RuleWalker} from "../walker/ruleWalker";
+import {arrayify, doesIntersect} from "../utils";
+import {IWalker} from "../walker";
 import {IDisabledInterval, IOptions, IRule, IRuleMetadata, RuleFailure, RuleLevel} from "./rule";
-=======
-import {doesIntersect} from "../utils";
-import {IWalker} from "../walker";
-import {IDisabledInterval, IOptions, IRule, IRuleMetadata, RuleFailure} from "./rule";
->>>>>>> a8ab2a78
 
 export abstract class AbstractRule implements IRule {
     public static metadata: IRuleMetadata;
