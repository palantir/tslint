--- conflicted
+++ resolved
@@ -49,14 +49,9 @@
         return this.ruleSeverity !== "off";
     }
 
-<<<<<<< HEAD
     protected applyWithFunction(sourceFile: ts.SourceFile, walkFn: (ctx: WalkContext) => void): RuleFailure[];
-    protected applyWithFunction<T, U extends T>(
-=======
-    protected applyWithFunction(sourceFile: ts.SourceFile, walkFn: (ctx: WalkContext<void>) => void): RuleFailure[];
     protected applyWithFunction<T>(sourceFile: ts.SourceFile, walkFn: (ctx: WalkContext<T>) => void, options: NoInfer<T>): RuleFailure[];
     protected applyWithFunction<T, U>(
->>>>>>> 9b7574bc
         sourceFile: ts.SourceFile,
         walkFn: (ctx: WalkContext<T>, programOrChecker: U) => void,
         options: NoInfer<T>,
