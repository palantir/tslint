/**
 * @license
 * Copyright 2016 Palantir Technologies, Inc.
 *
 * Licensed under the Apache License, Version 2.0 (the "License");
 * you may not use this file except in compliance with the License.
 * You may obtain a copy of the License at
 *
 *     http://www.apache.org/licenses/LICENSE-2.0
 *
 * Unless required by applicable law or agreed to in writing, software
 * distributed under the License is distributed on an "AS IS" BASIS,
 * WITHOUT WARRANTIES OR CONDITIONS OF ANY KIND, either express or implied.
 * See the License for the specific language governing permissions and
 * limitations under the License.
 */

import * as ts from "typescript";

import {AbstractRule} from "./abstractRule";
import {IRule, RuleFailure} from "./rule";

export abstract class TypedRule extends AbstractRule {
<<<<<<< HEAD
    public apply(sourceFile: ts.SourceFile, languageService: ts.LanguageService): RuleFailure[] {
=======

    public static isTypedRule(rule: IRule): rule is TypedRule {
        return "applyWithProgram" in rule;
    }

    public apply(_sourceFile: ts.SourceFile): RuleFailure[] {
>>>>>>> e0869e43
        // if no program is given to the linter, throw an error
        throw new Error(`${this.getOptions().ruleName} requires type checking`);
    }

    public abstract applyWithProgram(sourceFile: ts.SourceFile, languageService: ts.LanguageService): RuleFailure[];
}<|MERGE_RESOLUTION|>--- conflicted
+++ resolved
@@ -21,16 +21,12 @@
 import {IRule, RuleFailure} from "./rule";
 
 export abstract class TypedRule extends AbstractRule {
-<<<<<<< HEAD
-    public apply(sourceFile: ts.SourceFile, languageService: ts.LanguageService): RuleFailure[] {
-=======
 
     public static isTypedRule(rule: IRule): rule is TypedRule {
         return "applyWithProgram" in rule;
     }
 
-    public apply(_sourceFile: ts.SourceFile): RuleFailure[] {
->>>>>>> e0869e43
+    public apply(sourceFile: ts.SourceFile, languageService: ts.LanguageService): RuleFailure[] {
         // if no program is given to the linter, throw an error
         throw new Error(`${this.getOptions().ruleName} requires type checking`);
     }
