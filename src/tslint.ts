--- conflicted
+++ resolved
@@ -24,19 +24,8 @@
     getRulesDirectories,
     loadConfigurationFromPath,
 } from "./configuration";
-<<<<<<< HEAD
-import { EnableDisableRulesWalker } from "./enableDisableRules";
-import { findFormatter } from "./formatterLoader";
-import { IFormatter } from "./language/formatter/formatter";
-import { RuleFailure } from "./language/rule/rule";
-import { TypedRule } from "./language/rule/typedRule";
-import { getSourceFile } from "./language/utils";
-import { ILinterOptions, ILinterOptionsRaw, IRule, LintResult } from "./lint";
-import { loadRules } from "./ruleLoader";
-=======
-import { ILinterOptions, ILinterOptionsRaw, LintResult } from "./lint";
+import { ILinterOptions, ILinterOptionsRaw,　IRule, LintResult } from "./lint";
 import * as MultiLinter from "./tslintMulti";
->>>>>>> eca8ac78
 import { arrayify } from "./utils";
 
 /**
@@ -58,7 +47,7 @@
     public static createProgram(configFile: string, projectDirectory?: string): ts.Program {
         return MultiLinter.createProgram(configFile, projectDirectory);
     }
-
+    
     /**
      * Returns a list of source file names from a TypeScript program. This includes all referenced
      * files and excludes declaration (".d.ts") files.
@@ -72,84 +61,9 @@
     }
 
     public lint(): LintResult {
-<<<<<<< HEAD
-        const failures: RuleFailure[] = [];
-        let sourceFile: ts.SourceFile;
-        if (this.program) {
-            sourceFile = this.program.getSourceFile(this.fileName);
-            // check if the program has been type checked
-            if (!("resolvedModules" in sourceFile)) {
-                throw new Error("Program must be type checked before linting");
-            }
-        } else {
-            sourceFile = getSourceFile(this.fileName, this.source);
-        }
-
-        if (sourceFile === undefined) {
-            throw new Error(`Invalid source file: ${this.fileName}. Ensure that the files supplied to lint have a .ts or .tsx extension.`);
-        }
-
-        // walk the code first to find all the intervals where rules are disabled
-        const rulesWalker = new EnableDisableRulesWalker(sourceFile, {
-            disabledIntervals: [],
-            ruleName: "",
-        });
-        rulesWalker.walk(sourceFile);
-        const enableDisableRuleMap = rulesWalker.enableDisableRuleMap;
-
-        const rulesDirectories = this.options.rulesDirectory;
-        const configuration = this.options.configuration.rules;
-        const jsConfiguration = this.options.configuration.jsRules;
-        const isJs = this.fileName.substr(-3) === ".js";
-        let configuredRules: IRule[];
-
-        if (jsConfiguration && isJs) {
-            configuredRules = loadRules(jsConfiguration, enableDisableRuleMap, rulesDirectories, true);
-        } else {
-            configuredRules = loadRules(configuration, enableDisableRuleMap, rulesDirectories, false);
-        }
-
-        const enabledRules = configuredRules.filter((r) => r.isEnabled());
-        for (let rule of enabledRules) {
-            let ruleFailures: RuleFailure[] = [];
-            if (this.program && rule instanceof TypedRule) {
-                ruleFailures = rule.applyWithProgram(sourceFile, this.program);
-            } else {
-                ruleFailures = rule.apply(sourceFile);
-            }
-            for (let ruleFailure of ruleFailures) {
-                if (!this.containsRule(failures, ruleFailure)) {
-                    failures.push(ruleFailure);
-                }
-            }
-        }
-
-        let formatter: IFormatter;
-        const formattersDirectory = getRelativePath(this.options.formattersDirectory);
-
-        const Formatter = findFormatter(this.options.formatter, formattersDirectory);
-        if (Formatter) {
-            formatter = new Formatter();
-        } else {
-            throw new Error(`formatter '${this.options.formatter}' not found`);
-        }
-
-        const output = formatter.format(failures);
-        return {
-            failureCount: failures.length,
-            failures,
-            format: this.options.formatter,
-            output,
-        };
-    }
-
-    private containsRule(rules: RuleFailure[], rule: RuleFailure) {
-        return rules.some((r) => r.equals(rule));
-=======
         const multiLinter: MultiLinter = new MultiLinter(this.options, this.program);
         multiLinter.lint(this.fileName, this.source, this.options.configuration);
         return multiLinter.getResult();
->>>>>>> eca8ac78
     }
 
     private computeFullOptions(options: ILinterOptionsRaw = {}): ILinterOptions {
