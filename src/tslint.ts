--- conflicted
+++ resolved
@@ -25,11 +25,7 @@
 import {loadRules} from "./ruleLoader";
 
 class Linter {
-<<<<<<< HEAD
     public static VERSION = "3.1.0-dev.1";
-=======
-    public static VERSION = "3.1.1";
->>>>>>> a828771c
     public static findConfiguration = config;
 
     private fileName: string;
