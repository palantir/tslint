--- conflicted
+++ resolved
@@ -18,14 +18,10 @@
 export const rules = {
     "adjacent-overload-signatures": true,
     align: {
-<<<<<<< HEAD
-        options: ["parameters", "statements"]
-=======
         options: ["parameters", "statements"],
->>>>>>> 191f5e45
     },
     "array-type": {
-        options: ["array-simple"]
+        options: ["array-simple"],
     },
     "arrow-parens": true,
     "arrow-return-shorthand": true,
@@ -34,55 +30,45 @@
             ["Object", "Avoid using the `Object` type. Did you mean `object`?"],
             [
                 "Function",
-<<<<<<< HEAD
-                "Avoid using the `Function` type. Prefer a specific function type, like `() => void`."
-=======
                 "Avoid using the `Function` type. Prefer a specific function type, like `() => void`.",
->>>>>>> 191f5e45
             ],
             ["Boolean", "Avoid using the `Boolean` type. Did you mean `boolean`?"],
             ["Number", "Avoid using the `Number` type. Did you mean `number`?"],
             ["String", "Avoid using the `String` type. Did you mean `string`?"],
-            ["Symbol", "Avoid using the `Symbol` type. Did you mean `symbol`?"]
-        ]
+            ["Symbol", "Avoid using the `Symbol` type. Did you mean `symbol`?"],
+        ],
     },
     "callable-types": true,
     "class-name": true,
     "comment-format": {
-        options: ["check-space"]
+        options: ["check-space"],
     },
     curly: true,
     "cyclomatic-complexity": false,
     eofline: true,
     forin: true,
-<<<<<<< HEAD
     "function-constructor": true,
     "import-spacing": true,
     indent: {
-        options: ["spaces"]
-=======
-    "import-spacing": true,
-    indent: {
         options: ["spaces"],
->>>>>>> 191f5e45
     },
     "interface-name": {
-        options: ["always-prefix"]
+        options: ["always-prefix"],
     },
     "interface-over-type-literal": true,
     "jsdoc-format": true,
     "label-position": true,
     "max-classes-per-file": {
-        options: [1]
+        options: [1],
     },
     "max-line-length": {
-        options: [120]
+        options: [120],
     },
     "member-access": true,
     "member-ordering": {
         options: {
-            order: "statics-first"
-        }
+            order: "statics-first",
+        },
     },
     "new-parens": true,
     "no-angle-bracket-type-assertion": true,
@@ -118,7 +104,7 @@
     "no-var-keyword": true,
     "no-var-requires": true,
     "object-literal-key-quotes": {
-        options: ["consistent-as-needed"]
+        options: ["consistent-as-needed"],
     },
     "object-literal-shorthand": true,
     "object-literal-sort-keys": true,
@@ -128,42 +114,30 @@
             "check-else",
             "check-finally",
             "check-open-brace",
-            "check-whitespace"
-        ]
+            "check-whitespace",
+        ],
     },
     "one-variable-per-declaration": {
-        options: ["ignore-for-loop"]
+        options: ["ignore-for-loop"],
     },
     "only-arrow-functions": {
-<<<<<<< HEAD
-        options: ["allow-declarations", "allow-named-functions"]
-=======
         options: ["allow-declarations", "allow-named-functions"],
->>>>>>> 191f5e45
     },
     "ordered-imports": {
         options: {
             "import-sources-order": "case-insensitive",
             "module-source-path": "full",
-            "named-imports-order": "case-insensitive"
-        }
+            "named-imports-order": "case-insensitive",
+        },
     },
     "prefer-const": true,
     "prefer-for-of": true,
     quotemark: {
-<<<<<<< HEAD
-        options: ["double", "avoid-escape"]
-    },
-    radix: true,
-    semicolon: {
-        options: ["always"]
-=======
         options: ["double", "avoid-escape"],
     },
     radix: true,
     semicolon: {
         options: ["always"],
->>>>>>> 191f5e45
     },
     "space-before-function-paren": {
         options: {
@@ -171,18 +145,18 @@
             asyncArrow: "always",
             constructor: "never",
             method: "never",
-            named: "never"
-        }
+            named: "never",
+        },
     },
     "trailing-comma": {
         options: {
             esSpecCompliant: true,
             multiline: "always",
-            singleline: "never"
-        }
+            singleline: "never",
+        },
     },
     "triple-equals": {
-        options: ["allow-null-check"]
+        options: ["allow-null-check"],
     },
     typedef: false,
     "typedef-whitespace": {
@@ -192,26 +166,22 @@
                 "index-signature": "nospace",
                 parameter: "nospace",
                 "property-declaration": "nospace",
-                "variable-declaration": "nospace"
+                "variable-declaration": "nospace",
             },
             {
                 "call-signature": "onespace",
                 "index-signature": "onespace",
                 parameter: "onespace",
                 "property-declaration": "onespace",
-                "variable-declaration": "onespace"
-            }
-        ]
+                "variable-declaration": "onespace",
+            },
+        ],
     },
     "typeof-compare": false, // deprecated in TSLint 5.9.0
     "unified-signatures": true,
     "use-isnan": true,
     "variable-name": {
-<<<<<<< HEAD
-        options: ["ban-keywords", "check-format", "allow-pascal-case"]
-=======
         options: ["ban-keywords", "check-format", "allow-pascal-case"],
->>>>>>> 191f5e45
     },
     whitespace: {
         options: [
@@ -220,17 +190,13 @@
             "check-operator",
             "check-separator",
             "check-type",
-            "check-typecast"
-        ]
-    }
+            "check-typecast",
+        ],
+    },
 };
 export const jsRules = {
     align: {
-<<<<<<< HEAD
-        options: ["parameters", "statements"]
-=======
         options: ["parameters", "statements"],
->>>>>>> 191f5e45
     },
     "class-name": true,
     curly: true,
@@ -238,16 +204,12 @@
     forin: true,
     "import-spacing": true,
     indent: {
-<<<<<<< HEAD
-        options: ["spaces"]
-=======
         options: ["spaces"],
->>>>>>> 191f5e45
     },
     "jsdoc-format": true,
     "label-position": true,
     "max-line-length": {
-        options: [120]
+        options: [120],
     },
     "new-parens": true,
     "no-arg": true,
@@ -277,26 +239,18 @@
             "check-else",
             "check-finally",
             "check-open-brace",
-            "check-whitespace"
-        ]
+            "check-whitespace",
+        ],
     },
     "one-variable-per-declaration": {
-        options: ["ignore-for-loop"]
+        options: ["ignore-for-loop"],
     },
     quotemark: {
-<<<<<<< HEAD
-        options: ["double", "avoid-escape"]
-    },
-    radix: true,
-    semicolon: {
-        options: ["always"]
-=======
         options: ["double", "avoid-escape"],
     },
     radix: true,
     semicolon: {
         options: ["always"],
->>>>>>> 191f5e45
     },
     "space-before-function-paren": {
         options: {
@@ -304,25 +258,21 @@
             asyncArrow: "always",
             constructor: "never",
             method: "never",
-            named: "never"
-        }
+            named: "never",
+        },
     },
     "trailing-comma": {
         options: {
             multiline: "always",
-            singleline: "never"
-        }
+            singleline: "never",
+        },
     },
     "triple-equals": {
-        options: ["allow-null-check"]
+        options: ["allow-null-check"],
     },
     "use-isnan": true,
     "variable-name": {
-<<<<<<< HEAD
-        options: ["ban-keywords", "check-format", "allow-pascal-case"]
-=======
         options: ["ban-keywords", "check-format", "allow-pascal-case"],
->>>>>>> 191f5e45
     },
     whitespace: {
         options: [
@@ -331,7 +281,7 @@
             "check-operator",
             "check-separator",
             "check-type",
-            "check-typecast"
-        ]
-    }
+            "check-typecast",
+        ],
+    },
 };