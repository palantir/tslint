--- conflicted
+++ resolved
@@ -18,14 +18,10 @@
 export const rules = {
     "adjacent-overload-signatures": true,
     align: {
-<<<<<<< HEAD
-        options: ["parameters", "statements"]
-=======
         options: ["parameters", "statements"],
->>>>>>> 735a392f
     },
     "array-type": {
-        options: ["array-simple"]
+        options: ["array-simple"],
     },
     "arrow-parens": true,
     "arrow-return-shorthand": true,
@@ -34,22 +30,16 @@
             ["Object", "Avoid using the `Object` type. Did you mean `object`?"],
             [
                 "Function",
-<<<<<<< HEAD
-                "Avoid using the `Function` type. Prefer a specific function type, like `() => void`."
-=======
                 "Avoid using the `Function` type. Prefer a specific function type, like `() => void`.",
->>>>>>> 735a392f
             ],
-            ["Boolean", "Avoid using the `Boolean` type. Did you mean `boolean`?"],
             ["Number", "Avoid using the `Number` type. Did you mean `number`?"],
-            ["String", "Avoid using the `String` type. Did you mean `string`?"],
-            ["Symbol", "Avoid using the `Symbol` type. Did you mean `symbol`?"]
-        ]
+            ["Symbol", "Avoid using the `Symbol` type. Did you mean `symbol`?"],
+        ],
     },
     "callable-types": true,
     "class-name": true,
     "comment-format": {
-        options: ["check-space"]
+        options: ["check-space"],
     },
     curly: true,
     "cyclomatic-complexity": false,
@@ -57,30 +47,25 @@
     forin: true,
     "import-spacing": true,
     indent: {
-<<<<<<< HEAD
-        options: ["spaces"]
-=======
         options: ["spaces"],
->>>>>>> 735a392f
     },
     "interface-name": {
-        options: ["always-prefix"]
+        options: ["always-prefix"],
     },
     "interface-over-type-literal": true,
     "jsdoc-format": true,
     "label-position": true,
     "max-classes-per-file": {
-        options: [1]
-    },
-    "max-function-body-length": true,
+        options: [1],
+    },
     "max-line-length": {
-        options: [120]
+        options: [120],
     },
     "member-access": true,
     "member-ordering": {
         options: {
-            order: "statics-first"
-        }
+            order: "statics-first",
+        },
     },
     "new-parens": true,
     "no-angle-bracket-type-assertion": true,
@@ -116,7 +101,7 @@
     "no-var-keyword": true,
     "no-var-requires": true,
     "object-literal-key-quotes": {
-        options: ["consistent-as-needed"]
+        options: ["consistent-as-needed"],
     },
     "object-literal-shorthand": true,
     "object-literal-sort-keys": true,
@@ -126,42 +111,30 @@
             "check-else",
             "check-finally",
             "check-open-brace",
-            "check-whitespace"
-        ]
+            "check-whitespace",
+        ],
     },
     "one-variable-per-declaration": {
-        options: ["ignore-for-loop"]
+        options: ["ignore-for-loop"],
     },
     "only-arrow-functions": {
-<<<<<<< HEAD
-        options: ["allow-declarations", "allow-named-functions"]
-=======
         options: ["allow-declarations", "allow-named-functions"],
->>>>>>> 735a392f
     },
     "ordered-imports": {
         options: {
             "import-sources-order": "case-insensitive",
             "module-source-path": "full",
-            "named-imports-order": "case-insensitive"
-        }
+            "named-imports-order": "case-insensitive",
+        },
     },
     "prefer-const": true,
     "prefer-for-of": true,
     quotemark: {
-<<<<<<< HEAD
-        options: ["double", "avoid-escape"]
-    },
-    radix: true,
-    semicolon: {
-        options: ["always"]
-=======
         options: ["double", "avoid-escape"],
     },
     radix: true,
     semicolon: {
         options: ["always"],
->>>>>>> 735a392f
     },
     "space-before-function-paren": {
         options: {
@@ -169,18 +142,18 @@
             asyncArrow: "always",
             constructor: "never",
             method: "never",
-            named: "never"
-        }
+            named: "never",
+        },
     },
     "trailing-comma": {
         options: {
             esSpecCompliant: true,
             multiline: "always",
-            singleline: "never"
-        }
+            singleline: "never",
+        },
     },
     "triple-equals": {
-        options: ["allow-null-check"]
+        options: ["allow-null-check"],
     },
     typedef: false,
     "typedef-whitespace": {
@@ -190,26 +163,22 @@
                 "index-signature": "nospace",
                 parameter: "nospace",
                 "property-declaration": "nospace",
-                "variable-declaration": "nospace"
+                "variable-declaration": "nospace",
             },
             {
                 "call-signature": "onespace",
                 "index-signature": "onespace",
                 parameter: "onespace",
                 "property-declaration": "onespace",
-                "variable-declaration": "onespace"
-            }
-        ]
+                "variable-declaration": "onespace",
+            },
+        ],
     },
     "typeof-compare": false, // deprecated in TSLint 5.9.0
     "unified-signatures": true,
     "use-isnan": true,
     "variable-name": {
-<<<<<<< HEAD
-        options: ["ban-keywords", "check-format", "allow-pascal-case"]
-=======
         options: ["ban-keywords", "check-format", "allow-pascal-case"],
->>>>>>> 735a392f
     },
     whitespace: {
         options: [
@@ -218,17 +187,13 @@
             "check-operator",
             "check-separator",
             "check-type",
-            "check-typecast"
-        ]
-    }
+            "check-typecast",
+        ],
+    },
 };
 export const jsRules = {
     align: {
-<<<<<<< HEAD
-        options: ["parameters", "statements"]
-=======
         options: ["parameters", "statements"],
->>>>>>> 735a392f
     },
     "class-name": true,
     curly: true,
@@ -236,16 +201,12 @@
     forin: true,
     "import-spacing": true,
     indent: {
-<<<<<<< HEAD
-        options: ["spaces"]
-=======
         options: ["spaces"],
->>>>>>> 735a392f
     },
     "jsdoc-format": true,
     "label-position": true,
     "max-line-length": {
-        options: [120]
+        options: [120],
     },
     "new-parens": true,
     "no-arg": true,
@@ -275,26 +236,18 @@
             "check-else",
             "check-finally",
             "check-open-brace",
-            "check-whitespace"
-        ]
+            "check-whitespace",
+        ],
     },
     "one-variable-per-declaration": {
-        options: ["ignore-for-loop"]
+        options: ["ignore-for-loop"],
     },
     quotemark: {
-<<<<<<< HEAD
-        options: ["double", "avoid-escape"]
-    },
-    radix: true,
-    semicolon: {
-        options: ["always"]
-=======
         options: ["double", "avoid-escape"],
     },
     radix: true,
     semicolon: {
         options: ["always"],
->>>>>>> 735a392f
     },
     "space-before-function-paren": {
         options: {
@@ -302,25 +255,21 @@
             asyncArrow: "always",
             constructor: "never",
             method: "never",
-            named: "never"
-        }
+            named: "never",
+        },
     },
     "trailing-comma": {
         options: {
             multiline: "always",
-            singleline: "never"
-        }
+            singleline: "never",
+        },
     },
     "triple-equals": {
-        options: ["allow-null-check"]
+        options: ["allow-null-check"],
     },
     "use-isnan": true,
     "variable-name": {
-<<<<<<< HEAD
-        options: ["ban-keywords", "check-format", "allow-pascal-case"]
-=======
         options: ["ban-keywords", "check-format", "allow-pascal-case"],
->>>>>>> 735a392f
     },
     whitespace: {
         options: [
@@ -329,7 +278,7 @@
             "check-operator",
             "check-separator",
             "check-type",
-            "check-typecast"
-        ]
-    }
+            "check-typecast",
+        ],
+    },
 };