--- conflicted
+++ resolved
@@ -66,13 +66,10 @@
 
     // added in v5.8
     "no-duplicate-switch-case": true,
-<<<<<<< HEAD
-    "no-return-await": true,
-=======
     "jsdoc-format": {
         options: "check-multiline-start",
     },
->>>>>>> c434183c
+    "no-return-await": true,
 };
 // tslint:enable object-literal-sort-keys
 
