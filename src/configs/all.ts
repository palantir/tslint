--- conflicted
+++ resolved
@@ -31,17 +31,13 @@
             ["Object", "Avoid using the `Object` type. Did you mean `object`?"],
             [
                 "Function",
-<<<<<<< HEAD
-                "Avoid using the `Function` type. Prefer a specific function type, like `() => void`."
-=======
                 "Avoid using the `Function` type. Prefer a specific function type, like `() => void`.",
->>>>>>> 191f5e45
             ],
             ["Boolean", "Avoid using the `Boolean` type. Did you mean `boolean`?"],
             ["Number", "Avoid using the `Number` type. Did you mean `number`?"],
             ["String", "Avoid using the `String` type. Did you mean `string`?"],
-            ["Symbol", "Avoid using the `Symbol` type. Did you mean `symbol`?"]
-        ]
+            ["Symbol", "Avoid using the `Symbol` type. Did you mean `symbol`?"],
+        ],
     },
     "ban-ts-ignore": true,
     "member-access": [true, "check-accessor", "check-constructor", "check-parameter-property"],
@@ -49,13 +45,8 @@
         true,
         {
             order: "statics-first",
-<<<<<<< HEAD
-            alphabetize: true
-        }
-=======
             alphabetize: true,
         },
->>>>>>> 191f5e45
     ],
     "no-any": true,
     "no-empty-interface": true,
@@ -81,7 +72,7 @@
         "arrow-parameter",
         "property-declaration",
         "variable-declaration",
-        "member-variable-declaration"
+        "member-variable-declaration",
     ],
     "typedef-whitespace": [
         true,
@@ -90,15 +81,15 @@
             "index-signature": "nospace",
             parameter: "nospace",
             "property-declaration": "nospace",
-            "variable-declaration": "nospace"
+            "variable-declaration": "nospace",
         },
         {
             "call-signature": "onespace",
             "index-signature": "onespace",
             parameter: "onespace",
             "property-declaration": "onespace",
-            "variable-declaration": "onespace"
-        }
+            "variable-declaration": "onespace",
+        },
     ],
     "unified-signatures": true,
 
@@ -108,10 +99,7 @@
     "ban-comma-operator": true,
     curly: true,
     forin: true,
-<<<<<<< HEAD
     "function-constructor": true,
-=======
->>>>>>> 191f5e45
     // "import-blacklist": no sensible default
     "label-position": true,
     "no-arg": true,
@@ -183,13 +171,8 @@
         {
             esSpecCompliant: true,
             multiline: "always",
-<<<<<<< HEAD
-            singleline: "never"
-        }
-=======
             singleline: "never",
         },
->>>>>>> 191f5e45
     ],
 
     // Style
@@ -236,7 +219,7 @@
         "check-else",
         "check-finally",
         "check-open-brace",
-        "check-whitespace"
+        "check-whitespace",
     ],
     "one-variable-per-declaration": true,
     "ordered-imports": [
@@ -244,13 +227,8 @@
         {
             "import-sources-order": "case-insensitive",
             "named-imports-order": "case-insensitive",
-<<<<<<< HEAD
-            "module-source-path": "full"
-        }
-=======
             "module-source-path": "full",
         },
->>>>>>> 191f5e45
     ],
     "prefer-function-over-method": true,
     "prefer-method-signature": true,
@@ -268,13 +246,8 @@
             asyncArrow: "always",
             constructor: "never",
             method: "never",
-<<<<<<< HEAD
-            named: "never"
-        }
-=======
             named: "never",
         },
->>>>>>> 191f5e45
     ],
     "space-within-parens": [true, 0],
     "switch-final-break": true,
@@ -291,8 +264,8 @@
         "check-typecast",
         "check-preblock",
         "check-type-operator",
-        "check-rest-spread"
-    ]
+        "check-rest-spread",
+    ],
 };
 
 export const RULES_EXCLUDED_FROM_ALL_CONFIG = [
@@ -302,11 +275,7 @@
     "noInvalidThis",
     "noSwitchCaseFallThrough",
     "typeofCompare",
-<<<<<<< HEAD
-    "noUnusedVariable"
-=======
     "noUnusedVariable",
->>>>>>> 191f5e45
 ];
 
 // Exclude typescript-only rules from jsRules, otherwise it's identical.
