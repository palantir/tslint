--- conflicted
+++ resolved
@@ -178,11 +178,8 @@
     "no-unnecessary-callback-wrapper": true,
     "no-unnecessary-initializer": true,
     "no-unnecessary-qualifier": true,
-<<<<<<< HEAD
     "no-unnecessary-type-assertion": true,
-=======
     "number-literal-format": true,
->>>>>>> 33e672f6
     "object-literal-key-quotes": [true, "consistent-as-needed"],
     "object-literal-shorthand": true,
     "one-line": [true,
