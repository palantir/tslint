--- conflicted
+++ resolved
@@ -52,17 +52,8 @@
             fixLines.push("");   // add a blank line between fixes and failures
         }
 
-<<<<<<< HEAD
-        return fixLines.concat(this.mapToMessages(failures))
-          .join("\n") + "\n";
-
-    }
-
     private mapToMessages(failures: RuleFailure[]): string[] {
         return failures.map((failure: RuleFailure) => {
-=======
-        const errorLines = failures.map((failure: RuleFailure) => {
->>>>>>> b20dfce3
             const fileName = failure.getFileName();
             const failureString = failure.getFailure();
 
