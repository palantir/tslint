/**
 * @license
 * Copyright 2013 Palantir Technologies, Inc.
 *
 * Licensed under the Apache License, Version 2.0 (the "License");
 * you may not use this file except in compliance with the License.
 * You may obtain a copy of the License at
 *
 *     http://www.apache.org/licenses/LICENSE-2.0
 *
 * Unless required by applicable law or agreed to in writing, software
 * distributed under the License is distributed on an "AS IS" BASIS,
 * WITHOUT WARRANTIES OR CONDITIONS OF ANY KIND, either express or implied.
 * See the License for the specific language governing permissions and
 * limitations under the License.
 */

import * as fs from "fs";
import * as yaml from "js-yaml";
import * as os from "os";
import * as path from "path";
import * as resolve from "resolve";
import { FatalError, showWarningOnce } from "./error";

import { IOptions, RuleSeverity } from "./language/rule/rule";
import { arrayify, hasOwnProperty, stripComments } from "./utils";

export interface IConfigurationFile {
    /**
     * The severity that is applied to rules in _this_ config with `severity === "default"`.
     * Not inherited.
     */
    defaultSeverity?: RuleSeverity;

    /**
     * An array of config files whose rules are inherited by this config file.
     */
    extends: string[];

    /**
     * Rules that are used to lint to JavaScript files.
     */
    jsRules: Map<string, Partial<IOptions>>;

    /**
     * A subset of the CLI options.
     */
    linterOptions?: Partial<{
        exclude: string[];
    }>;

    /**
     * Directories containing custom rules. Resolved using node module semantics.
     */
    rulesDirectory: string[];

    /**
     * Rules that are used to lint TypeScript files.
     */
    rules: Map<string, Partial<IOptions>>;
}

export interface IConfigurationLoadResult {
    path?: string;
    results?: IConfigurationFile;
}

// Note: eslint prefers yaml over json, while tslint prefers json over yaml
// for backward-compatibility.
export const JSON_CONFIG_FILENAME = "tslint.json";
/** @deprecated use `JSON_CONFIG_FILENAME` or `CONFIG_FILENAMES` instead. */
export const CONFIG_FILENAME = JSON_CONFIG_FILENAME;
export const CONFIG_FILENAMES = [JSON_CONFIG_FILENAME, "tslint.yaml", "tslint.yml"];

export const DEFAULT_CONFIG: IConfigurationFile = {
    defaultSeverity: "error",
    extends: ["tslint:recommended"],
    jsRules: new Map<string, Partial<IOptions>>(),
    rules: new Map<string, Partial<IOptions>>(),
    rulesDirectory: [],
};

export const EMPTY_CONFIG: IConfigurationFile = {
    defaultSeverity: "error",
    extends: [],
    jsRules: new Map<string, Partial<IOptions>>(),
    rules: new Map<string, Partial<IOptions>>(),
    rulesDirectory: [],
};

const BUILT_IN_CONFIG = /^tslint:(.*)$/;

/**
 * Searches for a TSLint configuration and returns the data from the config.
 * @param configFile A path to a config file, this can be null if the location of a config is not known
 * @param inputFilePath A path containing the current file being linted. This is the starting location
 * of the search for a configuration.
 * @returns Load status for a TSLint configuration object
 */
export function findConfiguration(configFile: string | null, inputFilePath: string): IConfigurationLoadResult;
export function findConfiguration(configFile: string, inputFilePath?: string): IConfigurationLoadResult;
export function findConfiguration(configFile: string | null, inputFilePath?: string): IConfigurationLoadResult {
    const configPath = findConfigurationPath(configFile, inputFilePath!);
    const loadResult: IConfigurationLoadResult = { path: configPath };

    try {
        loadResult.results = loadConfigurationFromPath(configPath);
        return loadResult;
    } catch (error) {
        throw new FatalError(`Failed to load ${configPath}: ${(error as Error).message}`, error as Error);
    }
}

/**
 * Searches for a TSLint configuration and returns the path to it.
 * Could return undefined if not configuration is found.
 * @param suppliedConfigFilePath A path to an known config file supplied by a user. Pass null here if
 * the location of the config file is not known and you want to search for one.
 * @param inputFilePath A path to the current file being linted. This is the starting location
 * of the search for a configuration.
 * @returns An absolute path to a tslint.json or tslint.yml or tslint.yaml file
 * or undefined if neither can be found.
 */
export function findConfigurationPath(suppliedConfigFilePath: string | null, inputFilePath: string): string | undefined;
export function findConfigurationPath(suppliedConfigFilePath: string, inputFilePath?: string): string | undefined;
export function findConfigurationPath(suppliedConfigFilePath: string | null, inputFilePath?: string): string | undefined {
    if (suppliedConfigFilePath != undefined) {
        if (!fs.existsSync(suppliedConfigFilePath)) {
            throw new FatalError(`Could not find config file at: ${path.resolve(suppliedConfigFilePath)}`);
        } else {
            return path.resolve(suppliedConfigFilePath);
        }
    } else {
        // convert to dir if it's a file or doesn't exist
        let useDirName = false;
        try {
            const stats = fs.statSync(inputFilePath!);
            if (stats.isFile()) {
                useDirName = true;
            }
        } catch (e) {
            // throws if file doesn't exist
            useDirName = true;
        }
        if (useDirName) {
            inputFilePath = path.dirname(inputFilePath!);
        }

        // search for tslint.json from input file location
        let configFilePath = findup(CONFIG_FILENAMES, path.resolve(inputFilePath!));
        if (configFilePath !== undefined) {
            return configFilePath;
        }

        // search for tslint.json in home directory
        const homeDir = os.homedir();
        for (const configFilename of CONFIG_FILENAMES) {
            configFilePath = path.join(homeDir, configFilename);
            if (fs.existsSync(configFilePath)) {
                return path.resolve(configFilePath);
            }
        }
        // no path could be found
        return undefined;
    }
}

/**
 * Find a file by names in a directory or any ancestor directory.
 * Will try each filename in filenames before recursing to a parent directory.
 * This is case-insensitive, so it can find 'TsLiNt.JsOn' when searching for 'tslint.json'.
 */
function findup(filenames: string[], directory: string): string | undefined {
    while (true) {
        const res = findFile(directory);
        if (res !== undefined) {
            return path.join(directory, res);
        }

        const parent = path.dirname(directory);
        if (parent === directory) {
            return undefined;
        }
        directory = parent;
    }

    function findFile(cwd: string): string | undefined {
        const dirFiles = fs.readdirSync(cwd);
        for (const filename of filenames) {
            const index = dirFiles.indexOf(filename);
            if (index > -1) {
                return filename;
            }
            // TODO: remove in v6.0.0
            // Try reading in the entire directory and looking for a file with different casing.
            const result = dirFiles.find((entry) => entry.toLowerCase() === filename);
            if (result !== undefined) {
                showWarningOnce(`Using mixed case ${filename} is deprecated. Found: ${path.join(cwd, result)}`);
                return result;
            }
        }
        return undefined;
    }
}

/**
 * Used Node semantics to load a configuration file given configFilePath.
 * For example:
 * '/path/to/config' will be treated as an absolute path
 * './path/to/config' will be treated as a relative path
 * 'path/to/config' will attempt to load a to/config file inside a node module named path
 * @param configFilePath The configuration to load
 * @param originalFilePath The entry point configuration file
 * @returns a configuration object for TSLint loaded from the file at configFilePath
 */
export function loadConfigurationFromPath(configFilePath?: string, originalFilePath = configFilePath) {
    if (configFilePath == undefined) {
        return DEFAULT_CONFIG;
    } else {
        const resolvedConfigFilePath = resolveConfigurationPath(configFilePath);
        const resolvedConfigFileExt = path.extname(resolvedConfigFilePath);
        let rawConfigFile: RawConfigFile;
        if (/\.(json|ya?ml)/.test(resolvedConfigFileExt)) {
            const fileContent = fs.readFileSync(resolvedConfigFilePath, "utf8").replace(/^\uFEFF/, "");
            try {
                if (resolvedConfigFileExt === ".json") {
                    rawConfigFile = JSON.parse(stripComments(fileContent)) as RawConfigFile;
                } else {
                    // choose this branch only if /\.ya?ml/.test(resolvedConfigFileExt) === true
                    rawConfigFile = yaml.safeLoad(fileContent, {
                        // Note: yaml.LoadOptions expects a schema value of type "any",
                        // but this trips up the no-unsafe-any rule.
                        // tslint:disable-next-line:no-unsafe-any
                        schema: yaml.JSON_SCHEMA,
                        strict: true,
                    }) as RawConfigFile;
                }
            } catch (e) {
                const error = e as Error;
                // include the configuration file being parsed in the error since it may differ from the directly referenced config
                throw configFilePath === originalFilePath ? error : new Error(`${error.message} in ${configFilePath}`);
            }
        } else {
            rawConfigFile = require(resolvedConfigFilePath) as RawConfigFile;
            delete (require.cache as { [key: string]: any })[resolvedConfigFilePath];
        }

        const configFileDir = path.dirname(resolvedConfigFilePath);
        const configFile = parseConfigFile(rawConfigFile, configFileDir);

        // load configurations, in order, using their identifiers or relative paths
        // apply the current configuration last by placing it last in this array
        const configs: IConfigurationFile[] = configFile.extends.map((name) => {
            const nextConfigFilePath = resolveConfigurationPath(name, configFileDir);
            return loadConfigurationFromPath(nextConfigFilePath, originalFilePath);
        }).concat([configFile]);

        return configs.reduce(extendConfigurationFile, EMPTY_CONFIG);
    }
}

/**
 * Resolve configuration file path or node_module reference
 * @param filePath Relative ("./path"), absolute ("/path"), node module ("path"), or built-in ("tslint:path")
 */
function resolveConfigurationPath(filePath: string, relativeTo?: string) {
    const matches = filePath.match(BUILT_IN_CONFIG);
    const isBuiltInConfig = matches !== null && matches.length > 0;
    if (isBuiltInConfig) {
        const configName = matches![1];
        try {
            return require.resolve(`./configs/${configName}`);
        } catch (err) {
            throw new Error(`${filePath} is not a built-in config, try "tslint:recommended" instead.`);
        }
    }

    const basedir = relativeTo !== undefined ? relativeTo : process.cwd();
    try {
        return resolve.sync(filePath, { basedir });
    } catch (err) {
        try {
            return require.resolve(filePath);
        } catch (err) {
            throw new Error(`Invalid "extends" configuration value - could not require "${filePath}". ` +
                "Review the Node lookup algorithm (https://nodejs.org/api/modules.html#modules_all_together) " +
                "for the approximate method TSLint uses to find the referenced configuration file.");
        }
    }
}

export function extendConfigurationFile(targetConfig: IConfigurationFile,
                                        nextConfigSource: IConfigurationFile): IConfigurationFile {

    function combineProperties<T>(targetProperty: T | undefined, nextProperty: T | undefined): T {
        const combinedProperty: { [key: string]: any } = {};
        add(targetProperty);
        // next config source overwrites the target config object
        add(nextProperty);
        return combinedProperty as T;

        function add(property: T | undefined): void {
            if (property !== undefined) {
                for (const name in property) {
                    if (hasOwnProperty(property, name)) {
                        combinedProperty[name] = property[name];
                    }
                }
            }
        }
    }

    function combineMaps(target: Map<string, Partial<IOptions>>, next: Map<string, Partial<IOptions>>) {
        const combined = new Map<string, Partial<IOptions>>();
        target.forEach((options, ruleName) => {
            combined.set(ruleName, options);
        });
        next.forEach((options, ruleName) => {
            const combinedRule = combined.get(ruleName);
            if (combinedRule !== undefined) {
                combined.set(ruleName, combineProperties(combinedRule, options));
            } else {
                combined.set(ruleName, options);
            }
        });
        return combined;
    }

    const combinedRulesDirs = targetConfig.rulesDirectory.concat(nextConfigSource.rulesDirectory);
    const dedupedRulesDirs = Array.from(new Set(combinedRulesDirs));

    return {
        extends: [],
        jsRules: combineMaps(targetConfig.jsRules, nextConfigSource.jsRules),
        linterOptions: combineProperties(targetConfig.linterOptions, nextConfigSource.linterOptions),
        rules: combineMaps(targetConfig.rules, nextConfigSource.rules),
        rulesDirectory: dedupedRulesDirs,
    };
}

<<<<<<< HEAD
function getHomeDir(): string | undefined {
    const environment = global.process.env as { [key: string]: string };
    const paths: string[] = [
        environment.USERPROFILE,
        environment.HOME,
        environment.HOMEPATH,
        environment.HOMEDRIVE + environment.HOMEPATH,
    ];

    for (const homePath of paths) {
        if (homePath !== undefined && fs.existsSync(homePath)) {
            return homePath;
        }
    }

    return undefined;
}

/**
 * returns the absolute path (contrary to what the name implies)
 *
 * @deprecated use `path.resolve` instead
 */
=======
// returns the absolute path (contrary to what the name implies)
>>>>>>> 7a9f177d
export function getRelativePath(directory?: string | null, relativeTo?: string) {
    if (directory != undefined) {
        const basePath = relativeTo !== undefined ? relativeTo : process.cwd();
        return path.resolve(basePath, directory);
    }
    return undefined;
}

// check if directory should be used as path or if it should be resolved like a module
// matches if directory starts with '/', './', '../', 'node_modules/' or equals '.' or '..'
export function useAsPath(directory: string) {
    return /^(?:\.?\.?(?:\/|$)|node_modules\/)/.test(directory);
}

/**
 * @param directories A path(s) to a directory of custom rules
 * @param relativeTo A path that directories provided are relative to.
 * For example, if the directories come from a tslint.json file, this path
 * should be the path to the tslint.json file.
 * @return An array of absolute paths to directories potentially containing rules
 */
export function getRulesDirectories(directories?: string | string[], relativeTo?: string): string[] {
    return arrayify(directories)
        .map((dir) => {
            if (!useAsPath(dir)) {
                try {
                    return path.dirname(resolve.sync(dir, { basedir: relativeTo }));
                } catch (err) {
                    // swallow error and fallback to using directory as path
                }
            }

            const absolutePath = relativeTo === undefined ? path.resolve(dir) : path.resolve(relativeTo, dir);
            if (absolutePath !== undefined) {
                if (!fs.existsSync(absolutePath)) {
                    throw new FatalError(`Could not find custom rule directory: ${dir}`);
                }
            }
            return absolutePath;
        });
}

/**
 * Parses the options of a single rule and upgrades legacy settings such as `true`, `[true, "option"]`
 *
 * @param ruleConfigValue The raw option setting of a rule
 */
function parseRuleOptions(ruleConfigValue: RawRuleConfig, rawDefaultRuleSeverity: string | undefined): Partial<IOptions> {
    let ruleArguments: any[] | undefined;
    let defaultRuleSeverity: RuleSeverity = "error";

    if (rawDefaultRuleSeverity !== undefined) {
        switch (rawDefaultRuleSeverity.toLowerCase()) {
            case "warn":
            case "warning":
                defaultRuleSeverity = "warning";
                break;
            case "off":
            case "none":
                defaultRuleSeverity = "off";
                break;
            default:
                defaultRuleSeverity = "error";
        }
    }

    let ruleSeverity = defaultRuleSeverity;

    if (ruleConfigValue == undefined) {
        ruleArguments = [];
        ruleSeverity = "off";
    } else if (Array.isArray(ruleConfigValue)) {
        if (ruleConfigValue.length > 0) {
            // old style: array
            ruleArguments = ruleConfigValue.slice(1);
            ruleSeverity = ruleConfigValue[0] === true ? defaultRuleSeverity : "off";
        }
    } else if (typeof ruleConfigValue === "boolean") {
        // old style: boolean
        ruleArguments = [];
        ruleSeverity = ruleConfigValue ? defaultRuleSeverity : "off";
    } else if (typeof ruleConfigValue === "object") {
        if (ruleConfigValue.severity !== undefined) {
            switch (ruleConfigValue.severity.toLowerCase()) {
                case "default":
                    ruleSeverity = defaultRuleSeverity;
                    break;
                case "error":
                    ruleSeverity = "error";
                    break;
                case "warn":
                case "warning":
                    ruleSeverity = "warning";
                    break;
                case "off":
                case "none":
                    ruleSeverity = "off";
                    break;
                default:
                    console.warn(`Invalid severity level: ${ruleConfigValue.severity}`);
                    ruleSeverity = defaultRuleSeverity;
            }
        }
        if (ruleConfigValue.options != undefined) {
            ruleArguments = arrayify(ruleConfigValue.options);
        }
    }

    return {
        ruleArguments,
        ruleSeverity,
    };
}

export interface RawConfigFile {
    extends?: string | string[];
    linterOptions?: IConfigurationFile["linterOptions"];
    rulesDirectory?: string | string[];
    defaultSeverity?: string;
    rules?: RawRulesConfig;
    jsRules?: RawRulesConfig;
}
export interface RawRulesConfig {
    [key: string]: RawRuleConfig;
}
export type RawRuleConfig = null | undefined | boolean | any[] | {
    severity?: RuleSeverity | "warn" | "none" | "default";
    options?: any;
};

/**
 * Parses a config file and normalizes legacy config settings
 *
 * @param configFile The raw object read from the JSON of a config file
 * @param configFileDir The directory of the config file
 */
export function parseConfigFile(configFile: RawConfigFile, configFileDir?: string): IConfigurationFile {
    return {
        extends: arrayify(configFile.extends),
        jsRules: parseRules(configFile.jsRules),
        linterOptions: parseLinterOptions(configFile.linterOptions),
        rules: parseRules(configFile.rules),
        rulesDirectory: getRulesDirectories(configFile.rulesDirectory, configFileDir),
    };

    function parseRules(config: RawRulesConfig | undefined): Map<string, Partial<IOptions>> {
        const map = new Map<string, Partial<IOptions>>();
        if (config !== undefined) {
            for (const ruleName in config) {
                if (hasOwnProperty(config, ruleName)) {
                    map.set(ruleName, parseRuleOptions(config[ruleName], configFile.defaultSeverity));
                }
            }
        }
        return map;
    }

    function parseLinterOptions(raw: RawConfigFile["linterOptions"]): IConfigurationFile["linterOptions"] {
        if (raw === undefined || raw.exclude === undefined) {
            return {};
        }
        return {
            exclude: arrayify(raw.exclude).map(
                (pattern) => configFileDir === undefined ? path.resolve(pattern) : path.resolve(configFileDir, pattern),
            ),
        };
    }
}

/**
 * Fills in default values for `IOption` properties and outputs an array of `IOption`
 */
export function convertRuleOptions(ruleConfiguration: Map<string, Partial<IOptions>>): IOptions[] {
    const output: IOptions[] = [];
    ruleConfiguration.forEach(({ ruleArguments, ruleSeverity }, ruleName) => {
        const options: IOptions = {
            disabledIntervals: [], // deprecated, so just provide an empty array.
            ruleArguments: ruleArguments != undefined ? ruleArguments : [],
            ruleName,
            ruleSeverity: ruleSeverity != undefined ? ruleSeverity : "error",
        };
        output.push(options);
    });
    return output;
}<|MERGE_RESOLUTION|>--- conflicted
+++ resolved
@@ -338,7 +338,6 @@
     };
 }
 
-<<<<<<< HEAD
 function getHomeDir(): string | undefined {
     const environment = global.process.env as { [key: string]: string };
     const paths: string[] = [
@@ -362,9 +361,6 @@
  *
  * @deprecated use `path.resolve` instead
  */
-=======
-// returns the absolute path (contrary to what the name implies)
->>>>>>> 7a9f177d
 export function getRelativePath(directory?: string | null, relativeTo?: string) {
     if (directory != undefined) {
         const basePath = relativeTo !== undefined ? relativeTo : process.cwd();
