--- conflicted
+++ resolved
@@ -169,13 +169,8 @@
                 throw configFilePath === originalFilePath ? error : new Error(`${error.message} in ${configFilePath}`);
             }
         } else {
-<<<<<<< HEAD
-            rawConfigFile = require(resolvedConfigFilePath); // tslint:disable-line no-var-requires
-            delete require.cache[resolvedConfigFilePath];
-=======
-            rawConfigFile = require(resolvedConfigFilePath) as RawConfigFile;
+            rawConfigFile = require(resolvedConfigFilePath) as RawConfigFile; // tslint:disable-line no-var-requires
             delete (require.cache as { [key: string]: any })[resolvedConfigFilePath]; // tslint:disable-line no-unsafe-any (Fixed in 5.2)
->>>>>>> 3cd1fc9e
         }
 
         const configFileDir = path.dirname(resolvedConfigFilePath);
