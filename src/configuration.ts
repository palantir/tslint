--- conflicted
+++ resolved
@@ -157,15 +157,9 @@
         let rawConfigFile: RawConfigFile;
         if (path.extname(resolvedConfigFilePath) === ".json") {
             const fileContent = stripComments(fs.readFileSync(resolvedConfigFilePath)
-<<<<<<< HEAD
-            .toString()
-            .replace(/^\uFEFF/, ""));
-            rawConfigFile = parseJson(fileContent, configFilePath, originalFilePath);
-=======
                 .toString()
                 .replace(/^\uFEFF/, ""));
-            rawConfigFile = JSON.parse(fileContent) as RawConfigFile;
->>>>>>> d6c4391f
+            rawConfigFile = parseJson(fileContent, configFilePath, originalFilePath) as RawConfigFile;
         } else {
             rawConfigFile = require(resolvedConfigFilePath) as RawConfigFile;
             delete (require.cache as { [key: string]: any })[resolvedConfigFilePath]; // tslint:disable-line no-unsafe-any (Fixed in 5.2)
