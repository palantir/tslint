--- conflicted
+++ resolved
@@ -1558,14 +1558,14 @@
     "typescriptOnly": true
   },
   {
-<<<<<<< HEAD
     "ruleName": "unified-signatures",
     "description": "Warns for any two overloads that could be unified into one by using a union or an optional/rest parameter.",
     "optionsDescription": "Not configurable.",
     "options": null,
     "type": "typescript",
     "typescriptOnly": true
-=======
+  },
+  {
     "ruleName": "typeof-compare",
     "description": "Makes sure result of `typeof` is compared to correct string values",
     "optionsDescription": "",
@@ -1573,7 +1573,6 @@
     "optionExamples": [],
     "type": "functionality",
     "typescriptOnly": false
->>>>>>> d25842e3
   },
   {
     "ruleName": "use-isnan",
