{
  "name": "tslint",
  "version": "5.2.0",
  "description": "An extensible static analysis linter for the TypeScript language",
  "bin": {
    "tslint": "./bin/tslint"
  },
  "main": "./lib/index.js",
  "typings": "./lib/index.d.ts",
  "repository": {
    "type": "git",
    "url": "https://github.com/palantir/tslint.git"
  },
  "keywords": [
    "cli",
    "typescript",
    "linter"
  ],
  "scripts": {
    "clean": "npm-run-all -p clean:core clean:test",
    "clean:core": "rimraf lib",
    "clean:test": "rimraf build && rimraf test/config/node_modules",
    "docs": "node scripts/buildDocs.js",
    "compile": "npm-run-all -p compile:core compile:test -s compile:scripts",
    "compile:core": "tsc -p src",
    "compile:scripts": "tsc -p scripts",
    "compile:test": "tsc -p test",
    "lint": "npm-run-all -p lint:global lint:from-bin",
    "lint:global": "tslint --project test/tsconfig.json --format stylish --type-check # test includes 'src' too",
    "lint:from-bin": "node bin/tslint --project test/tsconfig.json --format stylish --type-check",
    "test": "npm-run-all test:pre -p test:mocha test:rules",
    "test:pre": "cd ./test/config && npm install",
    "test:mocha": "mocha --reporter spec --colors \"build/test/**/*Tests.js\"",
    "test:rules": "node ./build/test/ruleTestRunner.js",
    "verify": "npm-run-all clean compile lint test docs",
    "coverage": "rimraf coverage .nyc_output && nyc npm test"
  },
  "dependencies": {
    "babel-code-frame": "^6.22.0",
    "colors": "^1.1.2",
    "commander": "^2.9.0",
    "diff": "^3.2.0",
    "findup-sync": "~0.3.0",
    "glob": "^7.1.1",
    "resolve": "^1.3.2",
    "semver": "^5.3.0",
    "tslib": "^1.6.0",
    "tsutils": "^1.8.0"
  },
  "peerDependencies": {
    "typescript": ">=2.1.0 || >=2.1.0-dev || >=2.2.0-dev || >=2.3.0-dev || >=2.4.0-dev"
  },
  "devDependencies": {
    "@types/babel-code-frame": "^6.20.0",
    "@types/chai": "^3.5.0",
<<<<<<< HEAD
    "@types/colors": "^0.6.33",
    "@types/commander": "^2.9.0",
=======
    "@types/colors": "^1.1.3",
>>>>>>> 0a4091c7
    "@types/diff": "0.0.31",
    "@types/findup-sync": "^0.3.29",
    "@types/glob": "^5.0.30",
    "@types/js-yaml": "^3.5.29",
    "@types/mocha": "^2.2.35",
<<<<<<< HEAD
    "@types/node": "^6.0.56",
=======
    "@types/node": "^7.0.16",
    "@types/optimist": "0.0.29",
>>>>>>> 0a4091c7
    "@types/resolve": "0.0.4",
    "@types/semver": "^5.3.30",
    "chai": "^3.5.0",
    "github": "^8.1.1",
    "js-yaml": "^3.7.0",
    "json-stringify-pretty-compact": "^1.0.3",
    "mocha": "^3.2.0",
    "npm-run-all": "^3.1.0",
    "nyc": "^10.2.0",
    "rimraf": "^2.5.4",
    "tslint": "latest",
    "tslint-test-config-non-relative": "file:test/external/tslint-test-config-non-relative",
    "typescript": "^2.3.0"
  },
  "license": "Apache-2.0",
  "engines": {
    "node": ">=4.1.2"
  }
}<|MERGE_RESOLUTION|>--- conflicted
+++ resolved
@@ -53,23 +53,14 @@
   "devDependencies": {
     "@types/babel-code-frame": "^6.20.0",
     "@types/chai": "^3.5.0",
-<<<<<<< HEAD
-    "@types/colors": "^0.6.33",
+    "@types/colors": "^1.1.3",
     "@types/commander": "^2.9.0",
-=======
-    "@types/colors": "^1.1.3",
->>>>>>> 0a4091c7
     "@types/diff": "0.0.31",
     "@types/findup-sync": "^0.3.29",
     "@types/glob": "^5.0.30",
     "@types/js-yaml": "^3.5.29",
     "@types/mocha": "^2.2.35",
-<<<<<<< HEAD
-    "@types/node": "^6.0.56",
-=======
     "@types/node": "^7.0.16",
-    "@types/optimist": "0.0.29",
->>>>>>> 0a4091c7
     "@types/resolve": "0.0.4",
     "@types/semver": "^5.3.30",
     "chai": "^3.5.0",
