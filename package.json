{
  "name": "tslint",
  "version": "5.1.0",
  "description": "An extensible static analysis linter for the TypeScript language",
  "bin": {
    "tslint": "./bin/tslint"
  },
  "main": "./lib/index.js",
  "typings": "./lib/index.d.ts",
  "repository": {
    "type": "git",
    "url": "https://github.com/palantir/tslint.git"
  },
  "keywords": [
    "cli",
    "typescript",
    "linter"
  ],
  "scripts": {
    "clean": "npm-run-all -p clean:core clean:test",
    "clean:core": "rimraf lib",
    "clean:test": "rimraf build && rimraf test/config/node_modules",
    "docs": "node scripts/buildDocs.js",
    "compile": "npm-run-all -p compile:core compile:test -s compile:scripts",
    "compile:core": "tsc -p src",
    "compile:scripts": "tsc -p scripts",
    "compile:test": "tsc -p test",
    "lint": "npm-run-all -p lint:global lint:from-bin",
    "lint:global": "tslint --project test/tsconfig.json --format stylish # test includes 'src' too",
    "lint:from-bin": "node bin/tslint --project test/tsconfig.json --format stylish",
    "test": "npm-run-all test:pre -p test:mocha test:rules",
    "test:pre": "cd ./test/config && npm install",
    "test:mocha": "mocha --reporter spec --colors \"build/test/**/*Tests.js\"",
    "test:rules": "node ./build/test/ruleTestRunner.js",
    "verify": "npm-run-all clean compile lint test docs",
    "coverage": "rimraf coverage .nyc_output && nyc npm test"
  },
  "dependencies": {
    "babel-code-frame": "^6.22.0",
    "colors": "^1.1.2",
    "diff": "^3.2.0",
    "findup-sync": "~0.3.0",
    "glob": "^7.1.1",
    "optimist": "~0.6.0",
    "resolve": "^1.3.2",
    "semver": "^5.3.0",
    "tsutils": "^1.6.0"
  },
  "peerDependencies": {
    "typescript": ">=2.1.0 || >=2.1.0-dev || >=2.2.0-dev || >=2.3.0-dev || >=2.4.0-dev"
  },
  "devDependencies": {
    "@types/babel-code-frame": "^6.20.0",
    "@types/chai": "~3.4.34",
    "@types/colors": "^0.6.33",
    "@types/diff": "0.0.31",
    "@types/findup-sync": "^0.3.29",
    "@types/github": "^0.0.0",
    "@types/glob": "^5.0.30",
    "@types/js-yaml": "^3.5.29",
    "@types/mocha": "^2.2.35",
    "@types/node": "^6.0.56",
    "@types/optimist": "0.0.29",
    "@types/resolve": "0.0.4",
    "@types/semver": "^5.3.30",
    "chai": "^3.5.0",
    "github": "^8.1.1",
    "js-yaml": "^3.7.0",
    "json-stringify-pretty-compact": "^1.0.3",
    "mocha": "^3.2.0",
    "npm-run-all": "^3.1.0",
    "nyc": "^10.2.0",
    "rimraf": "^2.5.4",
    "tslint": "latest",
    "tslint-test-config-non-relative": "file:test/external/tslint-test-config-non-relative",
<<<<<<< HEAD
    "typescript": "next"
=======
    "typescript": "^2.2.2"
>>>>>>> 39e3f206
  },
  "license": "Apache-2.0",
  "engines": {
    "node": ">=4.1.2"
  }
}<|MERGE_RESOLUTION|>--- conflicted
+++ resolved
@@ -73,11 +73,7 @@
     "rimraf": "^2.5.4",
     "tslint": "latest",
     "tslint-test-config-non-relative": "file:test/external/tslint-test-config-non-relative",
-<<<<<<< HEAD
-    "typescript": "next"
-=======
-    "typescript": "^2.2.2"
->>>>>>> 39e3f206
+    "typescript": "^2.3.0"
   },
   "license": "Apache-2.0",
   "engines": {
