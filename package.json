--- conflicted
+++ resolved
@@ -45,13 +45,8 @@
     "minimatch": "^3.0.4",
     "resolve": "^1.3.2",
     "semver": "^5.3.0",
-<<<<<<< HEAD
     "tslib": "1.8",
-    "tsutils": "^2.12.0"
-=======
-    "tslib": "^1.7.1",
     "tsutils": "^2.12.1"
->>>>>>> c438890e
   },
   "peerDependencies": {
     "typescript": ">=2.1.0 || >=2.1.0-dev || >=2.2.0-dev || >=2.3.0-dev || >=2.4.0-dev || >=2.5.0-dev || >=2.6.0-dev || >=2.7.0-dev"
