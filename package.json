{
  "name": "tslint",
  "version": "5.2.0",
  "description": "An extensible static analysis linter for the TypeScript language",
  "bin": {
    "tslint": "./bin/tslint"
  },
  "main": "./lib/index.js",
  "typings": "./lib/index.d.ts",
  "repository": {
    "type": "git",
    "url": "https://github.com/palantir/tslint.git"
  },
  "keywords": [
    "cli",
    "typescript",
    "linter"
  ],
  "scripts": {
    "clean": "npm-run-all -p clean:core clean:test",
    "clean:core": "rimraf lib",
    "clean:test": "rimraf build && rimraf test/config/node_modules",
    "docs": "node scripts/buildDocs.js",
    "compile": "npm-run-all -p compile:core compile:test -s compile:scripts",
    "compile:core": "tsc -p src",
    "compile:scripts": "tsc -p scripts",
    "compile:test": "tsc -p test",
    "lint": "npm-run-all -p lint:global lint:from-bin",
    "lint:global": "tslint --project test/tsconfig.json --format stylish --type-check # test includes 'src' too",
    "lint:from-bin": "node bin/tslint --project test/tsconfig.json --format stylish --type-check",
    "test": "npm-run-all test:pre -p test:mocha test:rules",
    "test:pre": "cd ./test/config && npm install",
    "test:mocha": "mocha --reporter spec --colors \"build/test/**/*Tests.js\"",
    "test:rules": "node ./build/test/ruleTestRunner.js",
    "verify": "npm-run-all clean compile lint test docs",
    "coverage": "rimraf coverage .nyc_output && nyc npm test"
  },
  "dependencies": {
    "babel-code-frame": "^6.22.0",
    "colors": "^1.1.2",
    "diff": "^3.2.0",
    "glob": "^7.1.1",
    "optimist": "~0.6.0",
    "resolve": "^1.3.2",
    "semver": "^5.3.0",
    "tslib": "^1.6.0",
    "tsutils": "^1.8.0"
  },
  "peerDependencies": {
    "typescript": ">=2.1.0 || >=2.1.0-dev || >=2.2.0-dev || >=2.3.0-dev || >=2.4.0-dev"
  },
  "devDependencies": {
    "@types/babel-code-frame": "^6.20.0",
    "@types/chai": "^3.5.0",
    "@types/colors": "^1.1.3",
    "@types/diff": "0.0.31",
    "@types/glob": "^5.0.30",
    "@types/js-yaml": "^3.5.29",
    "@types/mocha": "^2.2.35",
    "@types/node": "^7.0.16",
    "@types/optimist": "0.0.29",
    "@types/resolve": "0.0.4",
    "@types/semver": "^5.3.30",
    "chai": "^3.5.0",
    "github": "^8.1.1",
    "js-yaml": "^3.7.0",
    "json-stringify-pretty-compact": "^1.0.3",
    "mocha": "^3.2.0",
    "npm-run-all": "^3.1.0",
    "nyc": "^10.2.0",
    "rimraf": "^2.5.4",
    "tslint": "latest",
    "tslint-test-config-non-relative": "file:test/external/tslint-test-config-non-relative",
<<<<<<< HEAD
    "typescript": "next"
=======
    "typescript": "^2.3.0"
>>>>>>> 2e9e87fa
  },
  "license": "Apache-2.0",
  "engines": {
    "node": ">=4.1.2"
  }
}<|MERGE_RESOLUTION|>--- conflicted
+++ resolved
@@ -71,11 +71,7 @@
     "rimraf": "^2.5.4",
     "tslint": "latest",
     "tslint-test-config-non-relative": "file:test/external/tslint-test-config-non-relative",
-<<<<<<< HEAD
-    "typescript": "next"
-=======
     "typescript": "^2.3.0"
->>>>>>> 2e9e87fa
   },
   "license": "Apache-2.0",
   "engines": {
