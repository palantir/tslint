--- conflicted
+++ resolved
@@ -44,11 +44,7 @@
     "optimist": "~0.6.0",
     "resolve": "^1.3.2",
     "semver": "^5.3.0",
-<<<<<<< HEAD
-    "tsutils": "^1.7.0"
-=======
     "tsutils": "^1.8.0"
->>>>>>> 39ceb6ce
   },
   "peerDependencies": {
     "typescript": ">=2.1.0 || >=2.1.0-dev || >=2.2.0-dev || >=2.3.0-dev || >=2.4.0-dev"
