{
  "name": "tslint",
  "version": "5.8.0",
  "description": "An extensible static analysis linter for the TypeScript language",
  "bin": {
    "tslint": "./bin/tslint"
  },
  "main": "./lib/index.js",
  "typings": "./lib/index.d.ts",
  "repository": {
    "type": "git",
    "url": "https://github.com/palantir/tslint.git"
  },
  "keywords": [
    "cli",
    "typescript",
    "linter"
  ],
  "scripts": {
    "clean": "npm-run-all -p clean:core clean:test",
    "clean:core": "rimraf lib",
    "clean:test": "rimraf build && rimraf test/config/node_modules",
    "docs": "node scripts/buildDocs.js",
    "compile": "npm-run-all -p compile:core compile:test -s compile:scripts",
    "compile:core": "tsc -p src",
    "compile:scripts": "tsc -p scripts",
    "compile:test": "tsc -p test",
    "lint": "npm-run-all -p lint:global lint:from-bin",
    "lint:global": "tslint --project test/tsconfig.json --format stylish # test includes 'src' too",
    "lint:from-bin": "node bin/tslint --project test/tsconfig.json --format stylish",
    "publish:local": "./scripts/npmPublish.sh",
    "test": "npm-run-all test:pre -p test:mocha test:rules",
    "test:pre": "cd ./test/config && npm install --no-save",
    "test:mocha": "mocha --reporter spec --colors \"build/test/**/*Tests.js\"",
    "test:rules": "node ./build/test/ruleTestRunner.js",
    "verify": "npm-run-all clean compile lint test docs",
    "coverage": "rimraf coverage .nyc_output && nyc npm test"
  },
  "dependencies": {
    "babel-code-frame": "^6.22.0",
    "builtin-modules": "^1.1.1",
    "chalk": "^2.1.0",
    "commander": "^2.9.0",
    "diff": "^3.2.0",
    "glob": "^7.1.1",
    "minimatch": "^3.0.4",
    "resolve": "^1.3.2",
    "semver": "^5.3.0",
<<<<<<< HEAD
    "tslib": "^1.8.0",
=======
    "tslib": "^1.8",
>>>>>>> a17cef5f
    "tsutils": "^2.12.1"
  },
  "peerDependencies": {
    "typescript": ">=2.1.0 || >=2.1.0-dev || >=2.2.0-dev || >=2.3.0-dev || >=2.4.0-dev || >=2.5.0-dev || >=2.6.0-dev || >=2.7.0-dev || >=2.8.0-dev"
  },
  "devDependencies": {
    "@types/babel-code-frame": "^6.20.0",
    "@types/chai": "^3.5.0",
    "@types/chalk": "^0.4.31",
    "@types/commander": "^2.9.0",
    "@types/diff": "^3.2.0",
    "@types/glob": "^5.0.30",
    "@types/js-yaml": "^3.5.31",
    "@types/minimatch": "^2.0.29",
    "@types/mocha": "^2.2.35",
    "@types/node": "^7.0.29",
    "@types/resolve": "^0.0.4",
    "@types/rimraf": "^2.0.2",
    "@types/semver": "^5.3.30",
    "chai": "^3.5.0",
    "github": "^8.2.1",
    "js-yaml": "^3.7.0",
    "json-stringify-pretty-compact": "^1.0.3",
    "mocha": "^3.2.0",
    "npm-run-all": "^4.0.2",
    "nyc": "^10.2.0",
    "rimraf": "^2.5.4",
    "ts-node": "^3.3.0",
    "tslint": "^5.7.0",
    "tslint-test-config-non-relative": "file:test/external/tslint-test-config-non-relative",
    "typescript": "^2.6.0-dev.20171014"
  },
  "license": "Apache-2.0",
  "engines": {
    "node": ">=4.1.2"
  }
}<|MERGE_RESOLUTION|>--- conflicted
+++ resolved
@@ -46,11 +46,7 @@
     "minimatch": "^3.0.4",
     "resolve": "^1.3.2",
     "semver": "^5.3.0",
-<<<<<<< HEAD
     "tslib": "^1.8.0",
-=======
-    "tslib": "^1.8",
->>>>>>> a17cef5f
     "tsutils": "^2.12.1"
   },
   "peerDependencies": {
