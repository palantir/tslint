{
  "name": "tslint",
  "version": "5.1.0",
  "description": "An extensible static analysis linter for the TypeScript language",
  "bin": {
    "tslint": "./bin/tslint"
  },
  "main": "./lib/index.js",
  "typings": "./lib/index.d.ts",
  "repository": {
    "type": "git",
    "url": "https://github.com/palantir/tslint.git"
  },
  "keywords": [
    "cli",
    "typescript",
    "linter"
  ],
  "scripts": {
    "clean": "npm-run-all -p clean:core clean:test",
    "clean:core": "rimraf lib",
    "clean:test": "rimraf build && rimraf test/config/node_modules",
    "docs": "node scripts/buildDocs.js",
    "compile": "npm-run-all -p compile:core compile:test -s compile:scripts",
    "compile:core": "tsc -p src",
    "compile:scripts": "tsc -p scripts",
    "compile:test": "tsc -p test",
    "lint": "npm-run-all -p lint:global lint:from-bin",
    "lint:global": "tslint --project test/tsconfig.json --format stylish --type-check # test includes 'src' too",
    "lint:from-bin": "node bin/tslint --project test/tsconfig.json --format stylish --type-check",
    "test": "npm-run-all test:pre -p test:mocha test:rules",
    "test:pre": "cd ./test/config && npm install",
    "test:mocha": "mocha --reporter spec --colors \"build/test/**/*Tests.js\"",
    "test:rules": "node ./build/test/ruleTestRunner.js",
    "verify": "npm-run-all clean compile lint test docs",
    "coverage": "rimraf coverage .nyc_output && nyc npm test"
  },
  "dependencies": {
    "babel-code-frame": "^6.22.0",
    "colors": "^1.1.2",
    "diff": "^3.2.0",
    "findup-sync": "~0.3.0",
    "glob": "^7.1.1",
    "optimist": "~0.6.0",
    "resolve": "^1.3.2",
    "semver": "^5.3.0",
<<<<<<< HEAD
    "tslib": "^1.6.0",
    "tsutils": "^1.4.0"
=======
    "tsutils": "^1.8.0"
>>>>>>> 39ceb6ce
  },
  "peerDependencies": {
    "typescript": ">=2.1.0 || >=2.1.0-dev || >=2.2.0-dev || >=2.3.0-dev || >=2.4.0-dev"
  },
  "devDependencies": {
    "@types/babel-code-frame": "^6.20.0",
    "@types/chai": "^3.5.0",
    "@types/colors": "^0.6.33",
    "@types/diff": "0.0.31",
    "@types/findup-sync": "^0.3.29",
    "@types/github": "^0.0.0",
    "@types/glob": "^5.0.30",
    "@types/js-yaml": "^3.5.29",
    "@types/mocha": "^2.2.35",
    "@types/node": "^6.0.56",
    "@types/optimist": "0.0.29",
    "@types/resolve": "0.0.4",
    "@types/semver": "^5.3.30",
    "chai": "^3.5.0",
    "github": "^8.1.1",
    "js-yaml": "^3.7.0",
    "json-stringify-pretty-compact": "^1.0.3",
    "mocha": "^3.2.0",
    "npm-run-all": "^3.1.0",
    "nyc": "^10.2.0",
    "rimraf": "^2.5.4",
    "tslint": "latest",
    "tslint-test-config-non-relative": "file:test/external/tslint-test-config-non-relative",
    "typescript": "^2.3.0"
  },
  "license": "Apache-2.0",
  "engines": {
    "node": ">=4.1.2"
  }
}<|MERGE_RESOLUTION|>--- conflicted
+++ resolved
@@ -44,12 +44,8 @@
     "optimist": "~0.6.0",
     "resolve": "^1.3.2",
     "semver": "^5.3.0",
-<<<<<<< HEAD
     "tslib": "^1.6.0",
-    "tsutils": "^1.4.0"
-=======
     "tsutils": "^1.8.0"
->>>>>>> 39ceb6ce
   },
   "peerDependencies": {
     "typescript": ">=2.1.0 || >=2.1.0-dev || >=2.2.0-dev || >=2.3.0-dev || >=2.4.0-dev"
