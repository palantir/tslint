--- conflicted
+++ resolved
@@ -46,11 +46,7 @@
     "resolve": "^1.3.2",
     "semver": "^5.3.0",
     "tslib": "^1.7.1",
-<<<<<<< HEAD
-    "tsutils": "^2.4.0"
-=======
     "tsutils": "^2.8.1"
->>>>>>> 983a4100
   },
   "peerDependencies": {
     "typescript": ">=2.1.0 || >=2.1.0-dev || >=2.2.0-dev || >=2.3.0-dev || >=2.4.0-dev || >=2.5.0-dev || >=2.6.0-dev || >=2.7.0-dev"
