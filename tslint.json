{
<<<<<<< HEAD
    "lintOptions": {
        "typeCheck": true
    },
    "extends": ["tslint:all", "tslint-config-prettier"],
    "rules": {
        // Don't want these
        "cyclomatic-complexity": false,
        "newline-before-return": false,
        "no-parameter-properties": false,
        "no-parameter-reassignment": false,
        "no-unused-variable": false,
        // TODO: Enable stricter options for these
        "comment-format": [true, "check-space"],
        "comment-density": false,
        "member-access": true,
        "only-arrow-functions": [true, "allow-declarations", "allow-named-functions"],
=======
  "lintOptions": {
    "typeCheck": true
  },
  "extends": ["tslint:all", "tslint-config-prettier"],
  "rules": {
    // Don't want these
    "cyclomatic-complexity": false,
    "increment-decrement": false,
    "newline-before-return": false,
    "no-parameter-properties": false,
    "no-parameter-reassignment": false,
    "no-unused-variable": false,
    // TODO: Enable stricter options for these
    "comment-format": [
        true,
        "check-space"
    ],
    "member-access": true,
    "only-arrow-functions": [
        true,
        "allow-declarations",
        "allow-named-functions"
    ],
>>>>>>> 47023064

        // TODO: Enable these
        "completed-docs": false,
        "no-any": false,
        "no-magic-numbers": false,
        "no-non-null-assertion": false,
        "no-null-keyword": false,
        "no-require-imports": false,
        "no-unbound-method": false,
        "no-unnecessary-qualifier": false,
        "no-use-before-declare": false,
        "no-void-expression": false,
        "prefer-function-over-method": false,
        "strict-type-predicates": false,
        "triple-equals": [true, "allow-undefined-check"],
        "typedef": false,

        "ban": [true, ["describe", "only"], ["it", "only"]],

        "interface-name": false,
        "file-header": [true, "Copyright \\d{4} Palantir Technologies, Inc."],
        "max-classes-per-file": false,
        "max-line-length": [true, 140],
        "member-ordering": [
            true,
            "public-before-private",
            "static-before-instance",
            "variables-before-functions"
        ],
        "newline-per-chained-call": false,
        "no-console": {
            "options": ["log"]
        },
        "no-switch-case-fall-through": true,
        "strict-boolean-expressions": [true, "allow-boolean-or-undefined"],
        "switch-default": false,
        "variable-name": [
            true,
            "ban-keywords",
            "check-format",
            "allow-leading-underscore",
            "allow-pascal-case"
        ],
        "linebreak-style": false
    }
}<|MERGE_RESOLUTION|>--- conflicted
+++ resolved
@@ -1,22 +1,4 @@
 {
-<<<<<<< HEAD
-    "lintOptions": {
-        "typeCheck": true
-    },
-    "extends": ["tslint:all", "tslint-config-prettier"],
-    "rules": {
-        // Don't want these
-        "cyclomatic-complexity": false,
-        "newline-before-return": false,
-        "no-parameter-properties": false,
-        "no-parameter-reassignment": false,
-        "no-unused-variable": false,
-        // TODO: Enable stricter options for these
-        "comment-format": [true, "check-space"],
-        "comment-density": false,
-        "member-access": true,
-        "only-arrow-functions": [true, "allow-declarations", "allow-named-functions"],
-=======
   "lintOptions": {
     "typeCheck": true
   },
@@ -34,14 +16,13 @@
         true,
         "check-space"
     ],
+    "comment-density": false,
     "member-access": true,
     "only-arrow-functions": [
         true,
         "allow-declarations",
         "allow-named-functions"
     ],
->>>>>>> 47023064
-
         // TODO: Enable these
         "completed-docs": false,
         "no-any": false,
