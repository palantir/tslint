--- conflicted
+++ resolved
@@ -14,15 +14,11 @@
       "static-before-instance",
       "variables-before-functions"
     ],
-<<<<<<< HEAD
+    "no-angle-bracket-type-assertion": true,
     "no-default-export": true,
     "no-empty-interface": true,
     "no-string-throw": true,
     "prefer-const": true,
-=======
-    "no-unused-variable": false,
-    "no-angle-bracket-type-assertion": true,
->>>>>>> 7c841c03
     "variable-name": [true,
       "ban-keywords",
       "check-format",
