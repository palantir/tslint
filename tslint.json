--- conflicted
+++ resolved
@@ -11,18 +11,6 @@
     "no-parameter-reassignment": false,
     "no-unused-variable": false,
     // TODO: Enable stricter options for these
-<<<<<<< HEAD
-    "arrow-return-shorthand": true,
-=======
-    "align": {
-        "options": [
-            "parameters",
-            "statements",
-            "members",
-            "elements"
-        ]
-    },
->>>>>>> 983a4100
     "comment-format": [
         true,
         "check-space"
