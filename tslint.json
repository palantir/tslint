--- conflicted
+++ resolved
@@ -1,8 +1,10 @@
 {
   "extends": "tslint:latest",
   "rules": {
-<<<<<<< HEAD
     "interface-name": {
+      "level": "off"
+    },
+    "max-classes-per-file": {
       "level": "off"
     },
     "max-line-length": {
@@ -17,9 +19,6 @@
         "variables-before-functions"
       ]
     },
-    "no-unused-variable": {
-      "level": "error"
-    },
     "variable-name": {
       "level": "error",
       "options" : [
@@ -29,22 +28,5 @@
         "allow-pascal-case"
       ]
     }
-=======
-    "interface-name": false,
-    "max-classes-per-file": false,
-    "max-line-length": [true, 140],
-    "member-ordering": [true,
-      "public-before-private",
-      "static-before-instance",
-      "variables-before-functions"
-    ],
-    "no-unused-variable": false,
-    "variable-name": [true,
-      "ban-keywords",
-      "check-format",
-      "allow-leading-underscore",
-      "allow-pascal-case"
-    ]
->>>>>>> ac05171f
   }
 }