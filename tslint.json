{
  "lintOptions": {
    "typeCheck": true
  },
  "extends": "tslint:all",
  "rules": {
    // TODO: remove this when tslint 5.3 released
    "prefer-switch": [true, { "min-cases": 3 }],

    // Don't want these
    "newline-before-return": false,
    "no-parameter-properties": false,
    "no-unused-variable": false,
    // TODO: Enable stricter options for these
    "align": {
        "options": [
            "parameters",
            "statements",
            "members",
            "elements"
        ]
    },
    "arrow-return-shorthand": true,
    "comment-format": [
        true,
        "check-space"
    ],
    "member-access": true,
    "only-arrow-functions": [
        true,
        "allow-declarations",
        "allow-named-functions"
    ],

    // TODO: Enable these
    "completed-docs": false,
    "cyclomatic-complexity": false,
    "no-any": false,
    "no-magic-numbers": false,
    "no-non-null-assertion": false,
    "no-null-keyword": false,
    "no-require-imports": false,
    "no-unbound-method": false,
<<<<<<< HEAD
    "no-unnecessary-callback-wrapper": false,
=======
    "no-unnecessary-type-assertion": false,
>>>>>>> cf4659ee
    "no-unnecessary-qualifier": false,
    "no-use-before-declare": false,
    "no-void-expression": false,
    "prefer-function-over-method": false,
    "strict-type-predicates": false,
    "triple-equals": false,
    "typedef": false,

    "ban": [true,
      ["describe", "only"],
      ["it", "only"]
    ],

    "interface-name": false,
    "file-header": [true,
      "Copyright \\d{4} Palantir Technologies, Inc."
    ],
    "max-classes-per-file": false,
    "max-line-length": [true, 140],
    "member-ordering": [true,
      "public-before-private",
      "static-before-instance",
      "variables-before-functions"
    ],
    "no-console": {
      "options": ["log"]
    },
    "no-switch-case-fall-through": true,
    "strict-boolean-expressions": [true, "allow-boolean-or-undefined"],
    "switch-default": false,
    "variable-name": [true,
      "ban-keywords",
      "check-format",
      "allow-leading-underscore",
      "allow-pascal-case"
    ]
  }
}<|MERGE_RESOLUTION|>--- conflicted
+++ resolved
@@ -41,11 +41,6 @@
     "no-null-keyword": false,
     "no-require-imports": false,
     "no-unbound-method": false,
-<<<<<<< HEAD
-    "no-unnecessary-callback-wrapper": false,
-=======
-    "no-unnecessary-type-assertion": false,
->>>>>>> cf4659ee
     "no-unnecessary-qualifier": false,
     "no-use-before-declare": false,
     "no-void-expression": false,
