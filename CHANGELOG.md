Change Log
===

<<<<<<< HEAD
<!--

v5.0.0
---

* **BREAKING CHANGES**
    *  The severity level is now configurable and the default severity may have changed:
        - msbuildFormatter - default was "warning", is now "error"
        - pmdFormatter - default was priority 1, is not priority 3
* [enhancement] Enable WARN with new config file format (#629, #345)
    * Valid values for `level`: "error|warn|warning|none|off"
    * Previous
    * ```{
        "extends": "tslint:latest",
        "rules": {
          "callable-types": true
        }
      }``
    * New, with `interface` name generating warnings
    * ``` {
        "extends": "tslint:latest",
        "rules": {
          "callable-types": {
            "enabled": true,
            "level": "error"   // this is optional, "error" is default
          },
          "interface-name": {
            "enabled": true,
            "level": "warn"
        }
      }``

-->
=======
v4.4.2
---

* [bugfix] `whitespace` rule caused false positive on EOF (#2131)
* [bugfix] WebStorm fails because `json` formatter parameter has extra space (#2132)

v4.4.1
---

* [bugfix] errant space in recommended ruleset (couldn't find `no-misused-new`)

v4.4.0
---

* [new-rule] `arrow-return-shorthand` (#1972)
* [new-rule] `no-unbound-method` (#2089)
* [new-rule] `no-boolean-literal-compare` (#2013)
* [new-rule] `no-unsafe-any` (#2047)
* [new-rule] `no-unnecessary-qualifier` (#2008)
* [new-rule] `no-unnecessary-initializer` (#2106)
* [new-rule] `await-promise` (#2102)
* [new-rule] `no-floating-promises` (#1632)
* [new-rule] `strict-type-predicates` (#2046)
* [new-rule] `no-misused-new` (#1963)
* [new-rule] `prefer-method-signature` (#2028)
* [new-rule] `prefer-function-over-method` (#2037)
* [new-rule-option] `allow-fast-null-checks` added to `no-unused-expression` (#1638)
* [new-rule-option] `comment-format-rule` adds `ignore-words` and `ignore-pattern` options (#1757)
* [new-rule-option] `whitespace` adds `check-preblock` option (#2002)
* [new-rule-option] `strict-boolean-expressions` adds `allow-null-union`, `allow-undefined-union`, `allow-string`, and `allow-number` and  (#2033)
* [new-fixer] `align` (#2097)
* [new-fixer] `no-trailing-whitespace` (#2060)
* [bugfix] `no-magic-numbers` false positive on default parameter values (#2004)
* [bugfix] `no-empty-interface` allow empty interface with 2 or more parents (#2070)
* [bugfix] `no-trailing-whitespace` fixed for comments and EOF (#2060)
* [bugfix] `no-empty` no longer fails for private or protected constructor (#1976)
* [bugfix] `tslint:disable`/`tslint-enable` now handles multiple rules and fixes what code is enabled/disabled (#2061) 
* [bugfix] `no-inferrable-types` now validates property declarations (#2081)
* [bugfix] `unified-signatures` false positive (#2016)
* [bugfix] `whitespace` finds all whitespace errors in JsxExpressions and TemplateExpressions (#2036)
* [bugfix] `comment-format` no more false positives in JsxText (#2036)
* [enhancement] `--test` option now accepts glob (#2079)

Thanks to our contributors!

* Alexander Rusakov
* Andrii Dieiev
* @andy-ms 
* Andy Hanson
* Josh Goldberg
* Kei Son
* Klaus Meinhardt
* Krati Ahuja
* Martin Probst
* Mohsen Azimi
* Romke van der Meulen
* cameron-mcateer
>>>>>>> 9f8fd27d

v4.3.1
---

* [bugfix] Fix back-compat break. Allow formattersDirectory === null (#1997)

v4.3.0
---

* **Enabled additional rules in `tslint:latest` configuration** (#1981)
* [new-rule] `space-before-function-paren` (#1897)
* [new-rule] `typeof-compare` (#1927)
* [new-rule] `import-spacing` (#1935)
* [new-rule] `unified-signatures` (#1944)
* [new-fixer] `object-literal-key-quotes` (#1953)
* [new-fixer] `no-angle-bracket-type-assertion` (#1979)
* [bugfix] `adjacent-overload-signature` now handles static/computed function names (#1831)
* [bugfix] `file-header` now handles files with only comments (#1913)
* [bugfix] `no-consecutive-blank-lines` now allows blank lines in template strings (#1886)
* [bugfix] `object-literal-key-quotes` no longer throws exception when using rest operator (#1916)
* [bugfix] `restrict-plus-operands` no longer shows false positive in ternary operation (#1925)
* [bugfix] `prefer-for-of` now handles nested `for` loops with reused iterator (#1926)
* [bugfix] Exit gracefully when `tsconfig.json` passed as `--project` argument doens't have files (#1933)
* [bugfix] `object-literal-key-quotes` now handles shorthand and spread properties (#1945)
* [bugfix] `arrow-parens` Allow binding patterns `([x, y]) => ...` and `({x, y}) => ...` to have parens (#1958)
* [bugfix] `semicolon` fixer now handles comma separator in interfaces and indicates failure when commas are using in interfaces (#1856)
* [bugfix] `only-arrow-functions` option `allow-named-functions` now allows function declarations (#1961)
* [bugfix] `prefer-for-of` no longer shows false positive when array is in parentheses (#1986)
* [bugfix] `prefer-const` now works for TypeScript versions < 2.1.0 (#1989)
* [enhancement] `member-access` narrow location of error (#1964)

Thanks to our contributors!

* Andrii Dieiev
* @andy-ms 
* Andy Hanson
* Josh Goldberg
* Klaus Meinhardt
* Linda_pp
* Mohsen Azimi
* Victor Grigoriu
* Yuichi Nukiyama
* cameron-mcateer

v4.2.0
---

* [new-rule] `no-string-throw` (#1878)
* [new-rule] `no-empty-interface` (#1889)
* [new-rule] `interface-over-type-literal` (#1890)
* [new-rule] `callable-types` (#1891)
* [new-rule] `no-void-expression` (#1903)
* [new-rule-option] `ban-single-arg-parens` added to `arrow-parens` (#1893)
* [bugfix] `prefer-const` handles destructuring arrays (#1894), destructuring objects (#1906), and forward references (#1908)
* [bugfix] Don't error for misplaced braces for 'else' in `one-line` rule (#1866)
* [bugfix] `no-shadowed-variable` now identifies shadowed `for` iterator (#1816)
* [bugfix] `object-literal-key-quotes` now includes function names (#1874)
* [bugfix] error when EOF comes after `disable-next-line` comment (#1902)

Thanks to our contributors!

* Andrew Scott
* @andy-ms 
* Andy Hanson
* James Booth
* Klaus Meinhardt
* Vladimir Matveev

v4.1.1
---

* [bugfix] `typedef` rule was showing false positive for `catch` clause (#1887)

v4.1.0
---

* [new-rule] `prefer-const` (#1801)
* [new-rule] `strict-boolean-expressions` (#1820)
* [new-rule] `no-magic-numbers` (#1799)
* [new-rule] `import-blacklist` (#1841)
* [new-rule] `promise-functions-async` (#1779)
* [new-rule] `no-inferred-empty-object-type`: a type must be specified when using a generic class/function/etc (#1821)
* [new-rule-option] `allow-named-functions` added to `only-arrow-functions` (#1857)
* [new-fixer] `prefer-const` (#1801)
* [new-fixer] `quotemark` (#1790)
* [new-formatter] `code-frame` formatter shows you the error in context (#1819)
* [enhancement] `no-internal-module` failures highlight less text (#1781)
* [enhancement] Avoid auto-fixing errors that would result in compilation errors for rules that use type-check (#1608)
* [rule-change] `only-arrow-functions` will allow functions with a `this` parameter (#1597)
* [bugfix] `no-use-before-declare` false positive on named import (#1620)
* [bugfix] `prefer-for-of` was showing false positive when the element is assigned (#1813)
* [bugfix] The command line argument `type-check` was swallowing the next argument (#1783)
* [bugfix] `tslint:disable-line` was re-enabling `tslint:disable` (#1634)
* [bugfix] `adjacent-overload-signatures` did not work for constructors (#1800)
* [bugfix] `checkstyle` formatter was reporting errors under one file (#1811)
* [bugfix] `trailing-comma` was applied to parameter lists (#1775)
* [api] CLI logic moved into API friendly class (#1688)

Thanks to our contributors!

* Alex Eagle
* Andrii Dieiev
* Andy Hanson
* Art Chaidarun
* Donald Pipowitch
* Feisal Ahmad
* Josh Goldberg
* Klaus Meinhardt
* Maciej Sypień
* Mohsen Azimi
* Ryan Lester
* Simon Schick
* Subhash Sharma
* Timothy Slatcher
* Yaroslav Admin
* Yuichi Nukiyama
* tdsmithATabc
* @wmrowan

v4.0.2
---

* [enhancement] Don't exit when a rule can't be found. Print as a warning instead (#1771)
* [api-change] Allow 3rd party apps to see exception when the config is invalid (#1764)
* [bugfix] Don't flag a property named as empty string as not needing quotes in an object literal (#1762)
* [bugfix] Report correct number of fixes done by --fix (#1767)
* [bugfix] Fix false positives and exceptions in `prefer-for-of` (#1758)
* [bugfix] Fix `adjacent-overload-signatures` false positive when a static function has the same name (#1772)

Thanks to our contributors!
* @gustavderdrache

v4.0.1
---

* [bugfix] Removed `no-unused-variable` rule from recommended config, as it was causing spurious deprecation warnings.

v4.0.0-dev.2
---

* Include latest v4.0.0 changes

v4.0.0
---

* **BREAKING CHANGES**
    * [api-change] Minor changes to the library API. See this PR for changes and upgrade instructions (#1720)
    * [removed-rule] Removed `no-unreachable` rule; covered by compiler (#661)
    * [enhancement] Changed order of applied configuration files for the `extends` array to make it more intuitive. (#1503)
    * [enhancement] Changed TypeScript peer dependency to >= 2.0.0 (#1710)
* [new-rule] `completed-docs` rule added (#1644)
* [new-fixer] `ordered-imports` auto fixed (#1640)
* [new-fixer] `arrow-parens` auto fixed (#1731)
* [rule-change] `indent` rule now ignores template strings (#1611)
* [new-rule-option] `object-literal-key-quotes` adds the options `consistent` and `consistent-as-needed` (#1733)
* [enhancement] `--fix` option added to automatically fix selected rules (#1697)
* [enhancement] Updated recommend rules (#1717)
* [enhancement] `adjacent-overload-signatures` now works with classes, source files, modules, and namespaces (#1707)
* [enhancement] Users are notified if they are using an old TSLint version (#1696)
* [bugfix] Lint `.jsx` files if `jsRules` are configured (#1714)
* [bugfix] Command line glob patterns now handle single quotes (#1679)

Thanks to our contributors!
* Andrii Dieiev
* Andy
* Chris Barr
* Davie Schoots
* Jordan Hawker
* Josh Goldberg
* Stepan Riha
* Yuichi Nukiyama

v4.0.0-dev.1
---

* **BREAKING CHANGES**
    * [enhancement] The `semicolon` rule now disallows semicolons in multi-line bound class methods 
         (to get the v3 behavior, use the `ignore-bound-class-methods` option) (#1643) 
    * [removed-rule] Removed `use-strict` rule (#678)
    * [removed-rule] Removed `label-undefined` rule; covered by compiler (#1614)
    * [enhancement] Renamed `no-constructor-vars` to `no-parameter-properties` (#1296)
    * [rule-change] The `orderedImports` rule now sorts relative modules below non-relative modules (#1640)
* **Deprecated**
    * [deprecated] `no-unused-variable` rule. This is checked by the TypeScript v2 compiler using the flags [`--noUnusedParameters` and `--noUnusedLocals`](https://github.com/Microsoft/TypeScript/wiki/What%27s-new-in-TypeScript#flag-unused-declarations-with---nounusedparameters-and---nounusedlocals). (#1481)
* [enhancement] Lint .js files (#1515)
* [new-fixer] `no-var-keyword` replaces `var` with `let` (#1547)
* [new-fixer] `trailing-comma` auto fixed (#1546)
* [new-fixer] `no-unused-variable` auto fixed for imports (#1568)
* [new-fixer] `semicolon` auto fixed (#1423)
* [new-rule] `max-classes-per-file` rule added (#1666)
* [new-rule-option] `no-consecutive-blank-lines` rule now accepts a number value indicating max blank lines (#1650)
* [new-rule-option] `ordered-imports` rule option `import-sources-order` accepts value `any` (#1602)
* [bugfix] `no-empty` rule fixed when parameter has readonly modifier
* [bugfix] `no-namespace` rule: do not flag nested or .d.ts namespaces (#1571)

Thanks to our contributors!

* Alex Eagle 
* Andrii Dieiev 
* Ben Coveney 
* Boris Aranovich 
* Chris Barr 
* Cyril Gandon 
* Evgeniy Zhukovskiy 
* Jay Anslow 
* Kunal Marwaha 
* Martin Probst 
* Mingye Wang 
* Raghav Katyal 
* Sean Dawson 
* Yuichi Nukiyama 
* jakpaw 

v4.0.0-dev.0
---

* **BREAKING CHANGES**
    * [enhancement] Drop support for configuration via package.json (#1579)
    * [removed-rule] Removed `no-duplicate-key` rule; covered by compiler (#1109)
    * [enhancement] Call formatter once for all file results. Format output may be different (#656)
    * [rule-change] `trailing-comma` supports function declarations, expressions, and types (#1486)
    * [rule-change] `object-literal-sort-keys` now sorts quoted keys (#1529)
    * [rule-change] `semicolon` now processes type aliases (#1475)
    * [rule-change] `no-var-keyword` now rejects `export var` statements (#1256)
    * [rule-change] `semicolon` now requires semicolon for function declaration with no body (#1447)
* [new-formatter] `fileslist` formatter writes a list of files with errors without position or error type specifics (#1558)
* [new-rule] `cyclomaticComplexity`, enforces a threshold of cyclomatic complexity.] (#1464)
* [new-rule] `prefer-for-of`, which errors when `for(var x of y)` can be used instead of `for(var i = 0; i < y.length; i++)` (#1335)
* [new-rule] `array-type`, which can require using either `T[]' or 'Array<T>' for arrays (#1498)
* [rule-change] `object-literal-sort-keys` checks multiline objects only (#1642)
* [rule-change] `ban` rule now can ban global functions (#327)
* [bugfix] always write lint result, even if using formatter (#1353)
* [bugfix] npm run test:bin fails on Windows (#1635)
* [bugfix] Don't enforce trailing spaces on newlines in typedef-whitespace rule (#1531)
* [bugfix] `jsdoc` rule should not match arbitrary comments (#1543)
* [bugfix] `one-line` rule errors when declaring wildcard ambient modules (#1425)

Thanks to our contributors!

* Alex Eagle 
* Andrii Dieiev 
* Andy Hanson 
* Ben Coveney 
* Boris Aranovich 
* Chris Barr 
* Christian Dreher 
* Claas Augner 
* Josh Goldberg 
* Martin Probst 
* Mike Deverell 
* Nina Hartmann 
* Satoshi Amemiya 
* Scott Wu 
* Steve Van Opstal 
* Umar Bolatov 
* Vladimir Matveev 
* Yui 

v3.15.1
---

* Enabled additional rules in `tslint:latest` configuration (#1506)

v3.15.0
---

* Stable release containing changes from the last dev release (v3.15.0-dev.0)

v3.15.0-dev.0
---

* [enhancement] Rules can automatically fix errors (#1423)
* [enhancement] Better error messages for invalid source files (#1480)
* [new-rule] `adjacent-overload-signatures` rule (#1426)
* [new-rule] `file-header` rule (#1441)
* [new-rule] `object-literal-shorthand` rule (#1488)
* [new-rule-option] `allow-declarations` option for `only-arrow-functions` rule (#1452)
* [new-rule-option] `import-sources-order` option for `ordered-imports` rule (#1466)
* [bugfix] `arrow-parens` rule handles async and generics (#1446, #1479)
* [bugfix] `comment-format` rule ignores tslint control comments (#1473)
* [bugfix] Fix `no-shadowed-variable` rule false positives (#1482)

Thanks to our contributors!
* @apacala
* @danvk
* @DovydasNavickas
* @glen-84
* @IllusionMH
* @JoshuaKGoldberg
* @markwongsk
* @rakatyal
* @rhysd
* @ScottSWu
* @YuichiNukiyama

v3.14.0
---

* Stable release containing changes from the last dev releases (v3.14.0-dev.0, v3.14.0-dev.1)

v3.14.0-dev.1
---

* [new-rule] `arrow-parens` rule (#777)
* [new-rule] `max-file-line-count` rule (#1360)
* [new-rule] `no-unsafe-finally` rule (#1349)
* [new-rule] `no-for-in-array` rule (#1380)
* [new-rule] `object-literal-key-quotes` rule (#1364)
* [enhancement] Better `ban` rule failure messages (#1385)
* [enhancement] New stylish formatter (#1406)

Thanks to our contributors!
* @chrismbarr
* @danvk
* @gjuchault
* @lowkay
* @ScottSWu
* @YuichiNukiyama

v3.14.0-dev.0
---

* [enhancement] Add optional type information to rules (#1323)

Thanks to our contributors!
* @ScottSWu

v3.13.0
---

* Stable release containing changes from the last dev release (v3.13.0-dev.0)

v3.13.0-dev.0
---

* [new-rule] `ordered-imports` rule (#1325)
* [enhancement] MPEG transport stream files are ignored by the CLI (#1357)

Thanks to our contributors!
* @chrismbarr
* @corydeppen
* @danvk
* @janaagaard75
* @mprobst

v3.12.0-dev.2
---

* [enhancement] Support TypeScript v2.0.0-dev builds

v3.12.1
---

* Stable release containing changes from the last dev release (v3.12.0-dev.1)

v3.12.0-dev.1
---

* [bugfix] Fix null reference bug in typedef rule (#1345)

v3.12.0
---

* Stable release containing changes from the last dev release (v3.12.0-dev.0)

v3.12.0-dev.0
---

* [new-rule] `only-arrow-functions` rule (#1318)
* [new-rule] `no-unused-new` rule (#1316)
* [new-rule-option] `arrow-call-signature` option for `typedef` rule (#1284)
* [enhancement] Metadata for every rule (#1311)
* [enhancement] `typedef` rule is more flexible about the location of typedefs for arrow functions (#1176)
* [enhancement] Failure messages are clearer and more consistent for many rules (#1303, #1307, #1309)
* [bugfix] `no-consecutive-blank-lines` now handles lines with only whitespace correctly (#1249)
* [bugfix] Correctly load `.json` config files that have a BOM (#1338)

Thanks to our contributors!
* @allannienhuis
* @arnaudvalle
* @bencoveney
* @chrismbarr
* @corydeppen
* @HamletDRC
* @JoshuaKGoldberg
* @timbrown81
* @tomduncalf
* @YuichiNukiyama

v3.11.0
---

* Stable release containing changes from the last dev release (v3.11.0-dev.0)

v3.11.0-dev.0
---

* [new-rule] `linebreak-style` rule (#123)
* [new-rule] `no-mergeable-namespace` rule (#843)
* [enhancement] Add built-in configurations (#1261)
* [enhancement] New vso formatter (#1281)
* [new-rule-option] `ignore-interfaces` option for `semicolon` rule (#1233)
* [bugfix] `no-default-export` rule handles more default export cases (#1241)

Thanks to our contributors!
* @cgwrench
* @HamletDRC
* @lijunle
* @paldepind
* @patsissons
* @schmuli
* @YuichiNukiyama

v3.10.2
---

* Stable release containing changes from the last dev release (v3.10.0-dev.2)

v3.10.0-dev.2
---

* [bugfix] `member-ordering` rule doesn't crash on methods in class expressions (#1252)
* [bugfix] `ban` rule handles chained methods appropriately (#1234)

Thanks to our contributors!
* @marines

v3.10.1
---

* Stable release containing changes from the last dev release (v3.10.0-dev.1)

v3.10.0-dev.1
---

* [bugfix] `member-ordering` rule doesn't crash on methods in object literals (#1243)

v3.10.0
---

* Stable release containing changes from the last dev release (v3.10.0-dev.0)

v3.10.0-dev.0
---

* [new-rule] `new-parens` rule (#1177)
* [new-rule] `no-default-export` rule (#1182)
* [new-rule-option] `order: ...` option for `member-ordering` rule (#1208)
* [new-rule-option] "ignore-for-loop" option for `one-variable-per-declaration` rule (#1204)
* [enhancement] "no-this-in-function-in-method" option renamed to "check-function-in-method" (#1203)
* [bugfix] `semicolon` rule checks export statements (#1155)

Thanks to our contributors!
* @chrismbarr
* @HamletDRC
* @larshp
* @patsissons
* @YuichiNukiyama

v3.9.0
---

* Stable release containing changes from the last dev release (v3.9.0-dev.0)

v3.9.0-dev.0
---

* [new-rule] `no-namespace` rule (#1133)
* [new-rule] `one-variable-per-declaration` rule (#525)
* [new-rule-option] "ignore-params" option for `no-inferrable-types` rule (#1190)
* [new-rule-option] "no-this-in-function-in-method" option for `no-invalid-this` rule (#1179)
* [enhancement] Single line enable/disable comments (#144)
* [enhancement] Resolve `extends` packages relative to location of configuration file (#1171)
* [enhancement] `Linter` class will throw an error if configuration is of an invalid type (#1167)
* [bugfix] `use-isnan` allows assaignments to `NaN` (#1054)
* [bugfix] `no-unreachable` handles allows hoisted type aliases (#564)
* [bugfix] `member-ordering` rule now checks constructors (#1158)
* [bugfix] `--test` CLI command works correctly with specifiying custom rules (#1195)

Thanks to our contributors!
* @abierbaum
* @HamletDRC
* @inthemill
* @janslow
* @JoshuaKGoldberg
* @mprobst
* @patsissions
* @YuichiNukiyama

v3.8.1
---

* Stable release containing changes from the last dev release (v3.8.0-dev.1)

v3.8.0-dev.1
---

* [bugfix] Allow JS directives at the start of constructors, getters, and setters (#1159)
* [bugfix] Remove accidentally included performance profiles from published NPM artifact (#1160)

v3.8.0
---

* Stable release containing changes from the last dev release (v3.8.0-dev.0)

v3.8.0-dev.0
---

* [new-rule] `no-invalid-this` rule (#1105)
* [new-rule] `use-isnan` rule (#1054)
* [new-rule] `no-reference` rule (#1139)
* [new-rule-option] "allow-pascal-case" option for `variable-name` rule (#1079)
* [enhancement] Comments now allowed in `tslint.json` files (#1129)
* [enhancement] Smarter `trailing-comma` behavior (#1122)
* [enhancement] `semicolon` rule more lenient with arrow-function class members (#1076)
* [enhancement] Allow enabling/disabling rules with `//` comments (#1134)
* [enhancement] New checkstyle formatter (#250)
* [enhancement] Clearer message for `no-var-keyword` rule (#1124)
* [bugfix] Loaded configurations are not cached (#1128)
* [bugfix] Allow JS directives at the start of class methods (#1144)

Thanks to our contributors!
* @AndyMoreland
* @chrismbarr
* @HamletDRC
* @JoshuaKGoldberg
* @sshev
* @unional

v3.7.4
---

* Stable release containing changes from the last dev release (v3.7.0-dev.5)

v3.7.0-dev.5
---

* [bugfix] Allow JS directives in namespaces (#1115)

v3.7.3
---

* Stable release containing changes from the last dev release (v3.7.0-dev.4)

v3.7.0-dev.4
---

* [bugfix] Downgrade `findup-sync` dependency (#1108)

v3.7.2
---

* Stable release containing changes from the last dev release (v3.7.0-dev.3)

v3.7.0-dev.3
---

* [bugfix] `findConfigurationPath` always returns an absolute path (#1093)
* [bugfix] Update `findup-sync` dependency (#1080)
* [bugfix] `declare global` no longer triggers `no-internal-module` rule (#1069)
* [bugfix] Valid JS directives no longer trigger `no-unused-expression` rule (#1050)

v3.7.1
---
* Stable release containing changes from the last dev release

v3.7.0-dev.2
---

* [bugfix] Improve handling of paths provided via the -c CLI option (#1083)

v3.7.0
---

* Stable release containing changes from the last dev release

v3.7.0-dev.1
---

* [enhancement] `extends` field for `tslint.json` files (#997)
* [enhancement] `--force` CLI option (#1059)
* [enhancement] Improve how `Linter` class handles configurations with a `rulesDirectory` field (#1035)
* [new-rule] `no-angle-bracket-type-assertion` rule (#639)
* [new-rule-option] "allow-undefined-check" option for `triple-equals` rule (#602)
* [new-rule-option] "always-prefix" and "never-prefix" option for `interface-name` rule (#512)

Thanks to our contributors!
* @Arnavion
* @chrismbarr
* @ChrisPearce
* @JoshuaKGoldberg
* @patsissonso
* @sasidhar
* @unional
* @vvakame

v3.6.0
---

* Stable release containing changes from the last dev release

v3.6.0-dev.1
---

* [enhancement] Add `--exclude` CLI option (#915)
* [bugfix] Fix `no-shadowed-variable` rule handling of standalone blocks (#1021)
* [deprecation] Configuration through `package.json` files (#1020)
* [API] Export additional configuration methods from top-level "tslint" module (#1009)

Thanks to our contributors!
* @blakeembrey
* @hamhut1066
* @meowtec

v3.5.0
---

* Stable release containing changes from the last dev release

v3.5.0-dev.1
---

* [new-rule-option] "ignore-pattern" option for `no-unused-variable` rule (#314)
* [bugfix] Fix occassional crash in `no-string-literal` rule (#906)
* [enhancement] Tweak behavior of `member-ordering` rule with regards to arrow function types in interfaces (#226)

Thanks to our contributors!
* @arusakov
* @Pajn

v3.4.0
---

* Stable release containing changes from the last two dev releases

v3.4.0-dev.2
---

* [new-rule-option] "arrow-parameter" option for `typedef` rule (#333)
* [new-rule-option] "never" option for `semicolon` rule (#363)
* [new-rule-option] "onespace" setting for `typedef-whitespace` rule (#888)
* [new-rule-option] `typedef-whitespace` rule can now check spacing on right side of typdef colon (#888)
* [enhancement] `member-ordering` rule treats arrow functions as methods (#226)
* [bugfix] Handle spaces before typedefs correctly in `typedef-whitespace` rule (#955)
* [bugfix] `label-position` rule now allows labels on `for-of` loops (#959)

Thanks to our contributors!
* @b0r3as
* @ChaseMoskal
* @Pajn
* @pe8ter
* @tomduncalf

v3.4.0-dev.1
---

* [enhancement] Revamped testing system (#620)
  * Writing tests for rules is now much simpler with a linter DSL.
    See exisitng tests in `test/rules/**/*.ts.lint` for examples.
* [enhancement] New msbuild formatter (#947)
* [bugfix] Fix handling of multiline literals in `trailing-comma` rule (#856)
* [bugfix] `one-line` rule correctly checks space between `catch` and opening brace (#925)
* [bugfix] `one-line` rule correctly checks multiline variable declarations (#935)
* [new-rule-option] New option `check-finally` for `one-line` rule (#925)
* __BREAKING CHANGES__
  * [bugfix] Report error when a rule in the config file is not found (#598)

Thanks to our contributors!
* @mmv
* @pe8ter

v3.3.0
---

* [bugfix] Tweak TSLint build so TSLint works with typescript@next (#926)

v3.3.0-dev.1
---

* [bugfix] Correctly handle more than one custom rules directory (#928)

v3.2.2
---

* Stable release containing changes from the last dev release

v3.2.2-dev.1
---

* [enhancement] Throw an error if a path to a directory of custom rules is invalid (#910)
* [new-rule-option] "jsx-single" and "jsx-double" options for `quotemark` rule (#673)
* [bugfix] Handle paths to directories of custom rules more accurately
* [bugfix] `no-unused-expression` rule handles `await` statements correctly (#887)

v3.2.1
---

* Stable release containing changes from the last dev release

v3.2.1-dev.1
---

* [enhancement] automatically generate a `tslint.json` file with new `--init` CLI command (#717)
* [bugfix] `no-var-keyword` rule detects the use of `var` in all types of `for` loops (#855)

v3.2.0
---

* Stable release containing changes from last two dev releases

v3.2.0-dev.2
---

* [bugfix] formatters are now exported correctly to work with TS 1.8 (#863)

v3.2.0-dev.1
---

* [bugfix] fixed bug in how custom rules directories are registered (#844)
* [enhancement] better support for globs in CLI (#827)
* [new-rule] `no-null-keyword` rule (#722)

v3.1.1
---

* Bump TypeScript peer dependency to `>= 1.7.3` due to `const enum` incompatibility (#832)

v3.1.0
---

* [bugfix] build with TS v1.7.3 to fix null pointer exception (#832)
* [bugfix] fixed false positive in `no-require-imports` rule (#816)

v3.1.0-dev.1
---

* [bugfix] fixed `no-shadowed-variable` false positives when handling destructuring in function params (#727)
* [enhancement] `rulesDirectory` in `tslint.json` now supports multiple file paths (#795)

v3.0.0
---

* [bugfix] `member-access` rule now handles object literals and get/set accessors properly (#801)
    * New rule options: `check-accessor` and `check-constructor`
* All the changes from the following releases, including some **breaking changes**:
    * `3.0.0-dev.3`
    * `3.0.0-dev.2`
    * `3.0.0-dev.1`
    * `2.6.0-dev.2`
    * `2.6.0-dev.1`

v3.0.0-dev.3
---

* TypeScript is now a peerDependency (#791)
* [bugfix] `no-unused-variable` rule with `react` option works with self-closing JSX tags (#776)
* [bugfix] `use-strict` bugfix (#544)

v3.0.0-dev.2
---

* [new-rule-option] "react" option for `no-unused-variable` rule (#698, #725)
* [bugfix] Fix how `Linter` is exported from "tslint" module (#760)
* [bugfix] `no-use-before-declare` rule doesn't crash on uncompilable code (#763)

v3.0.0-dev.1
---

* **BREAKING CHANGES**
    * Rearchitect TSLint to use external modules instead of merged namespaces (#726)
        * Dependencies need to be handled differently now by custom rules and formatters
        * See the [PR](https://github.com/palantir/tslint/pull/726) for full details about this change
    * `no-trailing-comma` rule removed, it is replaced by the `trailing-comma` rule (#687)
    * Rename `sort-object-literal-keys` rule to `object-literal-sort-keys` (#304, #537)
    * `Lint.abstract()` has been removed (#700)
* [new-rule] `trailing-comma` rule (#557, #687)
* [new-rule-option] "ban-keywords" option for `variable-name` rule (#735, #748)
* [bugfix] `typedef` rule now handles `for-of` loops correctly (#743)
* [bugfix] Handle tslint.json utf-8 files which have a BOM correctly (#90)

v2.6.0-dev.2
---

* Upgrade TypeScript compiler to `v1.7.0-dev.20151003`
* [bugfix] `no-unused-expression` rule now handles yield expressions properly (#706)

v2.6.0-dev.1
---

* Upgrade TypeScript compiler to `v1.7.0-dev.20150924`

v2.5.1
---

* [new-rule] no-inferrable-types rule (#676)
* [new-rule-option] "avoid-escape" option for quotemark rule (#543)
* [bugfix] type declaration for tslint external module #686
* [enhancement] `AbstractRule` and `AbstractFormatter` are now abstract classes (#631)
    * Note: `Lint.abstract()` is now deprecated

v2.5.0
---

* Use TypeScript compiler `v1.6.2`
* [bugfixes] #637, #642, #650, #652
* [bugfixes] fix various false positives in `no-unused-variable` rule (#570, #613, #663)
* Update project setup for latest VSCode (#662)

v2.5.0-beta
---

* Use TypeScript compiler `v1.6.0-beta`
* [bugfix] Fix `no-internal-module` false positives on nested namespaces (#600)
* [docs] Add documentation for `sort-object-literal-keys` rule

v2.5.0-dev.5
---

* Upgrade TypeScript compiler to `v1.7.0-dev.20150828`
* [bugfix] Handle .tsx files appropriately (#597, #558)

v2.5.0-dev.4
---

* Upgrade TypeScript compiler to `v1.6.0-dev.20150825`

v2.5.0-dev.3
---

* Upgrade TypeScript compiler to `v1.6.0-dev.20150821`

v2.5.0-dev.2
---

* Upgrade TypeScript compiler to `v1.6.0-dev.20150811`
* [bug] fix `whitespace` false positive in JSX elements (#559)

v2.5.0-dev.1
---

* Upgrade TypeScript compiler to `v1.6.0-dev.20150805`
* [enhancement] Support `.tsx` syntax (#490)

v2.4.5
---

* [bugfix] fix false positives on `no-shadowed-variable` rule (#500)
* [enhancement] add `allow-trailing-underscore` option to `variable-name` rule

v2.4.4
---

* [bugfix] remove "typescript" block from package.json (#606)

v2.4.3
---

* [new-rule] `no-conditional-assignment` (#507)
* [new-rule] `member-access` (#552)
* [new-rule] `no-internal-module` (#513)
* [bugfix] small fixes to `sample.tslint.json` (#545)
* [bugfix] fix README docs for quotemark and indent (#523)
* [enhancement] update `findup-sync` and `underscore.string` dependencies
* [enhancement] add `"typescript"` field to `package.json` (#560)
* [enhancement] small improvements to CLI help text
* [enhancement] expose raw failures array in the JS API (#477)

v2.4.2
---

* [bug] remove npm-shrinkwrap.json from the published package

v2.4.0
---

* Upgraded Typescript compiler to 1.5.3
* [bugs] #332, #493, #509, #483
* [bug] fix error message in `no-var-keyword` rule
* [enhancement] CI tests are now run on node v0.12 in addition to v0.10
* **BREAKING**
    * `-f` option removed from CLI

v2.3.1-beta
---

* [bugs] #137 #434 #451 #456
* [new-rule] `no-require-imports` disallows `require()` style imports
* [new-rule] `no-shadowed-variable` moves over shadowed variable checking from `no-duplicate-variable` into its own rule
* **BREAKING**
    * `no-duplicate-variable` now only checks for duplicates within the same block scope; enable `no-shadowed-variable` to get duplicate-variable checking across block scopes
* [enhancement] `no-duplicate-variable`, `no-shadowed-variable`, and `no-use-before-declare` now support ES6 destructuring
* [enhancement] tslint CLI now uses a default configuration if no config file is found

v2.3.0-beta
---

* [bugs] #401 #367 #324 #352
* [new-rule] `no-var-keyword` disallows `var` in favor of `let` and `const`
* [new-rule] `sort-object-literal-keys` forces object-literal keys to be sorted alphabetically
* Add support for ES6 destructuring and module syntax (affects `variable-name`, `no-use-before-declare`, `whitespace` and `no-unused-variable`)
* Add support for ES6 for-of and spread operator syntax
* Use tsconfig.json & JSCS in the build system

v2.2.0-beta
---

* Upgraded Typescript compiler to 1.5.0-beta
* **BREAKING CHANGES**
    * due to changes to the typescript compiler API, old custom rules may no longer work and may need to be rewritten
    * the JSON formatter's line and character positions are now back to being 0-indexed instead of 1-indexed
* [bugs] #328 #334 #319 #351 #365 #254
* [bug] fixes for tslint behavior around template strings (fixes #357, #349, #332, and more)
* [new-rule] `align` rule now enforces vertical alignment on parameters, arguments, and statements
* [new-rule] `switch-default` enforces a `default` case in `switch` statements
* [feature] `no-duplicate-variable` rule now additionally checks if function parameters have been shadowed
* Additional fixes to existing rules to work as before with the typescript 1.5 compiler

v2.1.1
---

* [bugs] #292 #293 #295 #301 #302
* Some internal refactoring
* Added Windows CI testing (appveyor)

v2.1.0
---

* Fix crash on Windows

v2.0.1
---

* Upgraded Typescript compiler to 1.4
* **BREAKING CHANGES**
    * typedef rule options were modified:
        * index-signature removed as no longer necessary
        * property-signature renamed to property-declaration
        * variable-declarator renamed to variable-declaration
        * member-variable-declarator renamed to member-variable-declaration
    * typedef-whitespace rule options were modified:
        * catch-clause was removed as invalid
        * further options were added, see readme for more details
    * due to changes to the typescript compiler API, old custom rules may no longer work and may need to be rewritten
    * the JSON formatter's line and character positions are now 1-indexed instead of 0-indexed

v1.2.0
---

* [bug] #245

v1.0.1
---

* [bug] #238

v1.0.0
---

* upgrade TypeScript compiler to 1.3
* **BREAKING CHANGES**
    * all error messages now start with a lower-case character and do not end with a period
    * all rule options are consistent in nomenclature. The `typedef` and `typedef-whitespace` rules now take in hyphenated options
    * `unused-variables` rule cannot find unused private variables defined in the constructor due to a bug in 1.3 compiler
    * `indent` rule has changed to only check for tabs or spaces and not enforce indentation levels

v0.4.12
---

* multiple files with -f on cli
* config file search starts with input file

v0.4.11
---

* [bugs] #136, #163
* internal refactors

v0.4.10
---

* [bugs] #138, #145, #146, #148

v0.4.9
---

* [new-rule] `no-any` disallows all uses of `any`
* [bug] `/* tslint:disable */` now disables semicolon rule as well
* [bug] delete operator no longer results in a false positive for `no-unused-expression`

v0.4.8
---

* [new-rule] `no-var-requires` disallows require statements not part of an import statement
* [new-rule] `typedef` rule also checks for member variables
* [bug] `no-unused-variable` no longer triggers false positives for class members labeled only `static`
* [bug] `no-unused-expression` no longer triggers false positives for `"use strict";` expressions
* [bug] `use-strict` works correctly on function declarations
* [bug] config file is now discoverable from other drives on Windows

v0.4.7
---

* [new-rule] added `no-unused-expression` rule which disallows unused expression statements
* [feature] the `check-operator` option for the `whitespace` rule now checks whitespace around the => token
* [bug] `no-use-before-declare-rule` no longer triggers false positives for member variables of classes used before the class is declared
* [bug] semicolon at end of file no longer triggers false positives for `whitespace` rule
* [bug] hoisted functions no longer cause false positives for the `no-unreachable` rule
* [bug] the rule loader no longer transforms/ignores the leading and trailing underscores and dashes of rule names in the config file
* [bug] `export import` statements no longer false positives for `no-unused-variable-rule`
* [docs] added documentation for creating custom rules and formatters
* [docs] added sample `tslint.json` file, under `docs/sample.tslint.json`

v0.4.6
---

* [build] migrated build to use `grunt-ts` instead of `grunt-typescript`
* [feature] `package.json` now contains a `tslintConfig` paramater to allow users to specify the location of the configuration file there
* [feature] tslint now searches for the configuration file in the user's home directory if not found in the current path
* [bug] unbraced conditionals no longer cause false positives for the `no-unreachable` rule

v0.4.5
---

* [feature] `no-unused-variable` no longer checks parameters by defualt. Parameters are now only checked if the `check-parameters` option is set.
* [bug] `no-unused-variable` parameter check no longer fails on variable argument parameters (like ...args) and on cases where the parameters are broken up by newlines.

v0.4.4
---

* [bug] `no-unused-variable` validates function parameters and constructor methods
* [bug] `no-empty` and `no-trailing-comma` rules handle empty objects

v0.4.3
---

* [new-rule] `no-unused-variable`
* [new-rule] `no-trailing-comma`
* [new-rule] `no-use-before-declare`
* [feature] support `--version` in CLI
* [feature] expose rule names to custom formatters
* [feature] add `verbose` formatter
* [bug] `no-empty` allows constructors with member declaration parameters
* [bug] CLI supports `--help`
* [bug] `max-line-length` allows CRLF endings<|MERGE_RESOLUTION|>--- conflicted
+++ resolved
@@ -1,7 +1,6 @@
 Change Log
 ===
 
-<<<<<<< HEAD
 <!--
 
 v5.0.0
@@ -35,7 +34,7 @@
       }``
 
 -->
-=======
+
 v4.4.2
 ---
 
@@ -93,7 +92,6 @@
 * Mohsen Azimi
 * Romke van der Meulen
 * cameron-mcateer
->>>>>>> 9f8fd27d
 
 v4.3.1
 ---
