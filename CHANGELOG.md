Change Log
===

<<<<<<< HEAD
<!--

v5.0.0
---

* **BREAKING CHANGES**
    *  The severity level is now configurable and the default severity may have changed:
        - msbuildFormatter - default was "warning", is now "error"
        - pmdFormatter - default was priority 1, is not priority 3
* [enhancement] Enable WARN with new config file format (#629, #345)
    * Valid values for `severity`: "error|warn|warning|none|off"
    * Old style
    * ```{
        "extends": "tslint:latest",
        "rules": {
          "callable-types": true
        }
      }``
    * New style, with `interface-name` generating warnings, and passing options to `max-line-length`
    * ``` {
        "extends": "tslint:latest",
        "rules": {
          "callable-types": true,
          "interface-name": {
            "severity": "warn"
          },
          "max-line-length": {
            "options": 140,
            "severity": "warning"
          }
        }
      }``

-->
=======
v4.5.1
---

- [enhancement] Updated recommended rules to include `ban-types` and `no-duplicate-super` (#2271)
- [bugfix] `object-literal-key-quotes` handle negative number property name (#2273)

v4.5.0
---

- [new-rule] `no-import-side-effect` (#2155)
- [new-rule] `match-default-export-name` (#2117)
- [new-rule] `no-non-null-assertion` (#2221)
- [new-rule] `ban-types` (#2175)
- [new-rule] `no-duplicate-super` (#2038)
- [new-rule] `newline-before-return` (#2173)
- [new-rule-option] `completed-docs` adds options for location, type, and privacy. Also adds interfaces, enums, types (#2095)
- [new-rule-option] `no-inferrable-types` adds option  `ignore-properties` (#2178)
- [new-rule-option] `typedef` adds options `object-destructuring` and `array-destructuring` options (#2146)
- [new-rule-option] `member-ordering` adds option `alphabetize` (#2101)
- [new-rule-option] `no-trailing-whitespace` adds option `ignore-jsdoc` (#2177)
- [new-rule-option] `no-trailing-whitespace` adds option `ignore-comments` option (#2153)
- [new-fixer] `no-inferrable-types` automatically remove inferrable type annotations (#2178)
- [new-fixer] `no-any` (#2165)
- [new-fixer] `noConsecutiveBlankLines` (#2201)
- [new-fixer] `object-literal-shorthand` (#2165)
- [bugfix] `no-switch-case-fallthrough` handle break, throw, continue and return nested in block, if-else and switch (#2218)
- [bugfix] `no-switch-case-fallthrough` allow empty case clauses before default clause (#2218)
- [bugfix] `no-mergeable-namespace` ignore property types that can't be merged (#2105)
- [bugfix] `object-literal-key-quotes` no need to quote a float if its .toString() is the same. (#2144)
- [bugfix] `no-consecutive-blank-lines` Correctly apply fixes at EOF (#2239)
- [bugfix]: Fixes installation issue with node 7.5 (#2212)
- [bugfix]: `quotemark` now handles escaped chars (#2224)
- [enhancement] Don't exit when a rule requires type checking but type checking is not enabled (#2188)
- [enhancement] `no-switch-case-fallthrough` allow single line comment `// falls through` (#2218)
- [enhancement] `no-unbound-method` allows property access and binary expressions (#2143)
- [api] Introduce `AbstractWalker` for performance (#2093)
    - see [performance] (https://palantir.github.io/tslint/develop/custom-rules/performance.html) and [migration] (https://palantir.github.io/tslint/develop/custom-rules/migration.html) docs

Thanks to our contributors!

- Andy Hanson
- Stefan Reichel
- Shlomi Assaf
- Josh Goldberg
- Minko Gechev
- Irfan Hudda
- Klaus Meinhardt
- Martin Probst
- Naoto Usuyama
- Caleb Eggensperger
- Arturs Vonda
- Joscha Feth
- Moritz
- Alexander Rusakov
- Alex Ryan
- Andy
- Yuichi Nukiyama
>>>>>>> 127d0fdf

v4.4.2
---

* [bugfix] `whitespace` rule caused false positive on EOF (#2131)
* [bugfix] WebStorm fails because `json` formatter parameter has extra space (#2132)

v4.4.1
---

* [bugfix] errant space in recommended ruleset (couldn't find `no-misused-new`)

v4.4.0
---

* [new-rule] `arrow-return-shorthand` (#1972)
* [new-rule] `no-unbound-method` (#2089)
* [new-rule] `no-boolean-literal-compare` (#2013)
* [new-rule] `no-unsafe-any` (#2047)
* [new-rule] `no-unnecessary-qualifier` (#2008)
* [new-rule] `no-unnecessary-initializer` (#2106)
* [new-rule] `await-promise` (#2102)
* [new-rule] `no-floating-promises` (#1632)
* [new-rule] `strict-type-predicates` (#2046)
* [new-rule] `no-misused-new` (#1963)
* [new-rule] `prefer-method-signature` (#2028)
* [new-rule] `prefer-function-over-method` (#2037)
* [new-rule-option] `allow-fast-null-checks` added to `no-unused-expression` (#1638)
* [new-rule-option] `comment-format-rule` adds `ignore-words` and `ignore-pattern` options (#1757)
* [new-rule-option] `whitespace` adds `check-preblock` option (#2002)
* [new-rule-option] `strict-boolean-expressions` adds `allow-null-union`, `allow-undefined-union`, `allow-string`, and `allow-number` and  (#2033)
* [new-fixer] `align` (#2097)
* [new-fixer] `no-trailing-whitespace` (#2060)
* [bugfix] `no-magic-numbers` false positive on default parameter values (#2004)
* [bugfix] `no-empty-interface` allow empty interface with 2 or more parents (#2070)
* [bugfix] `no-trailing-whitespace` fixed for comments and EOF (#2060)
* [bugfix] `no-empty` no longer fails for private or protected constructor (#1976)
* [bugfix] `tslint:disable`/`tslint-enable` now handles multiple rules and fixes what code is enabled/disabled (#2061)
* [bugfix] `no-inferrable-types` now validates property declarations (#2081)
* [bugfix] `unified-signatures` false positive (#2016)
* [bugfix] `whitespace` finds all whitespace errors in JsxExpressions and TemplateExpressions (#2036)
* [bugfix] `comment-format` no more false positives in JsxText (#2036)
* [enhancement] `--test` option now accepts glob (#2079)

Thanks to our contributors!

* Alexander Rusakov
* Andrii Dieiev
* @andy-ms
* Andy Hanson
* Josh Goldberg
* Kei Son
* Klaus Meinhardt
* Krati Ahuja
* Martin Probst
* Mohsen Azimi
* Romke van der Meulen
* cameron-mcateer

v4.3.1
---

* [bugfix] Fix back-compat break. Allow formattersDirectory === null (#1997)

v4.3.0
---

* **Enabled additional rules in `tslint:latest` configuration** (#1981)
* [new-rule] `space-before-function-paren` (#1897)
* [new-rule] `typeof-compare` (#1927)
* [new-rule] `import-spacing` (#1935)
* [new-rule] `unified-signatures` (#1944)
* [new-fixer] `object-literal-key-quotes` (#1953)
* [new-fixer] `no-angle-bracket-type-assertion` (#1979)
* [bugfix] `adjacent-overload-signature` now handles static/computed function names (#1831)
* [bugfix] `file-header` now handles files with only comments (#1913)
* [bugfix] `no-consecutive-blank-lines` now allows blank lines in template strings (#1886)
* [bugfix] `object-literal-key-quotes` no longer throws exception when using rest operator (#1916)
* [bugfix] `restrict-plus-operands` no longer shows false positive in ternary operation (#1925)
* [bugfix] `prefer-for-of` now handles nested `for` loops with reused iterator (#1926)
* [bugfix] Exit gracefully when `tsconfig.json` passed as `--project` argument doens't have files (#1933)
* [bugfix] `object-literal-key-quotes` now handles shorthand and spread properties (#1945)
* [bugfix] `arrow-parens` Allow binding patterns `([x, y]) => ...` and `({x, y}) => ...` to have parens (#1958)
* [bugfix] `semicolon` fixer now handles comma separator in interfaces and indicates failure when commas are using in interfaces (#1856)
* [bugfix] `only-arrow-functions` option `allow-named-functions` now allows function declarations (#1961)
* [bugfix] `prefer-for-of` no longer shows false positive when array is in parentheses (#1986)
* [bugfix] `prefer-const` now works for TypeScript versions < 2.1.0 (#1989)
* [enhancement] `member-access` narrow location of error (#1964)

Thanks to our contributors!

* Andrii Dieiev
* @andy-ms
* Andy Hanson
* Josh Goldberg
* Klaus Meinhardt
* Linda_pp
* Mohsen Azimi
* Victor Grigoriu
* Yuichi Nukiyama
* cameron-mcateer

v4.2.0
---

* [new-rule] `no-string-throw` (#1878)
* [new-rule] `no-empty-interface` (#1889)
* [new-rule] `interface-over-type-literal` (#1890)
* [new-rule] `callable-types` (#1891)
* [new-rule] `no-void-expression` (#1903)
* [new-rule-option] `ban-single-arg-parens` added to `arrow-parens` (#1893)
* [bugfix] `prefer-const` handles destructuring arrays (#1894), destructuring objects (#1906), and forward references (#1908)
* [bugfix] Don't error for misplaced braces for 'else' in `one-line` rule (#1866)
* [bugfix] `no-shadowed-variable` now identifies shadowed `for` iterator (#1816)
* [bugfix] `object-literal-key-quotes` now includes function names (#1874)
* [bugfix] error when EOF comes after `disable-next-line` comment (#1902)

Thanks to our contributors!

* Andrew Scott
* @andy-ms
* Andy Hanson
* James Booth
* Klaus Meinhardt
* Vladimir Matveev

v4.1.1
---

* [bugfix] `typedef` rule was showing false positive for `catch` clause (#1887)

v4.1.0
---

* [new-rule] `prefer-const` (#1801)
* [new-rule] `strict-boolean-expressions` (#1820)
* [new-rule] `no-magic-numbers` (#1799)
* [new-rule] `import-blacklist` (#1841)
* [new-rule] `promise-functions-async` (#1779)
* [new-rule] `no-inferred-empty-object-type`: a type must be specified when using a generic class/function/etc (#1821)
* [new-rule-option] `allow-named-functions` added to `only-arrow-functions` (#1857)
* [new-fixer] `prefer-const` (#1801)
* [new-fixer] `quotemark` (#1790)
* [new-formatter] `code-frame` formatter shows you the error in context (#1819)
* [enhancement] `no-internal-module` failures highlight less text (#1781)
* [enhancement] Avoid auto-fixing errors that would result in compilation errors for rules that use type-check (#1608)
* [rule-change] `only-arrow-functions` will allow functions with a `this` parameter (#1597)
* [bugfix] `no-use-before-declare` false positive on named import (#1620)
* [bugfix] `prefer-for-of` was showing false positive when the element is assigned (#1813)
* [bugfix] The command line argument `type-check` was swallowing the next argument (#1783)
* [bugfix] `tslint:disable-line` was re-enabling `tslint:disable` (#1634)
* [bugfix] `adjacent-overload-signatures` did not work for constructors (#1800)
* [bugfix] `checkstyle` formatter was reporting errors under one file (#1811)
* [bugfix] `trailing-comma` was applied to parameter lists (#1775)
* [api] CLI logic moved into API friendly class (#1688)

Thanks to our contributors!

* Alex Eagle
* Andrii Dieiev
* Andy Hanson
* Art Chaidarun
* Donald Pipowitch
* Feisal Ahmad
* Josh Goldberg
* Klaus Meinhardt
* Maciej Sypień
* Mohsen Azimi
* Ryan Lester
* Simon Schick
* Subhash Sharma
* Timothy Slatcher
* Yaroslav Admin
* Yuichi Nukiyama
* tdsmithATabc
* @wmrowan

v4.0.2
---

* [enhancement] Don't exit when a rule can't be found. Print as a warning instead (#1771)
* [api-change] Allow 3rd party apps to see exception when the config is invalid (#1764)
* [bugfix] Don't flag a property named as empty string as not needing quotes in an object literal (#1762)
* [bugfix] Report correct number of fixes done by --fix (#1767)
* [bugfix] Fix false positives and exceptions in `prefer-for-of` (#1758)
* [bugfix] Fix `adjacent-overload-signatures` false positive when a static function has the same name (#1772)

Thanks to our contributors!
* @gustavderdrache

v4.0.1
---

* [bugfix] Removed `no-unused-variable` rule from recommended config, as it was causing spurious deprecation warnings.

v4.0.0-dev.2
---

* Include latest v4.0.0 changes

v4.0.0
---

* **BREAKING CHANGES**
    * [api-change] Minor changes to the library API. See this PR for changes and upgrade instructions (#1720)
    * [removed-rule] Removed `no-unreachable` rule; covered by compiler (#661)
    * [enhancement] Changed order of applied configuration files for the `extends` array to make it more intuitive. (#1503)
    * [enhancement] Changed TypeScript peer dependency to >= 2.0.0 (#1710)
* [new-rule] `completed-docs` rule added (#1644)
* [new-fixer] `ordered-imports` auto fixed (#1640)
* [new-fixer] `arrow-parens` auto fixed (#1731)
* [rule-change] `indent` rule now ignores template strings (#1611)
* [new-rule-option] `object-literal-key-quotes` adds the options `consistent` and `consistent-as-needed` (#1733)
* [enhancement] `--fix` option added to automatically fix selected rules (#1697)
* [enhancement] Updated recommend rules (#1717)
* [enhancement] `adjacent-overload-signatures` now works with classes, source files, modules, and namespaces (#1707)
* [enhancement] Users are notified if they are using an old TSLint version (#1696)
* [bugfix] Lint `.jsx` files if `jsRules` are configured (#1714)
* [bugfix] Command line glob patterns now handle single quotes (#1679)

Thanks to our contributors!
* Andrii Dieiev
* Andy
* Chris Barr
* Davie Schoots
* Jordan Hawker
* Josh Goldberg
* Stepan Riha
* Yuichi Nukiyama

v4.0.0-dev.1
---

* **BREAKING CHANGES**
    * [enhancement] The `semicolon` rule now disallows semicolons in multi-line bound class methods
         (to get the v3 behavior, use the `ignore-bound-class-methods` option) (#1643)
    * [removed-rule] Removed `use-strict` rule (#678)
    * [removed-rule] Removed `label-undefined` rule; covered by compiler (#1614)
    * [enhancement] Renamed `no-constructor-vars` to `no-parameter-properties` (#1296)
    * [rule-change] The `orderedImports` rule now sorts relative modules below non-relative modules (#1640)
* **Deprecated**
    * [deprecated] `no-unused-variable` rule. This is checked by the TypeScript v2 compiler using the flags [`--noUnusedParameters` and `--noUnusedLocals`](https://github.com/Microsoft/TypeScript/wiki/What%27s-new-in-TypeScript#flag-unused-declarations-with---nounusedparameters-and---nounusedlocals). (#1481)
* [enhancement] Lint .js files (#1515)
* [new-fixer] `no-var-keyword` replaces `var` with `let` (#1547)
* [new-fixer] `trailing-comma` auto fixed (#1546)
* [new-fixer] `no-unused-variable` auto fixed for imports (#1568)
* [new-fixer] `semicolon` auto fixed (#1423)
* [new-rule] `max-classes-per-file` rule added (#1666)
* [new-rule-option] `no-consecutive-blank-lines` rule now accepts a number value indicating max blank lines (#1650)
* [new-rule-option] `ordered-imports` rule option `import-sources-order` accepts value `any` (#1602)
* [bugfix] `no-empty` rule fixed when parameter has readonly modifier
* [bugfix] `no-namespace` rule: do not flag nested or .d.ts namespaces (#1571)

Thanks to our contributors!

* Alex Eagle
* Andrii Dieiev
* Ben Coveney
* Boris Aranovich
* Chris Barr
* Cyril Gandon
* Evgeniy Zhukovskiy
* Jay Anslow
* Kunal Marwaha
* Martin Probst
* Mingye Wang
* Raghav Katyal
* Sean Dawson
* Yuichi Nukiyama
* jakpaw

v4.0.0-dev.0
---

* **BREAKING CHANGES**
    * [enhancement] Drop support for configuration via package.json (#1579)
    * [removed-rule] Removed `no-duplicate-key` rule; covered by compiler (#1109)
    * [enhancement] Call formatter once for all file results. Format output may be different (#656)
    * [rule-change] `trailing-comma` supports function declarations, expressions, and types (#1486)
    * [rule-change] `object-literal-sort-keys` now sorts quoted keys (#1529)
    * [rule-change] `semicolon` now processes type aliases (#1475)
    * [rule-change] `no-var-keyword` now rejects `export var` statements (#1256)
    * [rule-change] `semicolon` now requires semicolon for function declaration with no body (#1447)
* [new-formatter] `fileslist` formatter writes a list of files with errors without position or error type specifics (#1558)
* [new-rule] `cyclomaticComplexity`, enforces a threshold of cyclomatic complexity.] (#1464)
* [new-rule] `prefer-for-of`, which errors when `for(var x of y)` can be used instead of `for(var i = 0; i < y.length; i++)` (#1335)
* [new-rule] `array-type`, which can require using either `T[]' or 'Array<T>' for arrays (#1498)
* [rule-change] `object-literal-sort-keys` checks multiline objects only (#1642)
* [rule-change] `ban` rule now can ban global functions (#327)
* [bugfix] always write lint result, even if using formatter (#1353)
* [bugfix] npm run test:bin fails on Windows (#1635)
* [bugfix] Don't enforce trailing spaces on newlines in typedef-whitespace rule (#1531)
* [bugfix] `jsdoc` rule should not match arbitrary comments (#1543)
* [bugfix] `one-line` rule errors when declaring wildcard ambient modules (#1425)

Thanks to our contributors!

* Alex Eagle
* Andrii Dieiev
* Andy Hanson
* Ben Coveney
* Boris Aranovich
* Chris Barr
* Christian Dreher
* Claas Augner
* Josh Goldberg
* Martin Probst
* Mike Deverell
* Nina Hartmann
* Satoshi Amemiya
* Scott Wu
* Steve Van Opstal
* Umar Bolatov
* Vladimir Matveev
* Yui

v3.15.1
---

* Enabled additional rules in `tslint:latest` configuration (#1506)

v3.15.0
---

* Stable release containing changes from the last dev release (v3.15.0-dev.0)

v3.15.0-dev.0
---

* [enhancement] Rules can automatically fix errors (#1423)
* [enhancement] Better error messages for invalid source files (#1480)
* [new-rule] `adjacent-overload-signatures` rule (#1426)
* [new-rule] `file-header` rule (#1441)
* [new-rule] `object-literal-shorthand` rule (#1488)
* [new-rule-option] `allow-declarations` option for `only-arrow-functions` rule (#1452)
* [new-rule-option] `import-sources-order` option for `ordered-imports` rule (#1466)
* [bugfix] `arrow-parens` rule handles async and generics (#1446, #1479)
* [bugfix] `comment-format` rule ignores tslint control comments (#1473)
* [bugfix] Fix `no-shadowed-variable` rule false positives (#1482)

Thanks to our contributors!
* @apacala
* @danvk
* @DovydasNavickas
* @glen-84
* @IllusionMH
* @JoshuaKGoldberg
* @markwongsk
* @rakatyal
* @rhysd
* @ScottSWu
* @YuichiNukiyama

v3.14.0
---

* Stable release containing changes from the last dev releases (v3.14.0-dev.0, v3.14.0-dev.1)

v3.14.0-dev.1
---

* [new-rule] `arrow-parens` rule (#777)
* [new-rule] `max-file-line-count` rule (#1360)
* [new-rule] `no-unsafe-finally` rule (#1349)
* [new-rule] `no-for-in-array` rule (#1380)
* [new-rule] `object-literal-key-quotes` rule (#1364)
* [enhancement] Better `ban` rule failure messages (#1385)
* [enhancement] New stylish formatter (#1406)

Thanks to our contributors!
* @chrismbarr
* @danvk
* @gjuchault
* @lowkay
* @ScottSWu
* @YuichiNukiyama

v3.14.0-dev.0
---

* [enhancement] Add optional type information to rules (#1323)

Thanks to our contributors!
* @ScottSWu

v3.13.0
---

* Stable release containing changes from the last dev release (v3.13.0-dev.0)

v3.13.0-dev.0
---

* [new-rule] `ordered-imports` rule (#1325)
* [enhancement] MPEG transport stream files are ignored by the CLI (#1357)

Thanks to our contributors!
* @chrismbarr
* @corydeppen
* @danvk
* @janaagaard75
* @mprobst

v3.12.0-dev.2
---

* [enhancement] Support TypeScript v2.0.0-dev builds

v3.12.1
---

* Stable release containing changes from the last dev release (v3.12.0-dev.1)

v3.12.0-dev.1
---

* [bugfix] Fix null reference bug in typedef rule (#1345)

v3.12.0
---

* Stable release containing changes from the last dev release (v3.12.0-dev.0)

v3.12.0-dev.0
---

* [new-rule] `only-arrow-functions` rule (#1318)
* [new-rule] `no-unused-new` rule (#1316)
* [new-rule-option] `arrow-call-signature` option for `typedef` rule (#1284)
* [enhancement] Metadata for every rule (#1311)
* [enhancement] `typedef` rule is more flexible about the location of typedefs for arrow functions (#1176)
* [enhancement] Failure messages are clearer and more consistent for many rules (#1303, #1307, #1309)
* [bugfix] `no-consecutive-blank-lines` now handles lines with only whitespace correctly (#1249)
* [bugfix] Correctly load `.json` config files that have a BOM (#1338)

Thanks to our contributors!
* @allannienhuis
* @arnaudvalle
* @bencoveney
* @chrismbarr
* @corydeppen
* @HamletDRC
* @JoshuaKGoldberg
* @timbrown81
* @tomduncalf
* @YuichiNukiyama

v3.11.0
---

* Stable release containing changes from the last dev release (v3.11.0-dev.0)

v3.11.0-dev.0
---

* [new-rule] `linebreak-style` rule (#123)
* [new-rule] `no-mergeable-namespace` rule (#843)
* [enhancement] Add built-in configurations (#1261)
* [enhancement] New vso formatter (#1281)
* [new-rule-option] `ignore-interfaces` option for `semicolon` rule (#1233)
* [bugfix] `no-default-export` rule handles more default export cases (#1241)

Thanks to our contributors!
* @cgwrench
* @HamletDRC
* @lijunle
* @paldepind
* @patsissons
* @schmuli
* @YuichiNukiyama

v3.10.2
---

* Stable release containing changes from the last dev release (v3.10.0-dev.2)

v3.10.0-dev.2
---

* [bugfix] `member-ordering` rule doesn't crash on methods in class expressions (#1252)
* [bugfix] `ban` rule handles chained methods appropriately (#1234)

Thanks to our contributors!
* @marines

v3.10.1
---

* Stable release containing changes from the last dev release (v3.10.0-dev.1)

v3.10.0-dev.1
---

* [bugfix] `member-ordering` rule doesn't crash on methods in object literals (#1243)

v3.10.0
---

* Stable release containing changes from the last dev release (v3.10.0-dev.0)

v3.10.0-dev.0
---

* [new-rule] `new-parens` rule (#1177)
* [new-rule] `no-default-export` rule (#1182)
* [new-rule-option] `order: ...` option for `member-ordering` rule (#1208)
* [new-rule-option] "ignore-for-loop" option for `one-variable-per-declaration` rule (#1204)
* [enhancement] "no-this-in-function-in-method" option renamed to "check-function-in-method" (#1203)
* [bugfix] `semicolon` rule checks export statements (#1155)

Thanks to our contributors!
* @chrismbarr
* @HamletDRC
* @larshp
* @patsissons
* @YuichiNukiyama

v3.9.0
---

* Stable release containing changes from the last dev release (v3.9.0-dev.0)

v3.9.0-dev.0
---

* [new-rule] `no-namespace` rule (#1133)
* [new-rule] `one-variable-per-declaration` rule (#525)
* [new-rule-option] "ignore-params" option for `no-inferrable-types` rule (#1190)
* [new-rule-option] "no-this-in-function-in-method" option for `no-invalid-this` rule (#1179)
* [enhancement] Single line enable/disable comments (#144)
* [enhancement] Resolve `extends` packages relative to location of configuration file (#1171)
* [enhancement] `Linter` class will throw an error if configuration is of an invalid type (#1167)
* [bugfix] `use-isnan` allows assaignments to `NaN` (#1054)
* [bugfix] `no-unreachable` handles allows hoisted type aliases (#564)
* [bugfix] `member-ordering` rule now checks constructors (#1158)
* [bugfix] `--test` CLI command works correctly with specifiying custom rules (#1195)

Thanks to our contributors!
* @abierbaum
* @HamletDRC
* @inthemill
* @janslow
* @JoshuaKGoldberg
* @mprobst
* @patsissions
* @YuichiNukiyama

v3.8.1
---

* Stable release containing changes from the last dev release (v3.8.0-dev.1)

v3.8.0-dev.1
---

* [bugfix] Allow JS directives at the start of constructors, getters, and setters (#1159)
* [bugfix] Remove accidentally included performance profiles from published NPM artifact (#1160)

v3.8.0
---

* Stable release containing changes from the last dev release (v3.8.0-dev.0)

v3.8.0-dev.0
---

* [new-rule] `no-invalid-this` rule (#1105)
* [new-rule] `use-isnan` rule (#1054)
* [new-rule] `no-reference` rule (#1139)
* [new-rule-option] "allow-pascal-case" option for `variable-name` rule (#1079)
* [enhancement] Comments now allowed in `tslint.json` files (#1129)
* [enhancement] Smarter `trailing-comma` behavior (#1122)
* [enhancement] `semicolon` rule more lenient with arrow-function class members (#1076)
* [enhancement] Allow enabling/disabling rules with `//` comments (#1134)
* [enhancement] New checkstyle formatter (#250)
* [enhancement] Clearer message for `no-var-keyword` rule (#1124)
* [bugfix] Loaded configurations are not cached (#1128)
* [bugfix] Allow JS directives at the start of class methods (#1144)

Thanks to our contributors!
* @AndyMoreland
* @chrismbarr
* @HamletDRC
* @JoshuaKGoldberg
* @sshev
* @unional

v3.7.4
---

* Stable release containing changes from the last dev release (v3.7.0-dev.5)

v3.7.0-dev.5
---

* [bugfix] Allow JS directives in namespaces (#1115)

v3.7.3
---

* Stable release containing changes from the last dev release (v3.7.0-dev.4)

v3.7.0-dev.4
---

* [bugfix] Downgrade `findup-sync` dependency (#1108)

v3.7.2
---

* Stable release containing changes from the last dev release (v3.7.0-dev.3)

v3.7.0-dev.3
---

* [bugfix] `findConfigurationPath` always returns an absolute path (#1093)
* [bugfix] Update `findup-sync` dependency (#1080)
* [bugfix] `declare global` no longer triggers `no-internal-module` rule (#1069)
* [bugfix] Valid JS directives no longer trigger `no-unused-expression` rule (#1050)

v3.7.1
---
* Stable release containing changes from the last dev release

v3.7.0-dev.2
---

* [bugfix] Improve handling of paths provided via the -c CLI option (#1083)

v3.7.0
---

* Stable release containing changes from the last dev release

v3.7.0-dev.1
---

* [enhancement] `extends` field for `tslint.json` files (#997)
* [enhancement] `--force` CLI option (#1059)
* [enhancement] Improve how `Linter` class handles configurations with a `rulesDirectory` field (#1035)
* [new-rule] `no-angle-bracket-type-assertion` rule (#639)
* [new-rule-option] "allow-undefined-check" option for `triple-equals` rule (#602)
* [new-rule-option] "always-prefix" and "never-prefix" option for `interface-name` rule (#512)

Thanks to our contributors!
* @Arnavion
* @chrismbarr
* @ChrisPearce
* @JoshuaKGoldberg
* @patsissonso
* @sasidhar
* @unional
* @vvakame

v3.6.0
---

* Stable release containing changes from the last dev release

v3.6.0-dev.1
---

* [enhancement] Add `--exclude` CLI option (#915)
* [bugfix] Fix `no-shadowed-variable` rule handling of standalone blocks (#1021)
* [deprecation] Configuration through `package.json` files (#1020)
* [API] Export additional configuration methods from top-level "tslint" module (#1009)

Thanks to our contributors!
* @blakeembrey
* @hamhut1066
* @meowtec

v3.5.0
---

* Stable release containing changes from the last dev release

v3.5.0-dev.1
---

* [new-rule-option] "ignore-pattern" option for `no-unused-variable` rule (#314)
* [bugfix] Fix occassional crash in `no-string-literal` rule (#906)
* [enhancement] Tweak behavior of `member-ordering` rule with regards to arrow function types in interfaces (#226)

Thanks to our contributors!
* @arusakov
* @Pajn

v3.4.0
---

* Stable release containing changes from the last two dev releases

v3.4.0-dev.2
---

* [new-rule-option] "arrow-parameter" option for `typedef` rule (#333)
* [new-rule-option] "never" option for `semicolon` rule (#363)
* [new-rule-option] "onespace" setting for `typedef-whitespace` rule (#888)
* [new-rule-option] `typedef-whitespace` rule can now check spacing on right side of typdef colon (#888)
* [enhancement] `member-ordering` rule treats arrow functions as methods (#226)
* [bugfix] Handle spaces before typedefs correctly in `typedef-whitespace` rule (#955)
* [bugfix] `label-position` rule now allows labels on `for-of` loops (#959)

Thanks to our contributors!
* @b0r3as
* @ChaseMoskal
* @Pajn
* @pe8ter
* @tomduncalf

v3.4.0-dev.1
---

* [enhancement] Revamped testing system (#620)
  * Writing tests for rules is now much simpler with a linter DSL.
    See exisitng tests in `test/rules/**/*.ts.lint` for examples.
* [enhancement] New msbuild formatter (#947)
* [bugfix] Fix handling of multiline literals in `trailing-comma` rule (#856)
* [bugfix] `one-line` rule correctly checks space between `catch` and opening brace (#925)
* [bugfix] `one-line` rule correctly checks multiline variable declarations (#935)
* [new-rule-option] New option `check-finally` for `one-line` rule (#925)
* __BREAKING CHANGES__
  * [bugfix] Report error when a rule in the config file is not found (#598)

Thanks to our contributors!
* @mmv
* @pe8ter

v3.3.0
---

* [bugfix] Tweak TSLint build so TSLint works with typescript@next (#926)

v3.3.0-dev.1
---

* [bugfix] Correctly handle more than one custom rules directory (#928)

v3.2.2
---

* Stable release containing changes from the last dev release

v3.2.2-dev.1
---

* [enhancement] Throw an error if a path to a directory of custom rules is invalid (#910)
* [new-rule-option] "jsx-single" and "jsx-double" options for `quotemark` rule (#673)
* [bugfix] Handle paths to directories of custom rules more accurately
* [bugfix] `no-unused-expression` rule handles `await` statements correctly (#887)

v3.2.1
---

* Stable release containing changes from the last dev release

v3.2.1-dev.1
---

* [enhancement] automatically generate a `tslint.json` file with new `--init` CLI command (#717)
* [bugfix] `no-var-keyword` rule detects the use of `var` in all types of `for` loops (#855)

v3.2.0
---

* Stable release containing changes from last two dev releases

v3.2.0-dev.2
---

* [bugfix] formatters are now exported correctly to work with TS 1.8 (#863)

v3.2.0-dev.1
---

* [bugfix] fixed bug in how custom rules directories are registered (#844)
* [enhancement] better support for globs in CLI (#827)
* [new-rule] `no-null-keyword` rule (#722)

v3.1.1
---

* Bump TypeScript peer dependency to `>= 1.7.3` due to `const enum` incompatibility (#832)

v3.1.0
---

* [bugfix] build with TS v1.7.3 to fix null pointer exception (#832)
* [bugfix] fixed false positive in `no-require-imports` rule (#816)

v3.1.0-dev.1
---

* [bugfix] fixed `no-shadowed-variable` false positives when handling destructuring in function params (#727)
* [enhancement] `rulesDirectory` in `tslint.json` now supports multiple file paths (#795)

v3.0.0
---

* [bugfix] `member-access` rule now handles object literals and get/set accessors properly (#801)
    * New rule options: `check-accessor` and `check-constructor`
* All the changes from the following releases, including some **breaking changes**:
    * `3.0.0-dev.3`
    * `3.0.0-dev.2`
    * `3.0.0-dev.1`
    * `2.6.0-dev.2`
    * `2.6.0-dev.1`

v3.0.0-dev.3
---

* TypeScript is now a peerDependency (#791)
* [bugfix] `no-unused-variable` rule with `react` option works with self-closing JSX tags (#776)
* [bugfix] `use-strict` bugfix (#544)

v3.0.0-dev.2
---

* [new-rule-option] "react" option for `no-unused-variable` rule (#698, #725)
* [bugfix] Fix how `Linter` is exported from "tslint" module (#760)
* [bugfix] `no-use-before-declare` rule doesn't crash on uncompilable code (#763)

v3.0.0-dev.1
---

* **BREAKING CHANGES**
    * Rearchitect TSLint to use external modules instead of merged namespaces (#726)
        * Dependencies need to be handled differently now by custom rules and formatters
        * See the [PR](https://github.com/palantir/tslint/pull/726) for full details about this change
    * `no-trailing-comma` rule removed, it is replaced by the `trailing-comma` rule (#687)
    * Rename `sort-object-literal-keys` rule to `object-literal-sort-keys` (#304, #537)
    * `Lint.abstract()` has been removed (#700)
* [new-rule] `trailing-comma` rule (#557, #687)
* [new-rule-option] "ban-keywords" option for `variable-name` rule (#735, #748)
* [bugfix] `typedef` rule now handles `for-of` loops correctly (#743)
* [bugfix] Handle tslint.json utf-8 files which have a BOM correctly (#90)

v2.6.0-dev.2
---

* Upgrade TypeScript compiler to `v1.7.0-dev.20151003`
* [bugfix] `no-unused-expression` rule now handles yield expressions properly (#706)

v2.6.0-dev.1
---

* Upgrade TypeScript compiler to `v1.7.0-dev.20150924`

v2.5.1
---

* [new-rule] no-inferrable-types rule (#676)
* [new-rule-option] "avoid-escape" option for quotemark rule (#543)
* [bugfix] type declaration for tslint external module #686
* [enhancement] `AbstractRule` and `AbstractFormatter` are now abstract classes (#631)
    * Note: `Lint.abstract()` is now deprecated

v2.5.0
---

* Use TypeScript compiler `v1.6.2`
* [bugfixes] #637, #642, #650, #652
* [bugfixes] fix various false positives in `no-unused-variable` rule (#570, #613, #663)
* Update project setup for latest VSCode (#662)

v2.5.0-beta
---

* Use TypeScript compiler `v1.6.0-beta`
* [bugfix] Fix `no-internal-module` false positives on nested namespaces (#600)
* [docs] Add documentation for `sort-object-literal-keys` rule

v2.5.0-dev.5
---

* Upgrade TypeScript compiler to `v1.7.0-dev.20150828`
* [bugfix] Handle .tsx files appropriately (#597, #558)

v2.5.0-dev.4
---

* Upgrade TypeScript compiler to `v1.6.0-dev.20150825`

v2.5.0-dev.3
---

* Upgrade TypeScript compiler to `v1.6.0-dev.20150821`

v2.5.0-dev.2
---

* Upgrade TypeScript compiler to `v1.6.0-dev.20150811`
* [bug] fix `whitespace` false positive in JSX elements (#559)

v2.5.0-dev.1
---

* Upgrade TypeScript compiler to `v1.6.0-dev.20150805`
* [enhancement] Support `.tsx` syntax (#490)

v2.4.5
---

* [bugfix] fix false positives on `no-shadowed-variable` rule (#500)
* [enhancement] add `allow-trailing-underscore` option to `variable-name` rule

v2.4.4
---

* [bugfix] remove "typescript" block from package.json (#606)

v2.4.3
---

* [new-rule] `no-conditional-assignment` (#507)
* [new-rule] `member-access` (#552)
* [new-rule] `no-internal-module` (#513)
* [bugfix] small fixes to `sample.tslint.json` (#545)
* [bugfix] fix README docs for quotemark and indent (#523)
* [enhancement] update `findup-sync` and `underscore.string` dependencies
* [enhancement] add `"typescript"` field to `package.json` (#560)
* [enhancement] small improvements to CLI help text
* [enhancement] expose raw failures array in the JS API (#477)

v2.4.2
---

* [bug] remove npm-shrinkwrap.json from the published package

v2.4.0
---

* Upgraded Typescript compiler to 1.5.3
* [bugs] #332, #493, #509, #483
* [bug] fix error message in `no-var-keyword` rule
* [enhancement] CI tests are now run on node v0.12 in addition to v0.10
* **BREAKING**
    * `-f` option removed from CLI

v2.3.1-beta
---

* [bugs] #137 #434 #451 #456
* [new-rule] `no-require-imports` disallows `require()` style imports
* [new-rule] `no-shadowed-variable` moves over shadowed variable checking from `no-duplicate-variable` into its own rule
* **BREAKING**
    * `no-duplicate-variable` now only checks for duplicates within the same block scope; enable `no-shadowed-variable` to get duplicate-variable checking across block scopes
* [enhancement] `no-duplicate-variable`, `no-shadowed-variable`, and `no-use-before-declare` now support ES6 destructuring
* [enhancement] tslint CLI now uses a default configuration if no config file is found

v2.3.0-beta
---

* [bugs] #401 #367 #324 #352
* [new-rule] `no-var-keyword` disallows `var` in favor of `let` and `const`
* [new-rule] `sort-object-literal-keys` forces object-literal keys to be sorted alphabetically
* Add support for ES6 destructuring and module syntax (affects `variable-name`, `no-use-before-declare`, `whitespace` and `no-unused-variable`)
* Add support for ES6 for-of and spread operator syntax
* Use tsconfig.json & JSCS in the build system

v2.2.0-beta
---

* Upgraded Typescript compiler to 1.5.0-beta
* **BREAKING CHANGES**
    * due to changes to the typescript compiler API, old custom rules may no longer work and may need to be rewritten
    * the JSON formatter's line and character positions are now back to being 0-indexed instead of 1-indexed
* [bugs] #328 #334 #319 #351 #365 #254
* [bug] fixes for tslint behavior around template strings (fixes #357, #349, #332, and more)
* [new-rule] `align` rule now enforces vertical alignment on parameters, arguments, and statements
* [new-rule] `switch-default` enforces a `default` case in `switch` statements
* [feature] `no-duplicate-variable` rule now additionally checks if function parameters have been shadowed
* Additional fixes to existing rules to work as before with the typescript 1.5 compiler

v2.1.1
---

* [bugs] #292 #293 #295 #301 #302
* Some internal refactoring
* Added Windows CI testing (appveyor)

v2.1.0
---

* Fix crash on Windows

v2.0.1
---

* Upgraded Typescript compiler to 1.4
* **BREAKING CHANGES**
    * typedef rule options were modified:
        * index-signature removed as no longer necessary
        * property-signature renamed to property-declaration
        * variable-declarator renamed to variable-declaration
        * member-variable-declarator renamed to member-variable-declaration
    * typedef-whitespace rule options were modified:
        * catch-clause was removed as invalid
        * further options were added, see readme for more details
    * due to changes to the typescript compiler API, old custom rules may no longer work and may need to be rewritten
    * the JSON formatter's line and character positions are now 1-indexed instead of 0-indexed

v1.2.0
---

* [bug] #245

v1.0.1
---

* [bug] #238

v1.0.0
---

* upgrade TypeScript compiler to 1.3
* **BREAKING CHANGES**
    * all error messages now start with a lower-case character and do not end with a period
    * all rule options are consistent in nomenclature. The `typedef` and `typedef-whitespace` rules now take in hyphenated options
    * `unused-variables` rule cannot find unused private variables defined in the constructor due to a bug in 1.3 compiler
    * `indent` rule has changed to only check for tabs or spaces and not enforce indentation levels

v0.4.12
---

* multiple files with -f on cli
* config file search starts with input file

v0.4.11
---

* [bugs] #136, #163
* internal refactors

v0.4.10
---

* [bugs] #138, #145, #146, #148

v0.4.9
---

* [new-rule] `no-any` disallows all uses of `any`
* [bug] `/* tslint:disable */` now disables semicolon rule as well
* [bug] delete operator no longer results in a false positive for `no-unused-expression`

v0.4.8
---

* [new-rule] `no-var-requires` disallows require statements not part of an import statement
* [new-rule] `typedef` rule also checks for member variables
* [bug] `no-unused-variable` no longer triggers false positives for class members labeled only `static`
* [bug] `no-unused-expression` no longer triggers false positives for `"use strict";` expressions
* [bug] `use-strict` works correctly on function declarations
* [bug] config file is now discoverable from other drives on Windows

v0.4.7
---

* [new-rule] added `no-unused-expression` rule which disallows unused expression statements
* [feature] the `check-operator` option for the `whitespace` rule now checks whitespace around the => token
* [bug] `no-use-before-declare-rule` no longer triggers false positives for member variables of classes used before the class is declared
* [bug] semicolon at end of file no longer triggers false positives for `whitespace` rule
* [bug] hoisted functions no longer cause false positives for the `no-unreachable` rule
* [bug] the rule loader no longer transforms/ignores the leading and trailing underscores and dashes of rule names in the config file
* [bug] `export import` statements no longer false positives for `no-unused-variable-rule`
* [docs] added documentation for creating custom rules and formatters
* [docs] added sample `tslint.json` file, under `docs/sample.tslint.json`

v0.4.6
---

* [build] migrated build to use `grunt-ts` instead of `grunt-typescript`
* [feature] `package.json` now contains a `tslintConfig` paramater to allow users to specify the location of the configuration file there
* [feature] tslint now searches for the configuration file in the user's home directory if not found in the current path
* [bug] unbraced conditionals no longer cause false positives for the `no-unreachable` rule

v0.4.5
---

* [feature] `no-unused-variable` no longer checks parameters by defualt. Parameters are now only checked if the `check-parameters` option is set.
* [bug] `no-unused-variable` parameter check no longer fails on variable argument parameters (like ...args) and on cases where the parameters are broken up by newlines.

v0.4.4
---

* [bug] `no-unused-variable` validates function parameters and constructor methods
* [bug] `no-empty` and `no-trailing-comma` rules handle empty objects

v0.4.3
---

* [new-rule] `no-unused-variable`
* [new-rule] `no-trailing-comma`
* [new-rule] `no-use-before-declare`
* [feature] support `--version` in CLI
* [feature] expose rule names to custom formatters
* [feature] add `verbose` formatter
* [bug] `no-empty` allows constructors with member declaration parameters
* [bug] CLI supports `--help`
* [bug] `max-line-length` allows CRLF endings<|MERGE_RESOLUTION|>--- conflicted
+++ resolved
@@ -1,7 +1,6 @@
 Change Log
 ===
 
-<<<<<<< HEAD
 <!--
 
 v5.0.0
@@ -36,7 +35,7 @@
       }``
 
 -->
-=======
+
 v4.5.1
 ---
 
@@ -94,7 +93,6 @@
 - Alex Ryan
 - Andy
 - Yuichi Nukiyama
->>>>>>> 127d0fdf
 
 v4.4.2
 ---
